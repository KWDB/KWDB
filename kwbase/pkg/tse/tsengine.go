// Copyright (c) 2022-present, Shanghai Yunxi Technology Co, Ltd. All rights reserved.
//
// Licensed under the Apache License, Version 2.0 (the "License");
// you may not use this file except in compliance with the License.
// You may obtain a copy of the License at
//
//     http://www.apache.org/licenses/LICENSE-2.0
//
// Unless required by applicable law or agreed to in writing, software
// distributed under the License is distributed on an "AS IS" BASIS,
// WITHOUT WARRANTIES OR CONDITIONS OF ANY KIND, either express or implied.
// See the License for the specific language governing permissions and
// limitations under the License.
//
// This software (KWDB) is licensed under Mulan PSL v2.
// You can use this software according to the terms and conditions of the Mulan PSL v2.
// You may obtain a copy of Mulan PSL v2 at:
//          http://license.coscl.org.cn/MulanPSL2
// THIS SOFTWARE IS PROVIDED ON AN "AS IS" BASIS, WITHOUT WARRANTIES OF ANY KIND,
// EITHER EXPRESS OR IMPLIED, INCLUDING BUT NOT LIMITED TO NON-INFRINGEMENT,
// MERCHANTABILITY OR FIT FOR A PARTICULAR PURPOSE.
// See the Mulan PSL v2 for more details.

package tse

// #cgo CPPFLAGS: -I../../../kwdbts2/include
// #cgo LDFLAGS: -lkwdbts2 -lrocksdb -lcommon -lsnappy -lm  -lstdc++
// #cgo LDFLAGS: -lprotobuf
// #cgo linux LDFLAGS: -lrt -lpthread
//
// #include <stdlib.h>
// #include <string.h>
// #include <libkwdbts2.h>
import "C"
import (
	"bytes"
	"context"
	"encoding/binary"
	"fmt"
	"math"
	"strconv"
	"time"
	"unsafe"

	"gitee.com/kwbasedb/kwbase/pkg/col/coldata"
	"gitee.com/kwbasedb/kwbase/pkg/col/coltypes"
	"gitee.com/kwbasedb/kwbase/pkg/roachpb"
	"gitee.com/kwbasedb/kwbase/pkg/settings"
	"gitee.com/kwbasedb/kwbase/pkg/settings/cluster"
	"gitee.com/kwbasedb/kwbase/pkg/sql/execinfrapb"
	"gitee.com/kwbasedb/kwbase/pkg/sql/hashrouter/api"
	"gitee.com/kwbasedb/kwbase/pkg/sql/pgwire/pgerror"
	"gitee.com/kwbasedb/kwbase/pkg/sql/sqlbase"
	"gitee.com/kwbasedb/kwbase/pkg/sql/types"
	"gitee.com/kwbasedb/kwbase/pkg/util/duration"
	"gitee.com/kwbasedb/kwbase/pkg/util/envutil"
	"gitee.com/kwbasedb/kwbase/pkg/util/log"
	"gitee.com/kwbasedb/kwbase/pkg/util/stop"
	"gitee.com/kwbasedb/kwbase/pkg/util/syncutil"
	"gitee.com/kwbasedb/kwbase/pkg/util/timeutil"
	"github.com/cockroachdb/apd"
	"github.com/lib/pq/oid"
	"github.com/pkg/errors"
)

const (
	// MaxArrayLen is a safe maximum length for slices on this architecture.
	MaxArrayLen = 1<<50 - 1
)

const (
	compressInterval = "ts.compress_interval"
	vacuumInterval   = "ts.vacuum_interval"
)

const (
	// Nanosecond is one nano second
	Nanosecond = 1
	// Microsecond is one micro second to nano seconds
	Microsecond = 1000 * Nanosecond
	// Millisecond is one milli second to microseconds
	Millisecond = 1000 * Microsecond
	// Second is one second to milli seconds
	Second = 1000 * Millisecond
	// Minute is one minute to seconds
	Minute = 60 * Second
	// Hour is one hour to minutes
	Hour = 60 * Minute
	// Day is one day to hours
	Day = 24 * Hour
)

// KwEngineVersion indicates which verson storage engine to use
var KwEngineVersion = envutil.EnvOrDefaultString("KW_ENGINE_VERSION", "2")

// TsPayloadSizeLimit is the max size of per payload.
var TsPayloadSizeLimit = settings.RegisterNonNegativeIntSetting(
	"ts.payload_size_limit",
	"max size of payload(bytes)",
	1<<20, // (1MiB)
)

// name of processor in time series
const (
	TsUnknownName int8 = iota
	TsTableReaderName
	TsAggregatorName
	TsNoopName
	TsSorterName
	TsStatisticReaderName
	TsSynchronizerName
	TsSamplerName
	TsTagReaderName
	TsDistinctName
)

// TsGetNameValue get name of tsProcessor.
func TsGetNameValue(this *execinfrapb.TSProcessorCoreUnion) int8 {
	if this.TableReader != nil {
		return TsTableReaderName
	}
	if this.Aggregator != nil {
		return TsAggregatorName
	}
	if this.Noop != nil {
		return TsNoopName
	}
	if this.Sorter != nil {
		return TsSorterName
	}
	if this.StatisticReader != nil {
		return TsStatisticReaderName
	}
	if this.Synchronizer != nil {
		return TsSynchronizerName
	}
	if this.Sampler != nil {
		return TsSamplerName
	}
	if this.TagReader != nil {
		return TsTagReaderName
	}
	if this.Distinct != nil {
		return TsDistinctName
	}
	return TsUnknownName
}

// A Error wraps an error returned from a TsEngine operation.
type Error struct {
	msg string
}

func (e Error) Error() string {
	return e.msg
}

// goToCTSSlice converts a go byte slice to a TSSlice. Note that this is
// potentially dangerous as the DBSlice holds a reference to the go
// byte slice memory that the Go GC does not know about. This method
// is only intended for use in converting arguments to C
// functions. The C function must copy any data that it wishes to
// retain once the function returns.
func goToCTSSlice(b []byte) C.TSSlice {
	if len(b) == 0 {
		return C.TSSlice{data: nil, len: 0}
	}
	return C.TSSlice{
		data: (*C.char)(unsafe.Pointer(&b[0])),
		len:  C.size_t(len(b)),
	}
}

// TsEngineConfig configuration of TsEngine
type TsEngineConfig struct {
	Attrs          roachpb.Attributes
	Dir            string
	ThreadPoolSize int
	TaskQueueSize  int
	BufferPoolSize int
	Settings       *cluster.Settings
	LogCfg         log.Config
	ExtraOptions   []byte
	IsSingleNode   bool
	BRPCAddr       string
	ClusterID      string
}

// TsQueryInfo the parameter and return value passed by the query
type TsQueryInfo struct {
	Buf      []byte
	RowNum   int
	ID       int
	UniqueID int
	TimeZone int
	Code     int
	Handle   unsafe.Pointer
	Fetcher  TsFetcher
	// only pass the data chunk to tse for multiple model processing
	// when the switch is on and the server starts with single node mode.
	PushData *DataChunkGo
	RowCount int
	SQL      string
	// PullData TsDataChunkToGo
}

// TsColumnInfoToGo ts col info To Go
type TsColumnInfoToGo struct {
	FixedLen    uint32
	ReturnType  types.Family
	StorageLen  uint32
	StorageType sqlbase.DataType
}

// TsDataChunkToGo ts struct
type TsDataChunkToGo struct {
	ColumnNum   uint32
	Column      []TsColumnInfoToGo
	BitmapSize  uint32
	RowSize     uint32
	DataCount   uint32
	Capacity    uint32
	Data        []coldata.Vec
	IsDataOwner bool
	Begin       int
	NeedType    []coltypes.T
}

// IsReadComplete read complete
func (r *TsDataChunkToGo) IsReadComplete() bool {
	return uint32(r.Begin) == r.DataCount
}

// ColumnInfo defines ColumInfo structure used for pushing batchlookup data down
// only create the columnInfo to build data chunk in blj for multiple model processing
// when the switch is on and the server starts with single node mode.
type ColumnInfo struct {
	StorageLen      uint32
	FixedStorageLen uint32
	StorageType     oid.Oid
}

// DataChunkGo defines DataChunk structure used for pushing batchlookup data down
// only use for creating push data chunk for multiple model processing
// when the switch is on and the server starts with single node mode.
type DataChunkGo struct {
	Data         []byte
	ColInfo      []ColumnInfo
	ColOffset    []uint32
	BitmapOffset []uint32
	RowCount     uint32
}

// DedupResult is PutData dedup result
type DedupResult struct {
	DedupRule     int    // Deduplication mode
	DedupRows     int    // The number of inserted data rows affected
	DiscardBitmap []byte // The bitmap of discard data
}

// EntitiesAffect is affect of entities and unordered row count
type EntitiesAffect struct {
	EntityCount    uint16
	UnorderedCount uint32
}

// TsEngine is ts database instance.
type TsEngine struct {
<<<<<<< HEAD
	stopper  *stop.Stopper
	cfg      TsEngineConfig
	tdb      *C.TSEngine
	opened   bool
	openCh   chan struct{}
	writeWAL bool
	Version  string
=======
	stopper *stop.Stopper
	cfg     TsEngineConfig
	tdb     *C.TSEngine
	opened  bool
	openCh  chan struct{}
>>>>>>> f5e9505c
}

// IsSingleNode Returns whether TsEngine is started in singleNode mode
func (r *TsEngine) IsSingleNode() bool {
	return r.cfg.IsSingleNode
}

// DeDuplicateRule indicates the deduplicate rule of the ts engine
var DeDuplicateRule = settings.RegisterPublicStringSetting(
	"ts.dedup.rule",
	"remove time series data duplicate rule",
	"override",
)

// TsRaftLogCombineWAL indicates whether combine raft log and wal
var TsRaftLogCombineWAL = settings.RegisterPublicBoolSetting(
	"ts.raftlog_combine_wal.enabled",
	"combine raft log and wal to reduce write amplification, but still ensure data consistency",
	true,
)

// TsRaftLogSyncPeriod determine the sync interval of ts raft logs.
var TsRaftLogSyncPeriod = settings.RegisterPublicDurationSetting(
	"ts.raft_log.sync_period",
	"the min duration between every 2 syncs to disk of ts raft logs",
	10*time.Second,
)

// TsWALLevelClusterSettingName is the name of the ts wal level cluster setting.
const TsWALLevelClusterSettingName = "ts.wal.wal_level"

// TsWALLevel indicates the WAL level
var TsWALLevel = settings.RegisterPublicIntSetting(
	TsWALLevelClusterSettingName,
	"ts WAL level, default 2(flush)",
	2,
)

// TsWALCheckpointInterval indicates the wal checkpoint interval of TsEngine
var TsWALCheckpointInterval = settings.RegisterPublicDurationSetting(
	"ts.wal.checkpoint_interval",
	"ts WAL checkpoint interval in TsEngine",
	time.Minute,
)

// SQLTimeseriesTrace set trace for timeseries.
var SQLTimeseriesTrace = settings.RegisterStringSetting(
	"ts.trace.on_off_list",
	"collection/push switch",
	"",
)

// TsFreeSpaceAlertThreshold indicates alarm threshold of the available disk space of TsEngine
var TsFreeSpaceAlertThreshold = settings.RegisterPublicValidatedByteSizeSetting(
	"ts.disk_free_space.alert_threshold",
	"ts disk free space alert threshold for insert, default 0Byte, indicates no alert",
	0,
	func(v int64) error {
		if v < 0 {
			return errors.Errorf("%d is not nonnegative", v)
		}
		return nil
	},
)

//export isCanceledCtx
func isCanceledCtx(goCtxPtr C.uint64_t) C.bool {
	ctx := *(*context.Context)(unsafe.Pointer(uintptr(goCtxPtr)))
	select {
	case <-ctx.Done():
		return C.bool(true)
	default:
		return C.bool(false)
	}
}

// NewTsEngine new ts engine
func NewTsEngine(
	ctx context.Context, cfg TsEngineConfig, stopper *stop.Stopper,
) (*TsEngine, error) {
	if cfg.Dir == "" {
		return nil, errors.New("dir must be non-empty")
	}

	r := &TsEngine{
		stopper: stopper,
		cfg:     cfg,
		openCh:  make(chan struct{}),
		Version: KwEngineVersion,
	}
	return r, nil
}

// IsOpen returns when the ts engine has been open.
func (r *TsEngine) IsOpen() bool {
	return r.opened
}

// CheckOrWaitForOpen check whether the ts engine has been open and
// waits for open if it is not.
func (r *TsEngine) checkOrWaitForOpen() {
	if r.opened {
		return
	}
	_ = <-r.openCh
}

// Open opens the ts engine.
func (r *TsEngine) Open(rangeIndex []roachpb.RangeIndex) error {
	walLevel := TsWALLevel.Get(&r.cfg.Settings.SV)

	traceLevel := SQLTimeseriesTrace.Get(&r.cfg.Settings.SV)
	optLog := C.TsLogOptions{
		Dir:                       goToTSSlice([]byte(r.cfg.LogCfg.Dir)),
		LogFileMaxSize:            C.long(r.cfg.LogCfg.LogFileMaxSize),
		LogFilesCombinedMaxSize:   C.long(r.cfg.LogCfg.LogFilesCombinedMaxSize),
		LogFileVerbosityThreshold: C.LgSeverity(r.cfg.LogCfg.LogFileVerbosityThreshold),
		Trace_on_off_list:         goToTSSlice([]byte(traceLevel)),
	}

	cEngineVersion := C.CString(r.Version)
	defer C.free(unsafe.Pointer(cEngineVersion))

	if len(rangeIndex) == 0 {
		status := C.TSOpen(&r.tdb, goToTSSlice([]byte(r.cfg.Dir)),
			C.TSOptions{
				wal_level:        C.uint8_t(walLevel),
				extra_options:    goToTSSlice(r.cfg.ExtraOptions),
				thread_pool_size: C.uint16_t(uint16(r.cfg.ThreadPoolSize)),
				task_queue_size:  C.uint16_t(uint16(r.cfg.TaskQueueSize)),
				buffer_pool_size: C.uint32_t(uint32(r.cfg.BufferPoolSize)),
				lg_opts:          optLog,
				is_single_node:   C.bool(r.cfg.IsSingleNode),
				brpc_addr:        goToTSSlice([]byte(r.cfg.BRPCAddr)),
				cluster_id:       goToTSSlice([]byte(r.cfg.ClusterID)),
				engine_version:   cEngineVersion,
			},
			nil,
			C.uint64_t(0))
		if err := statusToError(status); err != nil {
			return errors.Wrap(err, "could not open tsengine instance")
		}
	} else {
		appliedRangeIndex := make([]C.AppliedRangeIndex, len(rangeIndex))
		for idx, rangeIdx := range rangeIndex {
			appliedRangeIndex[idx] = C.AppliedRangeIndex{
				range_id:      C.uint64_t(rangeIdx.RangeId),
				applied_index: C.uint64_t(rangeIdx.ApplyIndex),
			}
		}

		status := C.TSOpen(&r.tdb, goToTSSlice([]byte(r.cfg.Dir)),
			C.TSOptions{
				wal_level:        C.uint8_t(walLevel),
				extra_options:    goToTSSlice(r.cfg.ExtraOptions),
				thread_pool_size: C.uint16_t(uint16(r.cfg.ThreadPoolSize)),
				task_queue_size:  C.uint16_t(uint16(r.cfg.TaskQueueSize)),
				buffer_pool_size: C.uint32_t(uint32(r.cfg.BufferPoolSize)),
				lg_opts:          optLog,
				is_single_node:   C.bool(r.cfg.IsSingleNode),
				brpc_addr:        goToTSSlice([]byte(r.cfg.BRPCAddr)),
				cluster_id:       goToTSSlice([]byte(r.cfg.ClusterID)),
				engine_version:   cEngineVersion,
			},
			&appliedRangeIndex[0],
			C.uint64_t(len(appliedRangeIndex)))
		if err := statusToError(status); err != nil {
			return errors.Wrap(err, "could not open tsengine instance")
		}
	}

	if r.cfg.IsSingleNode {
		r.SetRaftLogCombinedWAL(false)
	} else {
		r.SetRaftLogCombinedWAL(TsRaftLogCombineWAL.Get(&r.cfg.Settings.SV))
	}
	r.manageWAL()
	r.opened = true
	close(r.openCh)
	return nil
}

// SetRaftLogCombinedWAL set the state of TsRaftLogCombineWAL to AE
func (r *TsEngine) SetRaftLogCombinedWAL(combined bool) {
	if r.tdb != nil {
		_ = C.TsSetUseRaftLogAsWAL(r.tdb, C.bool(combined))
	}
}

// CreateTsTable create ts table
func (r *TsEngine) CreateTsTable(
	tableID uint64, hashNum uint64, meta []byte, rangeGroups []api.RangeGroup,
) error {
	r.checkOrWaitForOpen()
	nRange := len(rangeGroups)
	cRanges := make([]C.RangeGroup, nRange)
	for i := 0; i < nRange; i++ {
		cRanges[i].range_group_id = C.uint64_t(rangeGroups[i].RangeGroupID)
		cRanges[i].typ = C.int8_t(rangeGroups[i].Type)
	}
	cRangeGroups := C.RangeGroups{
		ranges: (*C.RangeGroup)(unsafe.Pointer(&cRanges[0])),
		len:    C.int32_t(len(cRanges)),
	}
	status := C.TSCreateTsTable(r.tdb, C.TSTableID(tableID), goToTSSlice(meta), cRangeGroups)
	if err := statusToError(status); err != nil {
		return errors.Wrap(err, "could not CreateTsTable")
	}
	return nil
}

// GetMetaData get meta from source of the snapshot
func (r *TsEngine) GetMetaData(tableID uint64, rangeGroup api.RangeGroup) ([]byte, error) {
	r.checkOrWaitForOpen()
	cRangeGroup := C.RangeGroup{
		range_group_id: C.uint64_t(rangeGroup.RangeGroupID),
	}
	var tableMeta C.TSSlice
	status := C.TSGetMetaData(r.tdb, C.TSTableID(tableID), cRangeGroup, &tableMeta)
	if err := statusToError(status); err != nil {
		return nil, errors.Wrap(err, "could not CreateTsTable")
	}
	defer C.free(unsafe.Pointer(tableMeta.data))
	meta := cSliceToGoBytes(tableMeta)
	return meta, nil
}

// TSIsTsTableExist checks if ts table exists.
func (r *TsEngine) TSIsTsTableExist(tableID uint64) (bool, error) {
	r.checkOrWaitForOpen()
	var isExist C.bool
	status := C.TSIsTsTableExist(r.tdb, C.TSTableID(tableID), &isExist)
	if err := statusToError(status); err != nil {
		return false, errors.Wrap(err, "get error")
	}
	return bool(isExist), nil
}

// DropTsTable drop ts table.
func (r *TsEngine) DropTsTable(tableID uint64) error {
	r.checkOrWaitForOpen()
	status := C.TSDropTsTable(r.tdb, C.TSTableID(tableID))
	if err := statusToError(status); err != nil {
		return errors.Wrap(err, "could not DropTsTable")
	}
	return nil
}

// DropLeftTsTableGarbage drop left ts table metadata garbage.
func (r *TsEngine) DropLeftTsTableGarbage() error {
	r.checkOrWaitForOpen()
	status := C.TSDropResidualTsTable(r.tdb)
	if err := statusToError(status); err != nil {
		return errors.Wrap(err, "could not drop residual ts table")
	}
	return nil
}

// AddTSColumn adds column for ts table.
func (r *TsEngine) AddTSColumn(
	tableID uint64, currentTSVersion, newTSVersion uint32, transactionID []byte, colMeta []byte,
) error {
	r.checkOrWaitForOpen()
	status := C.TSAddColumn(
		r.tdb, C.TSTableID(tableID), (*C.char)(unsafe.Pointer(&transactionID[0])), goToTSSlice(colMeta), C.uint32_t(currentTSVersion), C.uint32_t(newTSVersion))
	if err := statusToError(status); err != nil {
		return errors.Wrap(err, "could not AddTsColumn")
	}
	return nil
}

// DropTSColumn drop column for ts table.
func (r *TsEngine) DropTSColumn(
	tableID uint64, currentTSVersion, newTSVersion uint32, transactionID []byte, colMeta []byte,
) error {
	r.checkOrWaitForOpen()
	status := C.TSDropColumn(
		r.tdb, C.TSTableID(tableID), (*C.char)(unsafe.Pointer(&transactionID[0])), goToTSSlice(colMeta), C.uint32_t(currentTSVersion), C.uint32_t(newTSVersion))
	if err := statusToError(status); err != nil {
		return errors.Wrap(err, "could not DropTsColumn")
	}
	return nil
}

// CreateNormalTagIndex create index on normal tag of ts table
func (r *TsEngine) CreateNormalTagIndex(
	tableID uint64,
	indexID uint64,
	curVersion, newVersion uint32,
	transactionID []byte,
	indexColumns []uint32,
) error {
	numColumn := len(indexColumns)
	cIndexs := make([]C.uint, numColumn)
	for i := 0; i < numColumn; i++ {
		cIndexs[i] = C.uint(indexColumns[i])
	}
	cIndexColumns := C.IndexColumns{
		index_column: (*C.uint32_t)(unsafe.Pointer(&cIndexs[0])),
		len:          C.int32_t(len(cIndexs)),
	}
	status := C.TSCreateNormalTagIndex(r.tdb, C.TSTableID(tableID), C.uint64_t(indexID), (*C.char)(unsafe.Pointer(&transactionID[0])), C.uint32_t(curVersion), C.uint32_t(newVersion), cIndexColumns)
	if err := statusToError(status); err != nil {
		return errors.Wrap(err, "could not CreateNormalTagIndex")
	}
	return nil
}

// DropNormalTagIndex drop index on normal tag of ts table
func (r *TsEngine) DropNormalTagIndex(
	tableID uint64, indexID uint64, curVersion, newVersion uint32, transactionID []byte,
) error {
	status := C.TSDropNormalTagIndex(r.tdb, C.TSTableID(tableID), C.uint64_t(indexID), (*C.char)(unsafe.Pointer(&transactionID[0])), C.uint32_t(curVersion), C.uint32_t(newVersion))
	if err := statusToError(status); err != nil {
		return errors.Wrap(err, "could not DropNormalTagIndex")
	}
	return nil
}

// AlterLifetime alter lifetime interval for this table.
func (r *TsEngine) AlterLifetime(tableID uint64, lifeTime uint64) error {
	r.checkOrWaitForOpen()
	status := C.TSAlterLifetime(r.tdb, C.TSTableID(tableID), C.uint64_t(lifeTime))
	if err := statusToError(status); err != nil {
		return errors.Wrap(err, "failed to set table lifetime")
	}
	return nil
}

// AlterPartitionInterval alter partition interval for ts table.
func (r *TsEngine) AlterPartitionInterval(tableID uint64, partitionInterval uint64) error {
	r.checkOrWaitForOpen()
	status := C.TSAlterPartitionInterval(r.tdb, C.TSTableID(tableID), C.uint64_t(partitionInterval))
	if err := statusToError(status); err != nil {
		return errors.Wrap(err, "could not AlterPartitionInterval")
	}
	return nil
}

// AlterTSColumnType alter column/tag type of ts table.
func (r *TsEngine) AlterTSColumnType(
	tableID uint64,
	currentTSVersion, newTSVersion uint32,
	transactionID []byte,
	colMeta []byte,
	originColMeta []byte,
) error {
	r.checkOrWaitForOpen()
	status := C.TSAlterColumnType(
		r.tdb,
		C.TSTableID(tableID),
		(*C.char)(unsafe.Pointer(&transactionID[0])),
		goToTSSlice(colMeta),
		goToTSSlice(originColMeta),
		C.uint32_t(currentTSVersion),
		C.uint32_t(newTSVersion),
	)
	if err := statusToError(status); err != nil {
		return err
	}
	return nil
}

// PutEntity write in, update tag data and write in ts data
func (r *TsEngine) PutEntity(
	rangeGroupID uint64, tableID uint64, payload [][]byte, tsTxnID uint64,
) error {
	if len(payload) == 0 {
		return errors.New("payload is nul")
	}

	r.checkOrWaitForOpen()
	cTsSlice := make([]C.TSSlice, len(payload))
	for i, p := range payload {
		if len(p) == 0 {
			cTsSlice[i].data = nil
			cTsSlice[i].len = 0
		} else {
			dataPtr := C.CBytes(p)
			defer C.free(dataPtr)

			cTsSlice[i].data = (*C.char)(dataPtr)
			cTsSlice[i].len = C.size_t(len(p))
		}
	}
	// mock
	cRangeGroup := C.RangeGroup{
		range_group_id: C.uint64_t(rangeGroupID),
		typ:            C.int8_t(0),
	}
	status := C.TSPutEntity(
		r.tdb,
		C.TSTableID(tableID),
		&cTsSlice[0],
		(C.size_t)(len(cTsSlice)),
		cRangeGroup,
		C.uint64_t(tsTxnID))
	if err := statusToError(status); err != nil {
		return errors.Wrap(err, "could not PutEntity")
	}
	return nil
}

// PutData write in tag data and write in ts data
func (r *TsEngine) PutData(
	tableID uint64, payload [][]byte, tsTxnID uint64, writeWAL bool, transactionID []byte,
) (DedupResult, EntitiesAffect, error) {
	if len(payload) == 0 {
		return DedupResult{}, EntitiesAffect{}, errors.New("payload is nul")
	}

	r.checkOrWaitForOpen()
	cTsSlice := make([]C.TSSlice, len(payload))
	for i, p := range payload {
		if len(p) == 0 {
			cTsSlice[i].data = nil
			cTsSlice[i].len = 0
		} else {
			dataPtr := C.CBytes(p)
			defer C.free(dataPtr)

			cTsSlice[i].data = (*C.char)(dataPtr)
			cTsSlice[i].len = C.size_t(len(p))
		}
	}
	// mock
	cRangeGroup := C.RangeGroup{
		range_group_id: C.uint64_t(101),
		typ:            C.int8_t(0),
	}

	var dedupResult C.DedupResult
	var affect EntitiesAffect
	var entitiesAffected C.uint16_t
	var unorderedAffected C.uint32_t
<<<<<<< HEAD
	writeWAL = r.writeWAL && writeWAL
	var status C.TSStatus
	if r.Version == "2" {
		if transactionID != nil {
			cstr := C.CString(string(transactionID))
			defer C.free(unsafe.Pointer(cstr))
			status = C.TSPutDataByRowTypeExplicit(r.tdb, C.TSTableID(tableID), &cTsSlice[0], (C.size_t)(len(cTsSlice)), cRangeGroup, C.uint64_t(tsTxnID),
				&entitiesAffected, &unorderedAffected, &dedupResult, C.bool(writeWAL), cstr)
		} else {
			status = C.TSPutDataByRowType(r.tdb, C.TSTableID(tableID), &cTsSlice[0], (C.size_t)(len(cTsSlice)), cRangeGroup, C.uint64_t(tsTxnID),
				&entitiesAffected, &unorderedAffected, &dedupResult, C.bool(writeWAL))
		}
	} else {
		if transactionID != nil {
			cstr := C.CString(string(transactionID))
			defer C.free(unsafe.Pointer(cstr))
			status = C.TSPutDataExplicit(r.tdb, C.TSTableID(tableID), &cTsSlice[0], (C.size_t)(len(cTsSlice)), cRangeGroup, C.uint64_t(tsTxnID),
				&entitiesAffected, &unorderedAffected, &dedupResult, C.bool(writeWAL), cstr)
		} else {
			status = C.TSPutData(r.tdb, C.TSTableID(tableID), &cTsSlice[0], (C.size_t)(len(cTsSlice)), cRangeGroup, C.uint64_t(tsTxnID),
				&entitiesAffected, &unorderedAffected, &dedupResult, C.bool(writeWAL))
		}
	}
=======
	status := C.TSPutData(r.tdb, C.TSTableID(tableID), &cTsSlice[0], (C.size_t)(len(cTsSlice)), cRangeGroup, C.uint64_t(tsTxnID),
		&entitiesAffected, &unorderedAffected, &dedupResult, C.bool(writeWAL))
>>>>>>> f5e9505c
	if err := statusToError(status); err != nil {
		return DedupResult{}, EntitiesAffect{}, errors.Wrap(err, "could not PutData")
	}

	res := DedupResult{
		DedupRule:     int(dedupResult.dedup_rule),
		DedupRows:     int(dedupResult.dedup_rows),
		DiscardBitmap: cSliceToGoBytes(dedupResult.discard_bitmap),
	}
	defer C.free(unsafe.Pointer(dedupResult.discard_bitmap.data))
	affect.EntityCount = uint16(entitiesAffected)
	affect.UnorderedCount = uint32(unorderedAffected)
	return res, affect, nil
}

// PutRowData 行存tags值和时序数据写入
func (r *TsEngine) PutRowData(
	tableID uint64,
	headerPrefix []byte,
	payload [][]byte,
	size int32,
	tsTxnID uint64,
	writeWAL bool,
	transactionID []byte,
) (DedupResult, EntitiesAffect, error) {
	if len(payload) == 0 {
		return DedupResult{}, EntitiesAffect{}, errors.New("payload is nul")
	}

	r.checkOrWaitForOpen()
	sizeLimit := int32(TsPayloadSizeLimit.Get(&r.cfg.Settings.SV))
	var cTsSlice C.TSSlice
	// The structure of HeaderPrefix: | Header | primary_tag_len | primary_tag | tag_ten | tags | data_len |
	// Header: | txn(16) | group_id(2) | payload_version(4) | database_id(4) | table_id(8) | ts_version(4) | row_num(4) | flags(1) |
	const rowNumOffset = 38 // offset of row_num, pay attention to any change of the structure of HeaderPrefix
	const dataLen = 4       // length of data_len in HeaderPrefix. The location is at the end of HeaderPrefix

	headerLen := len(headerPrefix)
	cTsSlice.len = C.size_t(int(size) + headerLen + dataLen)
	cTsSlice.data = (*C.char)(C.malloc(cTsSlice.len))
	if cTsSlice.data == nil {
		return DedupResult{}, EntitiesAffect{}, errors.New("failed malloc")
	}
	defer C.free(unsafe.Pointer(cTsSlice.data))

	C.memcpy(unsafe.Pointer(cTsSlice.data), unsafe.Pointer(&headerPrefix[0]), C.size_t(headerLen))
	dataPtr := uintptr(unsafe.Pointer(cTsSlice.data)) + uintptr(headerLen) // pointer to the data_len

	// mock
	cRangeGroup := C.RangeGroup{
		range_group_id: C.uint64_t(1),
		typ:            C.int8_t(0),
	}
	payloadPtr := dataPtr + uintptr(dataLen)
	payloadSize := 0
	partRowCnt := 0
	totalRowCnt := len(payload)
	var res DedupResult
	var affect EntitiesAffect
	for i := 0; i < totalRowCnt; i++ {
		p := payload[i]
		if len(p) == 0 {
			continue
		}
		partLen := len(p)
		// need to check whether the payload size exceeds limit, so calculate it before add the row to payload.
		payloadSize += partLen
		if payloadSize > int(sizeLimit) {
			// fill data_len
			*(*int32)(unsafe.Pointer(dataPtr)) = int32(payloadSize - partLen)
			// fill row_num
			*(*int32)(unsafe.Pointer(uintptr(unsafe.Pointer(cTsSlice.data)) + rowNumOffset)) = int32(partRowCnt)
			var dedupResult C.DedupResult
			var entitiesAffected C.uint16_t
			var unorderedAffected C.uint32_t
			status := C.TSPutDataByRowType(r.tdb, C.TSTableID(tableID), &cTsSlice, (C.size_t)(1), cRangeGroup, C.uint64_t(tsTxnID),
				&entitiesAffected, &unorderedAffected, &dedupResult, C.bool(writeWAL))
			if err := statusToError(status); err != nil {
				return DedupResult{}, EntitiesAffect{}, errors.Wrap(err, "could not PutData")
			}
			res.DedupRows += int(dedupResult.dedup_rows)
			affect.EntityCount += uint16(entitiesAffected)
			affect.UnorderedCount += uint32(unorderedAffected)
			C.free(unsafe.Pointer(dedupResult.discard_bitmap.data))

			payloadSize = partLen
			payloadPtr = dataPtr + uintptr(dataLen)
			partRowCnt = 0
		}
		partRowCnt++
		C.memcpy(unsafe.Pointer(payloadPtr), unsafe.Pointer(&p[0]), C.size_t(partLen))
		payloadPtr += uintptr(partLen)
	}

	// fill data_len
	*(*int32)(unsafe.Pointer(dataPtr)) = int32(payloadSize)
	// fill row_num
	*(*int32)(unsafe.Pointer(uintptr(unsafe.Pointer(cTsSlice.data)) + rowNumOffset)) = int32(partRowCnt)
	var dedupResult C.DedupResult
	var entitiesAffected C.uint16_t
	var unorderedAffected C.uint32_t
	var status C.TSStatus
	if transactionID != nil {
		cstr := C.CString(string(transactionID))
		defer C.free(unsafe.Pointer(cstr))
		status = C.TSPutDataByRowTypeExplicit(r.tdb, C.TSTableID(tableID), &cTsSlice, (C.size_t)(1), cRangeGroup, C.uint64_t(tsTxnID),
			&entitiesAffected, &unorderedAffected, &dedupResult, C.bool(writeWAL), cstr)
	} else {
		status = C.TSPutDataByRowType(r.tdb, C.TSTableID(tableID), &cTsSlice, (C.size_t)(1), cRangeGroup, C.uint64_t(tsTxnID),
			&entitiesAffected, &unorderedAffected, &dedupResult, C.bool(writeWAL))
	}
	if err := statusToError(status); err != nil {
		return DedupResult{}, EntitiesAffect{}, errors.Wrap(err, "could not PutData")
	}

	res.DedupRows += int(dedupResult.dedup_rows)
	res.DedupRule = int(dedupResult.dedup_rule)
	affect.EntityCount += uint16(entitiesAffected)
	affect.UnorderedCount += uint32(unorderedAffected)
	// the DiscardBitmap is not complete if the payload is truncated due to the size limit.
	res.DiscardBitmap = cSliceToGoBytes(dedupResult.discard_bitmap)
	C.free(unsafe.Pointer(dedupResult.discard_bitmap.data))

	return res, affect, nil
}

// GetDataVolume gets DataVolume for ts range.
// should not call this for relational ranges.
func (r *TsEngine) GetDataVolume(
	tableID uint64, startHashPoint, endHashPoint uint64, startTimestamp, endTimestamp int64,
) (uint64, error) {
	r.checkOrWaitForOpen()
	var volume C.uint64_t
	status := C.TSGetDataVolume(
		r.tdb,
		C.TSTableID(tableID),
		C.uint64_t(startHashPoint),
		C.uint64_t(endHashPoint),
		C.KwTsSpan{
			begin: C.int64_t(startTimestamp),
			end:   C.int64_t(endTimestamp),
		},
		&volume,
	)
	if err := statusToError(status); err != nil {
		log.Errorf(context.TODO(), "GetDataVolume failed. err is :%+v. tableID: %d startHashPoint: %d, endHashPoint:%d startTimeStamp: %d, endTimeStamp: %d",
			err, tableID, startHashPoint, endHashPoint, startTimestamp, endTimestamp)
		return 0, errors.Wrap(err, "get data Volume failed")
	}
	return uint64(volume), nil
}

// GetDataVolumeHalfTS returns haslTS
func (r *TsEngine) GetDataVolumeHalfTS(
	tableID uint64, startHashPoint, endHashPoint uint64, startTimestamp, endTimestamp int64,
) (int64, error) {
	r.checkOrWaitForOpen()
	var halfTimestamp C.int64_t
	status := C.TSGetDataVolumeHalfTS(
		r.tdb,
		C.TSTableID(tableID),
		C.uint64_t(startHashPoint),
		C.uint64_t(endHashPoint),
		C.KwTsSpan{
			begin: C.int64_t(startTimestamp),
			end:   C.int64_t(endTimestamp),
		},
		&halfTimestamp,
	)
	if err := statusToError(status); err != nil {
		return 0, errors.Wrap(err, "get half timestamp data Volume failed")
	}

	return int64(halfTimestamp), nil
}

// GetAvgTableRowSize gets AvgTableRowSize
func (r *TsEngine) GetAvgTableRowSize(tableID uint64) (uint64, error) {
	r.checkOrWaitForOpen()
	var avgRowSize C.uint64_t
	status := C.TSGetAvgTableRowSize(
		r.tdb,
		C.TSTableID(tableID),
		&avgRowSize,
	)
	if err := statusToError(status); err != nil {
		return 0, errors.Wrap(err, "get avg table row size failed")
	}
	return uint64(avgRowSize), nil
}

// TsFetcher collect information in explain analyse
type TsFetcher struct {
	Collected bool
	CFetchers []C.TsFetcher
	Size      int
	Mu        *syncutil.Mutex
}

// TsFetcherStats collect information in explain analyse
type TsFetcherStats struct {
	ProcessorID      int32
	ProcessorName    int8
	RowNum           int64
	StallTime        int64 // time of execute
	BytesRead        int64 // byte of rows
	MaxAllocatedMem  int64 // maximum number of memory
	MaxAllocatedDisk int64 // Maximum number of disk
	OutputRowNum     int64 // row of aggregation
	// BuildTime only be used for hash tag scan op for multiple model processing
	// when the switch is on and the server starts with single node mode.
	BuildTime int64 // hash tag build time
}

// sendDmlMsgToTs call the tsengine dml interface to issue a request and return the result
func (r *TsEngine) tsExecute(
	ctx *context.Context, tp C.EnMqType, tsQueryInfo TsQueryInfo,
) (tsRespInfo TsQueryInfo, err error) {
	if len(tsQueryInfo.Buf) == 0 {
		return tsRespInfo, errors.New("query buf is nul")
	}
	var queryInfo C.QueryInfo
	bufC := C.CBytes(tsQueryInfo.Buf)
	defer C.free(unsafe.Pointer(bufC))
	queryInfo.value = bufC
	queryInfo.len = C.uint(len(tsQueryInfo.Buf))
	queryInfo.tp = tp
	queryInfo.id = C.int(tsQueryInfo.ID)
	queryInfo.handle = tsQueryInfo.Handle
	queryInfo.unique_id = C.int(tsQueryInfo.UniqueID)
	queryInfo.time_zone = C.int(tsQueryInfo.TimeZone)
	queryInfo.relation_ctx = C.uint64_t(uintptr(unsafe.Pointer(ctx)))
	cTsSlice := C.TSSlice{
		data: (*C.char)(C.CBytes([]byte(tsQueryInfo.SQL))),
		len:  C.size_t(len(tsQueryInfo.SQL)),
	}
	defer C.free(unsafe.Pointer(cTsSlice.data))
	queryInfo.sql = cTsSlice
	// process push data for batch lookup join for multiple model processing
	// only store the data chunk pointer into tsQueryInfo and push it down to tse
	// when the switch is on and the server starts with single node mode.
	dataChunk := tsQueryInfo.PushData
	if dataChunk != nil {
		pushDatabufC := C.CBytes(dataChunk.Data)
		queryInfo.relRowCount = C.int(dataChunk.RowCount)
		defer C.free(unsafe.Pointer(pushDatabufC))
		queryInfo.relBatchData = pushDatabufC
		dataChunk = nil // clean datachunk
	}

	// init fetcher of analyse
	var vecFetcher C.VecTsFetcher
	vecFetcher.collected = C.bool(false)
	if tsQueryInfo.Fetcher.Collected {
		vecFetcher.collected = C.bool(true)
		vecFetcher.size = C.int8_t(tsQueryInfo.Fetcher.Size)
		// vecFetcher.TsFetchers = &tsQueryInfo.Fetcher.CFetchers[0]
		vecFetcher.goMutux = C.uint64_t(uintptr(unsafe.Pointer(&tsQueryInfo.Fetcher)))
	} else {
		tsFetchers := make([]C.TsFetcher, 1)
		tsFetchers[0].processor_id = C.int32_t(-1)
		tsQueryInfo.Fetcher.CFetchers = tsFetchers
	}
	var retInfo C.QueryInfo
	retInfo.value = nil
	status := C.TSExecQuery(r.tdb, &queryInfo, &retInfo, &tsQueryInfo.Fetcher.CFetchers[0], unsafe.Pointer(&vecFetcher))
	if retErr := statusToError(status); retErr != nil {
		// log.Errorf(context.TODO(), "failed to execute query")
	}
	fet := tsQueryInfo.Fetcher
	tsRespInfo.Fetcher = fet
	tsRespInfo.ID = int(retInfo.id)
	tsRespInfo.UniqueID = int(retInfo.unique_id)
	tsRespInfo.Handle = unsafe.Pointer(retInfo.handle)
	tsRespInfo.Code = int(retInfo.code)
	tsRespInfo.RowNum = int(retInfo.row_num)
	if unsafe.Pointer(retInfo.value) != nil {
		tsRespInfo.Buf = C.GoBytes(unsafe.Pointer(retInfo.value), C.int(retInfo.len))
		C.TSFree(unsafe.Pointer(retInfo.value))
	}
	if tsRespInfo.Code > 1 {
		if unsafe.Pointer(retInfo.value) != nil {
			strCode := make([]byte, 5)
			code := tsRespInfo.Code
			for i := 0; i < 5; i++ {
				strCode[i] = byte(((code) & 0x3F) + '0')
				code = code >> 6
			}
			err = pgerror.Newf(string(strCode), string(tsRespInfo.Buf))
		} else {
			err = fmt.Errorf("Error Code: %s", strconv.Itoa(tsRespInfo.Code))
		}
	} else if retInfo.ret < 1 {
		err = fmt.Errorf("Unknown error")
	}

	return tsRespInfo, err
}

// tsVectorizedExecute Vectorized tsengine.go:137Execute
func (r *TsEngine) tsVectorizedExecute(
	ctx *context.Context, tp C.EnMqType, tsQueryInfo TsQueryInfo, rev *TsDataChunkToGo,
) (tsRespInfo TsQueryInfo, err error) {
	if len(tsQueryInfo.Buf) == 0 {
		return tsRespInfo, errors.New("query buf is nul")
	}
	var queryInfo C.QueryInfo
	bufC := C.CBytes(tsQueryInfo.Buf)
	defer C.free(unsafe.Pointer(bufC))
	queryInfo.value = bufC
	queryInfo.len = C.uint(len(tsQueryInfo.Buf))
	queryInfo.tp = tp
	queryInfo.id = C.int(tsQueryInfo.ID)
	queryInfo.handle = tsQueryInfo.Handle
	queryInfo.unique_id = C.int(tsQueryInfo.UniqueID)
	queryInfo.time_zone = C.int(tsQueryInfo.TimeZone)
	queryInfo.relation_ctx = C.uint64_t(uintptr(unsafe.Pointer(ctx)))
	// process push data for batch lookup join for multiple model processing
	// only store the data chunk pointer into tsQueryInfo and push it down to tse
	// when the switch is on and the server starts with single node mode.
	dataChunk := tsQueryInfo.PushData
	if dataChunk != nil {
		pushDatabufC := C.CBytes(dataChunk.Data)
		queryInfo.relRowCount = C.int(dataChunk.RowCount)
		defer C.free(unsafe.Pointer(pushDatabufC))
		queryInfo.relBatchData = pushDatabufC
		dataChunk = nil // clean datachunk
	}

	// init fetcher of analyse
	var vecFetcher C.VecTsFetcher
	vecFetcher.collected = C.bool(false)
	if tsQueryInfo.Fetcher.Collected {
		vecFetcher.collected = C.bool(true)
		vecFetcher.size = C.int8_t(tsQueryInfo.Fetcher.Size)
		// vecFetcher.TsFetchers = &tsQueryInfo.Fetcher.CFetchers[0]
		vecFetcher.goMutux = C.uint64_t(uintptr(unsafe.Pointer(&tsQueryInfo.Fetcher)))
	} else {
		tsFetchers := make([]C.TsFetcher, 1)
		tsFetchers[0].processor_id = C.int32_t(-1)
		tsQueryInfo.Fetcher.CFetchers = tsFetchers
	}
	var retInfo C.QueryInfo
	retInfo.value = nil
	status := C.TSExecQuery(r.tdb, &queryInfo, &retInfo, &tsQueryInfo.Fetcher.CFetchers[0], unsafe.Pointer(&vecFetcher))
	if retErr := statusToError(status); retErr != nil {
		// log.Errorf(context.TODO(), "failed to execute query")
	}
	fet := tsQueryInfo.Fetcher
	tsRespInfo.Fetcher = fet
	tsRespInfo.ID = int(retInfo.id)
	tsRespInfo.UniqueID = int(retInfo.unique_id)
	tsRespInfo.Handle = unsafe.Pointer(retInfo.handle)
	tsRespInfo.Code = int(retInfo.code)
	tsRespInfo.RowNum = int(retInfo.row_num)

	if tsRespInfo.RowNum > 0 {
		capacity := rev.Capacity
		rev.Begin = 0
		rev.ColumnNum = uint32(retInfo.vectorize_data.column_num_)
		rev.BitmapSize = uint32(retInfo.vectorize_data.bitmap_size_)
		rev.RowSize = uint32(retInfo.vectorize_data.row_size_)
		rev.DataCount = uint32(retInfo.vectorize_data.data_count_)
		rev.Capacity = uint32(retInfo.vectorize_data.capacity_)
		rev.IsDataOwner = bool(retInfo.vectorize_data.is_data_owner_)
		if nil == rev.Column {
			rev.Column = make([]TsColumnInfoToGo, rev.ColumnNum)
			for i := 0; i < int(rev.ColumnNum); i++ {
				cData := (*C.TsColumnInfo)(unsafe.Pointer(uintptr(unsafe.Pointer(retInfo.vectorize_data.column_)) + uintptr(i)*unsafe.Sizeof(*(retInfo.vectorize_data.column_))))

				rev.Column[i].FixedLen = uint32(cData.fixed_len_)
				rev.Column[i].ReturnType = types.Family(cData.return_type_)
				rev.Column[i].StorageLen = uint32(cData.storage_len_)
				rev.Column[i].StorageType = sqlbase.DataType(cData.storage_type_)
			}
		}

		if nil == rev.Data || rev.Capacity > capacity {
			if nil == rev.Data {
				rev.Data = make([]coldata.Vec, rev.ColumnNum)
			}
			for i := range rev.NeedType {
				rev.Data[i] = coldata.NewMemColumn(rev.NeedType[i], int(rev.Capacity))
			}
		}

		for i := range rev.NeedType {
			if err != nil {
				break
			}
			coli := rev.Column[i]
			colData := (*C.TsColumnData)(unsafe.Pointer(uintptr(unsafe.Pointer(retInfo.vectorize_data.column_data_)) + uintptr(i)*unsafe.Sizeof(*(retInfo.vectorize_data.column_data_))))
			length := C.ulong(rev.DataCount) * C.ulong(coli.FixedLen)
			nullBit := C.GoBytes(unsafe.Pointer(colData.bitmap_ptr_), C.int(rev.BitmapSize))
			for k := range nullBit {
				nullBit[k] ^= 0xff
			}
			rev.Data[i].Nulls().CopyNullsBitmap(nullBit, int(rev.BitmapSize))
			if coli.StorageType == sqlbase.DataType_NULLVAL {
				continue
			}

			switch coli.ReturnType {
			case types.BoolFamily:
				C.memcpy(unsafe.Pointer(&(rev.Data[i].Bool()[0])), colData.data_ptr_, length)
			case types.IntFamily:
				switch coli.FixedLen {
				case 1, 2:
					if rev.Data[i].Type() == coltypes.Int32 || rev.Data[i].Type() == coltypes.Int64 {
						ioBuf := bytes.NewReader(C.GoBytes(unsafe.Pointer(colData.data_ptr_), C.int(length)))
						for j := 0; uint32(j) < rev.DataCount; j++ {
							var value int16
							err = binary.Read(ioBuf, binary.LittleEndian, &value)
							if err != nil {
								fmt.Println("Error reading bytes:", err)
								break
							}
							if rev.Data[i].Type() == coltypes.Int32 {
								rev.Data[i].Int32()[j] = int32(value)
							} else {
								rev.Data[i].Int64()[j] = int64(value)
							}
						}
					} else {
						C.memcpy(unsafe.Pointer(&(rev.Data[i].Int16()[0])), colData.data_ptr_, length)
					}
				case 4:
					if rev.Data[i].Type() == coltypes.Int16 || rev.Data[i].Type() == coltypes.Int64 {
						ioBuf := bytes.NewReader(C.GoBytes(unsafe.Pointer(colData.data_ptr_), C.int(length)))
						for j := 0; uint32(j) < rev.DataCount; j++ {
							var value int32
							err = binary.Read(ioBuf, binary.LittleEndian, &value)
							if err != nil {
								fmt.Println("Error reading bytes:", err)
								break
							}
							if rev.Data[i].Type() == coltypes.Int16 {
								rev.Data[i].Int16()[j] = int16(value)
							} else {
								rev.Data[i].Int64()[j] = int64(value)
							}
						}
					} else {
						C.memcpy(unsafe.Pointer(&(rev.Data[i].Int32()[0])), colData.data_ptr_, length)
					}
				default:
					if rev.Data[i].Type() == coltypes.Int16 || rev.Data[i].Type() == coltypes.Int32 {
						ioBuf := bytes.NewReader(C.GoBytes(unsafe.Pointer(colData.data_ptr_), C.int(length)))
						for j := 0; uint32(j) < rev.DataCount; j++ {
							var value int64
							err = binary.Read(ioBuf, binary.LittleEndian, &value)
							if err != nil {
								fmt.Println("Error reading bytes:", err)
								break
							}
							if rev.Data[i].Type() == coltypes.Int16 {
								rev.Data[i].Int16()[j] = int16(value)
							} else {
								rev.Data[i].Int32()[j] = int32(value)
							}
						}
					} else {
						C.memcpy(unsafe.Pointer(&(rev.Data[i].Int64()[0])), colData.data_ptr_, length)
					}
				}
			case types.FloatFamily:
				switch coli.FixedLen {
				case 4:
					ioBuf := bytes.NewReader(C.GoBytes(unsafe.Pointer(colData.data_ptr_), C.int(length)))
					for j := 0; uint32(j) < rev.DataCount; j++ {
						var value float32
						err = binary.Read(ioBuf, binary.LittleEndian, &value)
						if err != nil {
							fmt.Println("Error reading bytes:", err)
							break
						}
						rev.Data[i].Float64()[j] = float64(value)
					}
				case 8:
					C.memcpy(unsafe.Pointer(&(rev.Data[i].Float64()[0])), colData.data_ptr_, length)
				}
			case types.DecimalFamily:
				switch coli.StorageType {
				case sqlbase.DataType_BIGINT:
					ioBuf := bytes.NewReader(C.GoBytes(unsafe.Pointer(colData.data_ptr_), C.int(length)))
					var value int64
					for j := 0; uint32(j) < rev.DataCount; j++ {
						err = binary.Read(ioBuf, binary.LittleEndian, &value)
						if err != nil {
							fmt.Println("Error reading bytes:", err)
							break
						}
						rev.Data[i].Decimal()[j].SetInt64(value)
					}
				case sqlbase.DataType_DOUBLE:
					ioBuf := bytes.NewReader(C.GoBytes(unsafe.Pointer(colData.data_ptr_), C.int(length)))
					var value float64
					for j := 0; uint32(j) < rev.DataCount; j++ {
						err = binary.Read(ioBuf, binary.LittleEndian, &value)
						if err != nil {
							fmt.Println("Error reading bytes:", err)
							break
						}
						newDecimal, _, err := apd.NewFromString(strconv.FormatFloat(value, 'f', -1, 64))
						if err != nil {
							fmt.Println("Error reading bytes:", err)
							break
						}
						rev.Data[i].Decimal()[j].Set(newDecimal)
					}
				case sqlbase.DataType_DECIMAL:
					ioBuf := bytes.NewReader(C.GoBytes(unsafe.Pointer(colData.data_ptr_), C.int(length)))
					val := make([]byte, uint32(coli.FixedLen))
					for j := 0; uint32(j) < rev.DataCount; j++ {
						err = binary.Read(ioBuf, binary.LittleEndian, &val)
						if err != nil {
							fmt.Println("Error reading bytes:", err)
							break
						}
						if val[0] != 1 {
							var data int64
							buf := bytes.NewReader(val[1:])
							err := binary.Read(buf, binary.LittleEndian, &data)
							if err != nil {
								fmt.Println("Error reading int64:", err)
								break
							}
							rev.Data[i].Decimal()[j].SetInt64(data)
						} else {
							bits := binary.LittleEndian.Uint64(val[1:])
							data := math.Float64frombits(bits)
							newDecimal, _, err := apd.NewFromString(strconv.FormatFloat(data, 'f', -1, 64))
							if err != nil {
								fmt.Println("Error reading bytes:", err)
								break
							}
							rev.Data[i].Decimal()[j].Set(newDecimal)
						}
					}
				}
			case types.TimestampFamily, types.TimestampTZFamily:
				var interval int64 = 1000
				var sec int64
				var nsec int64
				switch coli.StorageType {
				case sqlbase.DataType_TIMESTAMP_MICRO, sqlbase.DataType_TIMESTAMPTZ_MICRO:
					interval = 1000000
				case sqlbase.DataType_TIMESTAMP_NANO, sqlbase.DataType_TIMESTAMPTZ_NANO:
					interval = 1000000000
				}
				src := coldata.NewMemColumn(coltypes.Int64, int(rev.DataCount))
				C.memcpy(unsafe.Pointer(&(src.Int64()[0])), colData.data_ptr_, length)
				for j := 0; uint32(j) < rev.DataCount; j++ {
					val := src.Int64()[j]
					if val < 0 && val%interval != 0 {
						sec = val/interval - 1
						nsec = ((val % interval) + interval) * (1000000000 / interval)
					} else {
						sec = val / interval
						nsec = val % interval * (1000000000 / interval)
					}
					t := timeutil.Unix(sec, nsec)
					rev.Data[i].Timestamp()[j] = t
				}
			case types.IntervalFamily:
				ioBuf := bytes.NewReader(C.GoBytes(unsafe.Pointer(colData.data_ptr_), C.int(length)))
				switch coli.StorageType {
				case sqlbase.DataType_TIMESTAMP_MICRO, sqlbase.DataType_TIMESTAMPTZ_MICRO:
					for j := 0; uint32(j) < rev.DataCount; j++ {
						var value int64
						err := binary.Read(ioBuf, binary.LittleEndian, &value)
						if err != nil {
							fmt.Println("Error reading int64:", err)
							break
						}
						extraDays := value / (Day / 1000)
						days := extraDays
						value -= extraDays * (Day / 1000)
						var nanos = value * 1000
						var d duration.Duration = duration.DecodeDuration(0, days, nanos)
						rev.Data[i].Interval()[j] = d
					}
				case sqlbase.DataType_TIMESTAMP_NANO, sqlbase.DataType_TIMESTAMPTZ_NANO:
					for j := 0; uint32(j) < rev.DataCount; j++ {
						var value int64
						err := binary.Read(ioBuf, binary.LittleEndian, &value)
						if err != nil {
							fmt.Println("Error reading int64:", err)
							break
						}
						extraDays := value / (Day / 1)
						days := extraDays
						value -= extraDays * (Day / 1)
						var nanos = value * 1
						var d duration.Duration = duration.DecodeDuration(0, days, nanos)
						rev.Data[i].Interval()[j] = d
					}
				default:
					for j := 0; uint32(j) < rev.DataCount; j++ {
						var value int64
						err := binary.Read(ioBuf, binary.LittleEndian, &value)
						if err != nil {
							fmt.Println("Error reading int64:", err)
							break
						}
						extraDays := value / (Day / 1000000)
						days := extraDays
						value -= extraDays * (Day / 1000000)
						var nanos = value * 1000000
						var d duration.Duration = duration.DecodeDuration(0, days, nanos)
						rev.Data[i].Interval()[j] = d
					}
				}
			case types.BytesFamily, types.StringFamily:
				rev.Data[i].Bytes().Reset()
				colOffset := (*[1 << 30]int32)(unsafe.Pointer(colData.offset_))[: rev.DataCount+1 : rev.DataCount+1]
				offset := make([]int32, rev.DataCount+1)
				copy(offset[:], colOffset[:])
				buf := C.GoBytes(unsafe.Pointer(colData.data_ptr_), C.int(offset[rev.DataCount]))
				coldata.BytesFromArrowSerializationFormat(rev.Data[i].Bytes(), buf, offset)
				C.TSFree(unsafe.Pointer(colData.data_ptr_))
				C.TSFree(unsafe.Pointer(colData.offset_))
			default:
				err = fmt.Errorf("Unknown column return type")
				break
			}
		}

		if rev.IsDataOwner {
			C.TsMemPoolFree(unsafe.Pointer(retInfo.vectorize_data.data_))
		}
		C.TSFree(unsafe.Pointer(retInfo.vectorize_data.column_))
		C.TSFree(unsafe.Pointer(retInfo.vectorize_data.column_data_))
	}
	if tsRespInfo.Code > 1 {
		if unsafe.Pointer(retInfo.value) != nil {
			strCode := make([]byte, 5)
			code := tsRespInfo.Code
			for i := 0; i < 5; i++ {
				strCode[i] = byte(((code) & 0x3F) + '0')
				code = code >> 6
			}
			tsRespInfo.Buf = C.GoBytes(unsafe.Pointer(retInfo.value), C.int(retInfo.len))
			err = pgerror.Newf(string(strCode), string(tsRespInfo.Buf))
		} else {
			err = fmt.Errorf("Error Code: %s", strconv.Itoa(tsRespInfo.Code))
		}
	} else if retInfo.ret < 1 {
		err = fmt.Errorf("Unknown error")
	}

	return tsRespInfo, err
}

func freeTSSlice(cTsSlice []C.TSSlice) {
	for _, slice := range cTsSlice {
		if slice.data != nil {
			C.free(unsafe.Pointer(slice.data))
		}
	}
}

// DeleteEntities delete entity, containing tag data and ts data
func (r *TsEngine) DeleteEntities(
	tableID uint64, rangeGroupID uint64, primaryTags [][]byte, isDrop bool, tsTxnID uint64,
) (uint64, error) {
	if len(primaryTags) == 0 {
		return 0, errors.New("primaryTags is null")
	}

	r.checkOrWaitForOpen()
	cTsSlice := make([]C.TSSlice, len(primaryTags))
	defer freeTSSlice(cTsSlice)
	for i, p := range primaryTags {
		if len(p) == 0 {
			cTsSlice[i].data = nil
			cTsSlice[i].len = 0
		} else {
			dataPtr := C.CBytes(p)
			cTsSlice[i].data = (*C.char)(dataPtr)
			cTsSlice[i].len = C.size_t(len(p))
		}
	}

	var delCnt C.uint64_t
	status := C.TsDeleteEntities(r.tdb, C.TSTableID(tableID), &cTsSlice[0], (C.size_t)(len(cTsSlice)),
		C.uint64_t(rangeGroupID), &delCnt, C.uint64_t(tsTxnID))
	if err := statusToError(status); err != nil {
		if isDrop {
			return 0, err
		}
		log.Errorf(context.TODO(), "failed to delete ts entities")
	}
	return uint64(delCnt), nil
}

// DeleteRangeData delete entities data in the range
func (r *TsEngine) DeleteRangeData(
	tableID uint64,
	rangeGroupID uint64,
	beginHash uint64,
	endHash uint64,
	tsSpans []*roachpb.TsSpan,
	tsTxnID uint64,
) (uint64, error) {
	r.checkOrWaitForOpen()
	cKwHashIDSpans := C.HashIdSpan{
		begin: C.uint64_t(beginHash),
		end:   C.uint64_t(endHash),
	}

	cTsSpans := make([]C.KwTsSpan, len(tsSpans))
	for i := 0; i < len(tsSpans); i++ {
		cTsSpans[i].begin = C.int64_t(tsSpans[i].TsStart)
		cTsSpans[i].end = C.int64_t(tsSpans[i].TsEnd)
	}
	cKwTsSpans := C.KwTsSpans{
		spans: (*C.KwTsSpan)(unsafe.Pointer(&cTsSpans[0])),
		len:   C.int32_t(len(tsSpans)),
	}

	var delCnt C.uint64_t
	status := C.TsDeleteRangeData(
		r.tdb,
		C.TSTableID(tableID),
		C.uint64_t(rangeGroupID),
		cKwHashIDSpans,
		cKwTsSpans,
		&delCnt,
		C.uint64_t(tsTxnID))
	if err := statusToError(status); err != nil {
		return uint64(delCnt), errors.New("Data deletion failed or partially failed")
	}
	return uint64(delCnt), nil
}

// DeleteTsRangeData delete entities data in the range
func (r *TsEngine) DeleteTsRangeData(
	tableID, beginHash, endHash uint64, startTs, endTs int64, tsTxnID uint64,
) error {
	r.checkOrWaitForOpen()
	tsSpan := C.KwTsSpan{
		begin: C.int64_t(startTs),
		end:   C.int64_t(endTs),
	}
	status := C.TsDeleteTotalRange(r.tdb, C.TSTableID(tableID), C.uint64_t(beginHash),
		C.uint64_t(endHash), tsSpan, C.uint64_t(tsTxnID))
	if err := statusToError(status); err != nil {
		return errors.New("range data deletion failed")
	}
	return nil
}

// DeleteData delete some one entity data
func (r *TsEngine) DeleteData(
	tableID uint64, rangeGroupID uint64, primaryTag []byte, tsSpans []*roachpb.TsSpan, tsTxnID uint64,
) (uint64, error) {
	if len(primaryTag) == 0 {
		return 0, errors.New("primaryTag is null")
	}

	r.checkOrWaitForOpen()
	cTsSlice := C.TSSlice{
		data: (*C.char)(C.CBytes(primaryTag)),
		len:  C.size_t(len(primaryTag)),
	}
	defer C.free(unsafe.Pointer(cTsSlice.data))

	cTsSpans := make([]C.KwTsSpan, len(tsSpans))
	for i := 0; i < len(tsSpans); i++ {
		// todo(liangbo01) ts span invaild, ignore it.
		if tsSpans[i].TsStart > tsSpans[i].TsEnd {
			log.Infof(context.TODO(), "DeleteData ignore ts_span [%s ~ %s]", tsSpans[i].TsStart, tsSpans[i].TsEnd)
			continue
		}
		cTsSpans[i].begin = C.int64_t(tsSpans[i].TsStart)
		cTsSpans[i].end = C.int64_t(tsSpans[i].TsEnd)
	}
	cKwTsSpans := C.KwTsSpans{
		spans: (*C.KwTsSpan)(unsafe.Pointer(&cTsSpans[0])),
		len:   C.int32_t(len(tsSpans)),
	}

	var delCnt C.uint64_t
	status := C.TsDeleteData(
		r.tdb,
		C.TSTableID(tableID),
		C.uint64_t(rangeGroupID),
		cTsSlice,
		cKwTsSpans,
		&delCnt,
		C.uint64_t(tsTxnID))
	if err := statusToError(status); err != nil {
		return uint64(delCnt), errors.Wrap(err, "failed to delete ts data")
	}
	return uint64(delCnt), nil
}

// CompressTsTable compress partitions with maximum time<=ts
func (r *TsEngine) CompressTsTable(tableID uint64, ts int64) error {
	r.checkOrWaitForOpen()
	status := C.TSCompressTsTable(r.tdb, C.TSTableID(tableID), C.int64_t(ts))
	if err := statusToError(status); err != nil {
		return errors.Wrap(err, "failed to compress ts table")
	}
	return nil
}

// CompressImmediately compress partitions immediately
func (r *TsEngine) CompressImmediately(ctx context.Context, tableID uint64) error {
	r.checkOrWaitForOpen()
	goCtxPtr := C.uint64_t(uintptr(unsafe.Pointer(&ctx)))
	status := C.TSCompressImmediately(r.tdb, goCtxPtr, C.TSTableID(tableID))
	if err := statusToError(status); err != nil {
		return errors.Wrap(err, "failed to compress ts table")
	}
	return nil
}

// Vacuum vacuum partitions
func (r *TsEngine) Vacuum() error {
	r.checkOrWaitForOpen()
	status := C.TSVacuum(r.tdb)
	if err := statusToError(status); err != nil {
		return errors.Wrap(err, "failed to vacuum ts storage")
	}
	return nil
}

// CountTsTable count calculate table
func (r *TsEngine) CountTsTable(tableID uint64) error {
	r.checkOrWaitForOpen()
	status := C.TSCountTsTable(r.tdb, C.TSTableID(tableID))
	if err := statusToError(status); err != nil {
		return errors.Wrap(err, "failed to count ts table")
	}
	return nil
}

// DeleteExpiredData delete expired data from time partitions that fall completely within the [min_int64, end) interval
func (r *TsEngine) DeleteExpiredData(tableID uint64, _ int64, end int64) error {
	r.checkOrWaitForOpen()
	if end == math.MinInt64 {
		return nil
	}
	status := C.TSDeleteExpiredData(r.tdb, C.TSTableID(tableID), C.int64_t(end))
	if err := statusToError(status); err != nil {
		return errors.Wrap(err, "failed to delete expired data")
	}
	return nil
}

// TsTableAutonomy Autonomous Evaluation
func (r *TsEngine) TsTableAutonomy(tableID uint64) error {
	r.checkOrWaitForOpen()
	status := C.TSTableAutonomy(r.tdb, C.TSTableID(tableID))
	if err := statusToError(status); err != nil {
		return errors.Wrap(err, "failed to ts table's autonomy")
	}
	return nil
}

// SetupTsFlow send timing execution plan and receive execution results
func (r *TsEngine) SetupTsFlow(
	ctx *context.Context, tsQueryInfo TsQueryInfo,
) (tsRespInfo TsQueryInfo, err error) {
	r.checkOrWaitForOpen()
	return r.tsExecute(ctx, C.MQ_TYPE_DML_SETUP, tsQueryInfo)
}

// NextTsFlow drive timing execution plan, receive execution results
func (r *TsEngine) NextTsFlow(
	ctx *context.Context, tsQueryInfo TsQueryInfo,
) (tsRespInfo TsQueryInfo, err error) {
	r.checkOrWaitForOpen()
	return r.tsExecute(ctx, C.MQ_TYPE_DML_NEXT, tsQueryInfo)
}

// NextVectorizedTsFlow drive timing execution plan, receive execution results
func (r *TsEngine) NextVectorizedTsFlow(
	ctx *context.Context, tsQueryInfo TsQueryInfo, rev *TsDataChunkToGo,
) (tsRespInfo TsQueryInfo, err error) {
	return r.tsVectorizedExecute(ctx, C.MQ_TYPE_DML_VECTORIZE_NEXT, tsQueryInfo, rev)
}

// NextTsFlowPgWire drive timing execution plan, receive execution results
func (r *TsEngine) NextTsFlowPgWire(
	ctx *context.Context, tsQueryInfo TsQueryInfo,
) (tsRespInfo TsQueryInfo, err error) {
	r.checkOrWaitForOpen()
	return r.tsExecute(ctx, C.MQ_TYPE_DML_PG_RESULT, tsQueryInfo)
}

// PushTsFlow drive pushing relational data to TSEngine for join
// only push PUSH type req and pass data chunk pointer to tse for multiple model processing
// when the switch is on and the server starts with single node mode.
func (r *TsEngine) PushTsFlow(ctx *context.Context, tsQueryInfo TsQueryInfo) (err error) {
	r.checkOrWaitForOpen()
	_, err = r.tsExecute(ctx, C.MQ_TYPE_DML_PUSH, tsQueryInfo)
	return err
}

// CloseTsFlow close the TS actuator corresponding to the current flow
func (r *TsEngine) CloseTsFlow(ctx *context.Context, tsQueryInfo TsQueryInfo) (err error) {
	r.checkOrWaitForOpen()
	_, err = r.tsExecute(ctx, C.MQ_TYPE_DML_CLOSE, tsQueryInfo)
	return err
}

// InitTsHandle corresponding to init ts handle
func (r *TsEngine) InitTsHandle(
	ctx *context.Context, tsQueryInfo TsQueryInfo,
) (tsRespInfo TsQueryInfo, err error) {
	r.checkOrWaitForOpen()
	return r.tsExecute(ctx, C.MQ_TYPE_DML_INIT, tsQueryInfo)
}

// FlushBuffer flush WALs of all ts tables to files in the node
func (r *TsEngine) FlushBuffer() error {
	r.checkOrWaitForOpen()
	status := C.TSFlushBuffer(r.tdb)
	if err := statusToError(status); err != nil {
		return errors.Wrap(err, "failed to flush WAL buffer")
	}

	return nil
}

// Checkpoint create checkpoint
func (r *TsEngine) Checkpoint() error {
	r.checkOrWaitForOpen()
	status := C.TSCreateCheckpoint(r.tdb)
	if err := statusToError(status); err != nil {
		return errors.Wrap(err, "failed to create WAL checkpoint")
	}

	return nil
}

// CheckpointForTable create checkpoint for a table
func (r *TsEngine) CheckpointForTable(tableID uint32) error {
	r.checkOrWaitForOpen()
	status := C.TSCreateCheckpointForTable(r.tdb, C.uint64_t(tableID))
	if err := statusToError(status); err != nil {
		return err
	}
	return nil
}

// DeleteRangeGroup Delete RangeGroup
func (r *TsEngine) DeleteRangeGroup(tableID uint64, rangeGroup api.RangeGroup) error {
	r.checkOrWaitForOpen()
	cRangeGroup := C.RangeGroup{
		range_group_id: C.uint64_t(rangeGroup.RangeGroupID),
	}
	status := C.TSDeleteRangeGroup(r.tdb, C.TSTableID(tableID), cRangeGroup)
	if err := statusToError(status); err != nil {
		return errors.Wrap(err, "failed to delete range group")
	}
	return nil
}

// CreateSnapshotForRead create snapshot
func (r *TsEngine) CreateSnapshotForRead(
	tableID uint64, beginHash uint64, endHash uint64, beginTs int64, endTs int64,
) (uint64, error) {
	r.checkOrWaitForOpen()
	var snapshotID C.uint64_t
	tsSpan := C.KwTsSpan{
		begin: C.int64_t(beginTs),
		end:   C.int64_t(endTs),
	}
	status := C.TSCreateSnapshotForRead(r.tdb, C.TSTableID(tableID),
		C.uint64_t(beginHash), C.uint64_t(endHash), tsSpan, &snapshotID)
	if err := statusToError(status); err != nil {
		return 0, errors.Wrap(err, "failed to create snapshot")
	}
	return uint64(snapshotID), nil
}

// CreateSnapshotForWrite preparing for writing snapshots
func (r *TsEngine) CreateSnapshotForWrite(
	tableID uint64, beginHash uint64, endHash uint64, beginTs int64, endTs int64,
) (uint64, error) {
	r.checkOrWaitForOpen()
	var snapshotID C.uint64_t
	tsSpan := C.KwTsSpan{
		begin: C.int64_t(beginTs),
		end:   C.int64_t(endTs),
	}
	status := C.TSCreateSnapshotForWrite(r.tdb, C.TSTableID(tableID),
		C.uint64_t(beginHash), C.uint64_t(endHash), tsSpan, &snapshotID)
	if err := statusToError(status); err != nil {
		return 0, errors.Wrap(err, "failed to create snapshot")
	}
	return uint64(snapshotID), nil
}

// GetSnapshotNextBatchData get data of the snapshot
func (r *TsEngine) GetSnapshotNextBatchData(tableID uint64, snapshotID uint64) ([]byte, error) {
	r.checkOrWaitForOpen()
	var data C.TSSlice
	status := C.TSGetSnapshotNextBatchData(r.tdb, C.TSTableID(tableID), C.uint64_t(snapshotID), &data)
	if err := statusToError(status); err != nil {
		return nil, errors.Wrap(err, "failed to get snapshot data")
	}
	defer C.free(unsafe.Pointer(data.data))
	return cSliceToGoBytes(data), nil
}

// WriteSnapshotBatchData write snapshot data
func (r *TsEngine) WriteSnapshotBatchData(tableID uint64, snapshotID uint64, data []byte) error {
	if len(data) == 0 {
		return errors.New("snapshot data is null")
	}

	r.checkOrWaitForOpen()
	cTsSlice := C.TSSlice{
		data: (*C.char)(C.CBytes(data)),
		len:  C.size_t(len(data)),
	}
	defer C.free(unsafe.Pointer(cTsSlice.data))

	status := C.TSWriteSnapshotBatchData(r.tdb, C.TSTableID(tableID), C.uint64_t(snapshotID), cTsSlice)
	if err := statusToError(status); err != nil {
		return errors.Wrap(err, "failed to write snapshot data")
	}
	return nil
}

// WriteSnapshotSuccess apply snapshot
func (r *TsEngine) WriteSnapshotSuccess(tableID uint64, snapshotID uint64) error {
	r.checkOrWaitForOpen()
	status := C.TSWriteSnapshotSuccess(r.tdb, C.TSTableID(tableID), C.uint64_t(snapshotID))
	if err := statusToError(status); err != nil {
		return errors.Wrap(err, "failed to apply snapshot")
	}
	return nil
}

// WriteSnapshotRollback rollback snapshot
func (r *TsEngine) WriteSnapshotRollback(tableID uint64, snapshotID uint64) error {
	r.checkOrWaitForOpen()
	status := C.TSWriteSnapshotRollback(r.tdb, C.TSTableID(tableID), C.uint64_t(snapshotID))
	if err := statusToError(status); err != nil {
		return errors.Wrap(err, "failed to rollback snapshot")
	}
	return nil
}

// DeleteSnapshot drops Snapshot.
func (r *TsEngine) DeleteSnapshot(tableID uint64, snapshotID uint64) error {
	r.checkOrWaitForOpen()
	status := C.TSDeleteSnapshot(r.tdb, C.TSTableID(tableID), C.uint64_t(snapshotID))
	if err := statusToError(status); err != nil {
		return errors.Wrap(err, "failed to drop snapshot")
	}
	return nil
}

// MtrBegin BEGIN a TS mini-transaction
func (r *TsEngine) MtrBegin(
	tableID uint64, rangeGroupID uint64, rangeID uint64, index uint64, transactionID []byte,
) (uint64, error) {
	r.checkOrWaitForOpen()
	var miniTransID C.uint64_t
	var status C.TSStatus
	if transactionID != nil {
		cstr := C.CString(string(transactionID))
		defer C.free(unsafe.Pointer(cstr))
		status = C.TSMtrBeginExplicit(r.tdb, C.TSTableID(tableID), C.uint64_t(rangeGroupID), C.uint64_t(rangeID),
			C.uint64_t(index), &miniTransID, cstr)
	} else {
		status = C.TSMtrBegin(r.tdb, C.TSTableID(tableID), C.uint64_t(rangeGroupID), C.uint64_t(rangeID),
			C.uint64_t(index), &miniTransID)
	}
	if err := statusToError(status); err != nil {
		return 0, errors.Wrap(err, "failed to BEGIN a TS mini-transaction")
	}
	return uint64(miniTransID), nil
}

// MtrCommit COMMIT a TS mini-transaction
func (r *TsEngine) MtrCommit(
	tableID uint64, rangeGroupID uint64, miniTransID uint64, transactionID []byte,
) error {
	r.checkOrWaitForOpen()
	var status C.TSStatus
	if transactionID != nil {
		cstr := C.CString(string(transactionID))
		defer C.free(unsafe.Pointer(cstr))
		status = C.TSMtrCommitExplicit(r.tdb, C.TSTableID(tableID), C.uint64_t(rangeGroupID), C.uint64_t(miniTransID), cstr)
	} else {
		status = C.TSMtrCommit(r.tdb, C.TSTableID(tableID), C.uint64_t(rangeGroupID), C.uint64_t(miniTransID))
	}
	if err := statusToError(status); err != nil {
		return errors.Wrap(err, "failed to COMMIT a TS mini-transaction")
	}
	return nil
}

// MtrRollback ROLLBACK a TS mini-transaction
func (r *TsEngine) MtrRollback(
	tableID uint64, rangeGroupID uint64, miniTransID uint64, transactionID []byte,
) error {
	r.checkOrWaitForOpen()
	var status C.TSStatus
	if transactionID != nil {
		cstr := C.CString(string(transactionID))
		defer C.free(unsafe.Pointer(cstr))
		status = C.TSMtrRollbackExplicit(r.tdb, C.TSTableID(tableID), C.uint64_t(rangeGroupID), C.uint64_t(miniTransID), cstr)
	} else {
		status = C.TSMtrRollback(r.tdb, C.TSTableID(tableID), C.uint64_t(rangeGroupID), C.uint64_t(miniTransID))
	}
	if err := statusToError(status); err != nil {
		return errors.Wrap(err, "failed to ROLLBACK a TS mini-transaction")
	}
	return nil
}

// TransBegin BEGIN a TS transaction
func (r *TsEngine) TransBegin(tableID uint64, transactionID []byte) error {
	r.checkOrWaitForOpen()
	status := C.TSxBegin(r.tdb, C.TSTableID(tableID), (*C.char)(unsafe.Pointer(&transactionID[0])))
	if err := statusToError(status); err != nil {
		return errors.Wrap(err, "failed to BEGIN a TS mini-transaction")
	}
	return nil
}

// TransCommit COMMIT a TS transaction
func (r *TsEngine) TransCommit(tableID uint64, transactionID []byte) error {
	r.checkOrWaitForOpen()
	status := C.TSxCommit(r.tdb, C.TSTableID(tableID), (*C.char)(unsafe.Pointer(&transactionID[0])))
	if err := statusToError(status); err != nil {
		return errors.Wrap(err, "failed to COMMIT a TS mini-transaction")
	}
	return nil
}

// TransRollback ROLLBACK a TS transaction
func (r *TsEngine) TransRollback(tableID uint64, transactionID []byte) error {
	r.checkOrWaitForOpen()
	status := C.TSxRollback(r.tdb, C.TSTableID(tableID), (*C.char)(unsafe.Pointer(&transactionID[0])))
	if err := statusToError(status); err != nil {
		return errors.Wrap(err, "failed to ROLLBACK a TS mini-transaction")
	}
	return nil
}

// TSGetWaitThreadNum is used to get wait thread num from time series engine
func (r *TsEngine) TSGetWaitThreadNum() (uint32, error) {
	r.checkOrWaitForOpen()
	var info C.ThreadInfo
	status := C.TSGetWaitThreadNum(r.tdb, unsafe.Pointer(&info))
	if err := statusToError(status); err != nil {
		return 0, errors.Wrap(err, "failed to get wait threads number")
	}

	return uint32(info.wait_threads), nil
}

// SetCompressInterval send compress interval to AE
func SetCompressInterval(interval []byte) {
	C.TSSetClusterSetting(goToTSSlice([]byte(compressInterval)), goToTSSlice(interval))
}

// SetVacuumInterval send vacuum interval to AE
func SetVacuumInterval(interval []byte) {
	C.TSSetClusterSetting(goToTSSlice([]byte(vacuumInterval)), goToTSSlice(interval))
}

// Close close TsEngine
func (r *TsEngine) Close() {
	status := C.TSClose(r.tdb)
	if err := statusToError(status); err != nil {
		log.Errorf(context.TODO(), "could not close ts engine instance")
	}
}

func (r *TsEngine) manageWAL() {
	ctx := context.Background()
	r.stopper.RunWorker(ctx, func(ctx context.Context) {
		flushTimer := timeutil.NewTimer()
		checkpointTimer := timeutil.NewTimer()

		defer flushTimer.Stop()
		defer checkpointTimer.Stop()

		checkpointInterval := TsWALCheckpointInterval.Get(&r.cfg.Settings.SV)
		checkpointTimer.Reset(checkpointInterval)

		for {
			select {
			case <-r.stopper.ShouldStop():
				return
			case <-checkpointTimer.C:
				checkpointInterval = TsWALCheckpointInterval.Get(&r.cfg.Settings.SV)
				checkpointTimer.Read = true
				_ = r.Checkpoint()
				checkpointTimer.Reset(checkpointInterval)
			}
		}
	})
}

// DeleteReplicaTSData delete replica ts data
func (r *TsEngine) DeleteReplicaTSData(
	tableID uint64, beginHash uint64, endHash uint64, startTs int64, endTs int64,
) error {
	r.checkOrWaitForOpen()
	tsSpan := C.KwTsSpan{
		begin: C.int64_t(startTs),
		end:   C.int64_t(endTs),
	}
	status := C.TsDeleteTotalRange(r.tdb, C.TSTableID(tableID),
		C.uint64_t(beginHash), C.uint64_t(endHash), tsSpan, C.uint64_t(0))
	if err := statusToError(status); err != nil {
		return errors.Wrap(err, "failed to delete replica ts data")
	}
	return nil
}

func goToTSSlice(b []byte) C.TSSlice {
	if len(b) == 0 {
		return C.TSSlice{data: nil, len: 0}
	}
	return C.TSSlice{
		data: (*C.char)(unsafe.Pointer(&b[0])),
		len:  C.size_t(len(b)),
	}
}

func goToTSAppliedRangeIndexe(b []byte) C.TSSlice {
	if len(b) == 0 {
		return C.TSSlice{data: nil, len: 0}
	}
	return C.TSSlice{
		data: (*C.char)(unsafe.Pointer(&b[0])),
		len:  C.size_t(len(b)),
	}
}

func statusToError(s C.TSStatus) error {
	if s.data == nil {
		return nil
	}
	return &Error{msg: cStringToGoString(s)}
}

func cStringToGoString(s C.TSString) string {
	if s.data == nil {
		return ""
	}
	// Reinterpret the string as a slice, then cast to string which does a copy.
	result := string(cSliceToUnsafeGoBytes(C.TSSlice{s.data, s.len}))
	C.free(unsafe.Pointer(s.data))
	return result
}

func cSliceToGoBytes(s C.TSSlice) []byte {
	if s.data == nil {
		return nil
	}
	return gobytes(unsafe.Pointer(s.data), int(s.len))
}

func cSliceToUnsafeGoBytes(s C.TSSlice) []byte {
	if s.data == nil {
		return nil
	}
	// Interpret the C pointer as a pointer to a Go array, then slice.
	return (*[MaxArrayLen]byte)(unsafe.Pointer(s.data))[:s.len:s.len]
}

// NewTsFetcher init tsFetcher
func NewTsFetcher(specs []execinfrapb.TSProcessorSpec) []C.TsFetcher {
	i := 0
	tsFetchers := make([]C.TsFetcher, len(specs))
	for j := len(specs) - 1; j >= 0; j-- {
		tsFetchers[i].processor_id = C.int32_t(specs[j].ProcessorID)
		i++
	}
	return tsFetchers
}

// AddStatsList add data to statsList
func AddStatsList(tsFetcher TsFetcher, statss []TsFetcherStats) []TsFetcherStats {
	for i := 0; i < tsFetcher.Size; i++ {
		fetcher := tsFetcher.CFetchers[i]
		if fetcher.row_num > 0 {
			statss[i].RowNum = int64(fetcher.row_num)
		}
		if fetcher.stall_time > 0 {
			statss[i].StallTime = int64(fetcher.stall_time)
		}
		if fetcher.bytes_read > 0 {
			statss[i].BytesRead = int64(fetcher.bytes_read)
		}
		if fetcher.max_allocated_mem > 0 {
			statss[i].MaxAllocatedMem = int64(fetcher.max_allocated_mem)
		}
		if fetcher.max_allocated_disk > 0 {
			statss[i].MaxAllocatedDisk = int64(fetcher.max_allocated_disk)
		}
		if fetcher.max_allocated_disk > 0 {
			statss[i].MaxAllocatedDisk = int64(fetcher.max_allocated_disk)
		}
		if fetcher.output_row_num > 0 {
			statss[i].OutputRowNum = int64(fetcher.output_row_num)
		}
		// build_time only be used for hash tag scan op for multiple model processing
		// when the switch is on and the server starts with single node mode.
		if fetcher.build_time > 0 {
			statss[i].BuildTime = int64(fetcher.build_time)
		}
	}
	return statss
}

//export goLock
func goLock(goMutux C.uint64_t) {
	fet := *(*TsFetcher)(unsafe.Pointer(uintptr(goMutux)))
	if fet.Mu != nil {
		fet.Mu.Lock()
	}
}

//export goUnLock
func goUnLock(goMutux C.uint64_t) {
	fet := *(*TsFetcher)(unsafe.Pointer(uintptr(goMutux)))
	if fet.Mu != nil {
		fet.Mu.Unlock()
	}
}

// GetTsVersion get current version of ts table
func (r *TsEngine) GetTsVersion(tableID uint64) (uint32, error) {
	r.checkOrWaitForOpen()
	var tsVersion C.uint32_t
	status := C.TsGetTableVersion(r.tdb, C.TSTableID(tableID), &tsVersion)
	if err := statusToError(status); err != nil {
		return uint32(tsVersion), errors.Wrap(err, "failed to get ts version")
	}
	return uint32(tsVersion), nil
}

// GetWalLevel get current wal level of ts engine
func (r *TsEngine) GetWalLevel() (int, error) {
	r.checkOrWaitForOpen()
	var walLevel C.uint8_t
	status := C.TsGetWalLevel(r.tdb, &walLevel)
	if err := statusToError(status); err != nil {
		return int(walLevel), errors.Wrap(err, "failed to get ts version")
	}
	return int(walLevel), nil
}

// GetTableMetaByVersion is used for unit test, try to get the tableMeta with specific tsVersion
func (r *TsEngine) GetTableMetaByVersion(tableID uint64, tsVer uint64) error {
	var tsVersion C.uint64_t
	tsVersion = C.uint64_t(tsVer)
	status := C.TsTestGetAndAddSchemaVersion(r.tdb, C.TSTableID(tableID), tsVersion)
	if err := statusToError(status); err != nil {
		return errors.Wrap(err, "failed to create ts table by specific tsVersion")
	}
	return nil
}<|MERGE_RESOLUTION|>--- conflicted
+++ resolved
@@ -266,21 +266,12 @@
 
 // TsEngine is ts database instance.
 type TsEngine struct {
-<<<<<<< HEAD
-	stopper  *stop.Stopper
-	cfg      TsEngineConfig
-	tdb      *C.TSEngine
-	opened   bool
-	openCh   chan struct{}
-	writeWAL bool
-	Version  string
-=======
 	stopper *stop.Stopper
 	cfg     TsEngineConfig
 	tdb     *C.TSEngine
 	opened  bool
 	openCh  chan struct{}
->>>>>>> f5e9505c
+	Version string
 }
 
 // IsSingleNode Returns whether TsEngine is started in singleNode mode
@@ -716,8 +707,6 @@
 	var affect EntitiesAffect
 	var entitiesAffected C.uint16_t
 	var unorderedAffected C.uint32_t
-<<<<<<< HEAD
-	writeWAL = r.writeWAL && writeWAL
 	var status C.TSStatus
 	if r.Version == "2" {
 		if transactionID != nil {
@@ -740,10 +729,6 @@
 				&entitiesAffected, &unorderedAffected, &dedupResult, C.bool(writeWAL))
 		}
 	}
-=======
-	status := C.TSPutData(r.tdb, C.TSTableID(tableID), &cTsSlice[0], (C.size_t)(len(cTsSlice)), cRangeGroup, C.uint64_t(tsTxnID),
-		&entitiesAffected, &unorderedAffected, &dedupResult, C.bool(writeWAL))
->>>>>>> f5e9505c
 	if err := statusToError(status); err != nil {
 		return DedupResult{}, EntitiesAffect{}, errors.Wrap(err, "could not PutData")
 	}
