// Copyright (c) 2022-present, Shanghai Yunxi Technology Co, Ltd. All rights reserved.
//
// Licensed under the Apache License, Version 2.0 (the "License");
// you may not use this file except in compliance with the License.
// You may obtain a copy of the License at
//
//     http://www.apache.org/licenses/LICENSE-2.0
//
// Unless required by applicable law or agreed to in writing, software
// distributed under the License is distributed on an "AS IS" BASIS,
// WITHOUT WARRANTIES OR CONDITIONS OF ANY KIND, either express or implied.
// See the License for the specific language governing permissions and
// limitations under the License.
//
// This software (KWDB) is licensed under Mulan PSL v2.
// You can use this software according to the terms and conditions of the Mulan PSL v2.
// You may obtain a copy of Mulan PSL v2 at:
//          http://license.coscl.org.cn/MulanPSL2
// THIS SOFTWARE IS PROVIDED ON AN "AS IS" BASIS, WITHOUT WARRANTIES OF ANY KIND,
// EITHER EXPRESS OR IMPLIED, INCLUDING BUT NOT LIMITED TO NON-INFRINGEMENT,
// MERCHANTABILITY OR FIT FOR A PARTICULAR PURPOSE.
// See the Mulan PSL v2 for more details.

package tse

// #cgo CPPFLAGS: -I../../../kwdbts2/include
// #cgo LDFLAGS: -lkwdbts2 -lrocksdb -lcommon -lsnappy -lm  -lstdc++
// #cgo LDFLAGS: -lprotobuf
// #cgo linux LDFLAGS: -lrt -lpthread
//
// #include <stdlib.h>
// #include <string.h>
// #include <libkwdbts2.h>
import "C"
import (
	"bytes"
	"context"
	"encoding/binary"
	"fmt"
	"math"
	"os"
	"strconv"
	"time"
	"unsafe"

	"gitee.com/kwbasedb/kwbase/pkg/col/coldata"
	"gitee.com/kwbasedb/kwbase/pkg/col/coltypes"
	"gitee.com/kwbasedb/kwbase/pkg/roachpb"
	"gitee.com/kwbasedb/kwbase/pkg/settings"
	"gitee.com/kwbasedb/kwbase/pkg/settings/cluster"
	"gitee.com/kwbasedb/kwbase/pkg/sql/execinfrapb"
	"gitee.com/kwbasedb/kwbase/pkg/sql/hashrouter/api"
	"gitee.com/kwbasedb/kwbase/pkg/sql/pgwire/pgerror"
	"gitee.com/kwbasedb/kwbase/pkg/sql/sqlbase"
	"gitee.com/kwbasedb/kwbase/pkg/sql/types"
	"gitee.com/kwbasedb/kwbase/pkg/util/duration"
	"gitee.com/kwbasedb/kwbase/pkg/util/envutil"
	"gitee.com/kwbasedb/kwbase/pkg/util/log"
	"gitee.com/kwbasedb/kwbase/pkg/util/stop"
	"gitee.com/kwbasedb/kwbase/pkg/util/syncutil"
	"gitee.com/kwbasedb/kwbase/pkg/util/timeutil"
	"github.com/cockroachdb/apd"
	"github.com/lib/pq/oid"
	"github.com/pkg/errors"
)

const (
	// MaxArrayLen is a safe maximum length for slices on this architecture.
	MaxArrayLen = 1<<50 - 1
)

const (
	compressInterval = "ts.compress_interval"
	vacuumInterval   = "ts.vacuum_interval"
)

<<<<<<< HEAD
// KwEngineVersion indicates which verson storage engine to use
var KwEngineVersion = envutil.EnvOrDefaultString("KW_ENGINE_VERSION", "1")
=======
const (
	// Nanosecond is one nano second
	Nanosecond = 1
	// Microsecond is one micro second to nano seconds
	Microsecond = 1000 * Nanosecond
	// Millisecond is one milli second to microseconds
	Millisecond = 1000 * Microsecond
	// Second is one second to milli seconds
	Second = 1000 * Millisecond
	// Minute is one minute to seconds
	Minute = 60 * Second
	// Hour is one hour to minutes
	Hour = 60 * Minute
	// Day is one day to hours
	Day = 24 * Hour
)
>>>>>>> 71dff170

// TsPayloadSizeLimit is the max size of per payload.
var TsPayloadSizeLimit = settings.RegisterNonNegativeIntSetting(
	"ts.payload_size_limit",
	"max size of payload(bytes)",
	1<<20, // (1MiB)
)

// name of processor in time series
const (
	TsUnknownName int8 = iota
	TsTableReaderName
	TsAggregatorName
	TsNoopName
	TsSorterName
	TsStatisticReaderName
	TsSynchronizerName
	TsSamplerName
	TsTagReaderName
	TsDistinctName
)

// TsGetNameValue get name of tsProcessor.
func TsGetNameValue(this *execinfrapb.TSProcessorCoreUnion) int8 {
	if this.TableReader != nil {
		return TsTableReaderName
	}
	if this.Aggregator != nil {
		return TsAggregatorName
	}
	if this.Noop != nil {
		return TsNoopName
	}
	if this.Sorter != nil {
		return TsSorterName
	}
	if this.StatisticReader != nil {
		return TsStatisticReaderName
	}
	if this.Synchronizer != nil {
		return TsSynchronizerName
	}
	if this.Sampler != nil {
		return TsSamplerName
	}
	if this.TagReader != nil {
		return TsTagReaderName
	}
	if this.Distinct != nil {
		return TsDistinctName
	}
	return TsUnknownName
}

// A Error wraps an error returned from a TsEngine operation.
type Error struct {
	msg string
}

func (e Error) Error() string {
	return e.msg
}

// goToCTSSlice converts a go byte slice to a TSSlice. Note that this is
// potentially dangerous as the DBSlice holds a reference to the go
// byte slice memory that the Go GC does not know about. This method
// is only intended for use in converting arguments to C
// functions. The C function must copy any data that it wishes to
// retain once the function returns.
func goToCTSSlice(b []byte) C.TSSlice {
	if len(b) == 0 {
		return C.TSSlice{data: nil, len: 0}
	}
	return C.TSSlice{
		data: (*C.char)(unsafe.Pointer(&b[0])),
		len:  C.size_t(len(b)),
	}
}

// TsEngineConfig configuration of TsEngine
type TsEngineConfig struct {
	Attrs          roachpb.Attributes
	Dir            string
	ThreadPoolSize int
	TaskQueueSize  int
	BufferPoolSize int
	Settings       *cluster.Settings
	LogCfg         log.Config
	ExtraOptions   []byte
	IsSingleNode   bool
}

// TsQueryInfo the parameter and return value passed by the query
type TsQueryInfo struct {
	Buf      []byte
	RowNum   int
	ID       int
	UniqueID int
	TimeZone int
	Code     int
	Handle   unsafe.Pointer
	Fetcher  TsFetcher
	// only pass the data chunk to tse for multiple model processing
	// when the switch is on and the server starts with single node mode.
	PushData *DataChunkGo
	RowCount int
	// PullData TsDataChunkToGo
}

// TsColumnInfoToGo ts col info To Go
type TsColumnInfoToGo struct {
	FixedLen    uint32
	ReturnType  types.Family
	StorageLen  uint32
	StorageType sqlbase.DataType
}

// TsDataChunkToGo ts struct
type TsDataChunkToGo struct {
	ColumnNum   uint32
	Column      []TsColumnInfoToGo
	BitmapSize  uint32
	RowSize     uint32
	DataCount   uint32
	Capacity    uint32
	Data        []coldata.Vec
	IsDataOwner bool
	Begin       int
	NeedType    []coltypes.T
}

// IsReadComplete read complete
func (r *TsDataChunkToGo) IsReadComplete() bool {
	return uint32(r.Begin) == r.DataCount
}

// ColumnInfo defines ColumInfo structure used for pushing batchlookup data down
// only create the columnInfo to build data chunk in blj for multiple model processing
// when the switch is on and the server starts with single node mode.
type ColumnInfo struct {
	StorageLen      uint32
	FixedStorageLen uint32
	StorageType     oid.Oid
}

// DataChunkGo defines DataChunk structure used for pushing batchlookup data down
// only use for creating push data chunk for multiple model processing
// when the switch is on and the server starts with single node mode.
type DataChunkGo struct {
	Data         []byte
	ColInfo      []ColumnInfo
	ColOffset    []uint32
	BitmapOffset []uint32
	RowCount     uint32
}

// DedupResult is PutData dedup result
type DedupResult struct {
	DedupRule     int    // Deduplication mode
	DedupRows     int    // The number of inserted data rows affected
	DiscardBitmap []byte // The bitmap of discard data
}

// EntitiesAffect is affect of entities and unordered row count
type EntitiesAffect struct {
	EntityCount    uint16
	UnorderedCount uint32
}

// TsEngine is ts database instance.
type TsEngine struct {
	stopper *stop.Stopper
	cfg     TsEngineConfig
	tdb     *C.TSEngine
	opened  bool
	openCh  chan struct{}
	Version string
}

// IsSingleNode Returns whether TsEngine is started in singleNode mode
func (r *TsEngine) IsSingleNode() bool {
	return r.cfg.IsSingleNode
}

// DeDuplicateRule indicates the deduplicate rule of the ts engine
var DeDuplicateRule = settings.RegisterPublicStringSetting(
	"ts.dedup.rule",
	"remove time series data duplicate rule",
	"override",
)

// TsRaftLogCombineWAL indicates whether combine raft log and wal
var TsRaftLogCombineWAL = settings.RegisterPublicBoolSetting(
	"ts.raftlog_combine_wal.enabled",
	"combine raft log and wal to reduce write amplification, but still ensure data consistency",
	false,
)

// TsWALFlushInterval indicates the WAL flush interval of TsEngine
var TsWALFlushInterval = settings.RegisterPublicDurationSetting(
	"ts.wal.flush_interval",
	"ts WAL flush interval in TsEngine. when 0, wal will be flushed on wrote. when -1, WAL is disable.",
	0,
)

// TsWALBufferSize indicates the WAL buffer size of TsEngine
var TsWALBufferSize = settings.RegisterValidatedByteSizeSetting(
	"ts.wal.buffer_size",
	"ts WAL buffer size, default 4Mib",
	4<<20,
	func(v int64) error {
		if v < 4<<20 {
			return errors.Errorf("WAL buffer size can not less than 4(Mib)")
		}
		return nil
	},
)

// TsWALFileSize indicates the WAL file size of TsEngine
var TsWALFileSize = settings.RegisterPublicValidatedByteSizeSetting(
	"ts.wal.file_size",
	"ts WAL file size, default 64Mib",
	64<<20,
	func(v int64) error {
		if v < 64<<20 {
			return errors.Errorf("WAL file size must more than 64(Mib)")
		}
		return nil
	},
)

// TsWALFilesInGroup indicates the WAL file num of in one entity group
var TsWALFilesInGroup = settings.RegisterPublicValidatedIntSetting(
	"ts.wal.files_in_group",
	"ts WAL files num of a entity group in TsEngine, default 3",
	3,
	func(v int64) error {
		if v < 3 {
			return errors.Errorf("WAL files num in group must more than 3")
		}
		return nil
	},
)

// TsWALCheckpointInterval indicates the wal checkpoint interval of TsEngine
var TsWALCheckpointInterval = settings.RegisterPublicDurationSetting(
	"ts.wal.checkpoint_interval",
	"ts WAL checkpoint interval in TsEngine",
	time.Minute,
)

// SQLTimeseriesTrace set trace for timeseries.
var SQLTimeseriesTrace = settings.RegisterStringSetting(
	"ts.trace.on_off_list",
	"collection/push switch",
	"",
)

// TsFreeSpaceAlertThreshold indicates alarm threshold of the available disk space of TsEngine
var TsFreeSpaceAlertThreshold = settings.RegisterPublicValidatedByteSizeSetting(
	"ts.disk_free_space.alert_threshold",
	"ts disk free space alert threshold for insert, default 0Byte, indicates no alert",
	0,
	func(v int64) error {
		if v < 0 {
			return errors.Errorf("%d is not nonnegative", v)
		}
		return nil
	},
)

//export isCanceledCtx
func isCanceledCtx(goCtxPtr C.uint64_t) C.bool {
	ctx := *(*context.Context)(unsafe.Pointer(uintptr(goCtxPtr)))
	select {
	case <-ctx.Done():
		return C.bool(true)
	default:
		return C.bool(false)
	}
}

// NewTsEngine new ts engine
func NewTsEngine(
	ctx context.Context, cfg TsEngineConfig, stopper *stop.Stopper,
) (*TsEngine, error) {
	if cfg.Dir == "" {
		return nil, errors.New("dir must be non-empty")
	}

	r := &TsEngine{
		stopper: stopper,
		cfg:     cfg,
		openCh:  make(chan struct{}),
		Version: KwEngineVersion,
	}

	return r, nil
}

// IsOpen returns when the ts engine has been open.
func (r *TsEngine) IsOpen() bool {
	return r.opened
}

// CheckOrWaitForOpen check whether the ts engine has been open and
// waits for open if it is not.
func (r *TsEngine) checkOrWaitForOpen() {
	if r.opened {
		return
	}
	_ = <-r.openCh
}

// Open opens the ts engine.
func (r *TsEngine) Open(rangeIndex []roachpb.RangeIndex) error {
	var walLevel uint8
	if TsRaftLogCombineWAL.Get(&r.cfg.Settings.SV) {
		walLevel = 3
		if v, ok := envutil.EnvString("KW_WAL_LEVEL", 0); ok && v != "3" {
			if err := os.Setenv("KW_WAL_LEVEL", "3"); err != nil {
				return errors.Wrap(err, "failed adjust env KW_WAL_LEVEL to 3")
			}
		}
	} else {
		interval := TsWALFlushInterval.Get(&r.cfg.Settings.SV)
		if interval < 0 {
			walLevel = 0
		} else if interval >= 0 && interval <= 200*time.Millisecond {
			walLevel = 2
		} else {
			walLevel = 1
		}
		if v, ok := envutil.EnvString("KW_WAL_LEVEL", 0); ok && v == "3" {
			if err := os.Setenv("KW_WAL_LEVEL", fmt.Sprintf("%d", walLevel)); err != nil {
				return errors.Wrapf(err, "failed adjust env KW_WAL_LEVEL to %d", walLevel)
			}
		}
	}

	walBufferSize := TsWALBufferSize.Get(&r.cfg.Settings.SV) >> 20
	walFileSize := TsWALFileSize.Get(&r.cfg.Settings.SV) >> 20
	walFilesInGroup := TsWALFilesInGroup.Get(&r.cfg.Settings.SV)

	traceLevel := SQLTimeseriesTrace.Get(&r.cfg.Settings.SV)
	optLog := C.TsLogOptions{
		Dir:                       goToTSSlice([]byte(r.cfg.LogCfg.Dir)),
		LogFileMaxSize:            C.long(r.cfg.LogCfg.LogFileMaxSize),
		LogFilesCombinedMaxSize:   C.long(r.cfg.LogCfg.LogFilesCombinedMaxSize),
		LogFileVerbosityThreshold: C.LgSeverity(r.cfg.LogCfg.LogFileVerbosityThreshold),
		Trace_on_off_list:         goToTSSlice([]byte(traceLevel)),
	}

	cEngineVersion := C.CString(r.Version)
	defer C.free(unsafe.Pointer(cEngineVersion))

	if len(rangeIndex) == 0 {
		status := C.TSOpen(&r.tdb, goToTSSlice([]byte(r.cfg.Dir)),
			C.TSOptions{
				wal_level:         C.uint8_t(walLevel),
				wal_buffer_size:   C.uint16_t(uint16(walBufferSize)),
				wal_file_size:     C.uint16_t(uint16(walFileSize)),
				wal_file_in_group: C.uint16_t(uint16(walFilesInGroup)),
				extra_options:     goToTSSlice(r.cfg.ExtraOptions),
				thread_pool_size:  C.uint16_t(uint16(r.cfg.ThreadPoolSize)),
				task_queue_size:   C.uint16_t(uint16(r.cfg.TaskQueueSize)),
				buffer_pool_size:  C.uint32_t(uint32(r.cfg.BufferPoolSize)),
				lg_opts:           optLog,
				is_single_node:    C.bool(r.cfg.IsSingleNode),
				engine_version:    cEngineVersion,
			},
			nil,
			C.uint64_t(0))
		if err := statusToError(status); err != nil {
			return errors.Wrap(err, "could not open tsengine instance")
		}
	} else {
		appliedRangeIndex := make([]C.AppliedRangeIndex, len(rangeIndex))
		for idx, rangeIdx := range rangeIndex {
			appliedRangeIndex[idx] = C.AppliedRangeIndex{
				range_id:      C.uint64_t(rangeIdx.RangeId),
				applied_index: C.uint64_t(rangeIdx.ApplyIndex),
			}
		}

		status := C.TSOpen(&r.tdb, goToTSSlice([]byte(r.cfg.Dir)),
			C.TSOptions{
				wal_level:         C.uint8_t(walLevel),
				wal_buffer_size:   C.uint16_t(uint16(walBufferSize)),
				wal_file_size:     C.uint16_t(uint16(walFileSize)),
				wal_file_in_group: C.uint16_t(uint16(walFilesInGroup)),
				extra_options:     goToTSSlice(r.cfg.ExtraOptions),
				thread_pool_size:  C.uint16_t(uint16(r.cfg.ThreadPoolSize)),
				task_queue_size:   C.uint16_t(uint16(r.cfg.TaskQueueSize)),
				buffer_pool_size:  C.uint32_t(uint32(r.cfg.BufferPoolSize)),
				lg_opts:           optLog,
				is_single_node:    C.bool(r.cfg.IsSingleNode),
				engine_version:    cEngineVersion,
			},
			&appliedRangeIndex[0],
			C.uint64_t(len(appliedRangeIndex)))
		if err := statusToError(status); err != nil {
			return errors.Wrap(err, "could not open tsengine instance")
		}
	}

	r.manageWAL()
	r.opened = true
	close(r.openCh)
	return nil
}

// CreateTsTable create ts table
func (r *TsEngine) CreateTsTable(tableID uint64, meta []byte, rangeGroups []api.RangeGroup) error {
	r.checkOrWaitForOpen()
	nRange := len(rangeGroups)
	cRanges := make([]C.RangeGroup, nRange)
	for i := 0; i < nRange; i++ {
		cRanges[i].range_group_id = C.uint64_t(rangeGroups[i].RangeGroupID)
		cRanges[i].typ = C.int8_t(rangeGroups[i].Type)
	}
	cRangeGroups := C.RangeGroups{
		ranges: (*C.RangeGroup)(unsafe.Pointer(&cRanges[0])),
		len:    C.int32_t(len(cRanges)),
	}
	status := C.TSCreateTsTable(r.tdb, C.TSTableID(tableID), goToTSSlice(meta), cRangeGroups)
	if err := statusToError(status); err != nil {
		return errors.Wrap(err, "could not CreateTsTable")
	}
	return nil
}

// GetMetaData get meta from source of the snapshot
func (r *TsEngine) GetMetaData(tableID uint64, rangeGroup api.RangeGroup) ([]byte, error) {
	r.checkOrWaitForOpen()
	cRangeGroup := C.RangeGroup{
		range_group_id: C.uint64_t(rangeGroup.RangeGroupID),
	}
	var tableMeta C.TSSlice
	status := C.TSGetMetaData(r.tdb, C.TSTableID(tableID), cRangeGroup, &tableMeta)
	if err := statusToError(status); err != nil {
		return nil, errors.Wrap(err, "could not CreateTsTable")
	}
	defer C.free(unsafe.Pointer(tableMeta.data))
	meta := cSliceToGoBytes(tableMeta)
	return meta, nil
}

// TSIsTsTableExist checks if ts table exists.
func (r *TsEngine) TSIsTsTableExist(tableID uint64) (bool, error) {
	r.checkOrWaitForOpen()
	var isExist C.bool
	status := C.TSIsTsTableExist(r.tdb, C.TSTableID(tableID), &isExist)
	if err := statusToError(status); err != nil {
		return false, errors.Wrap(err, "get error")
	}
	return bool(isExist), nil
}

// DropTsTable drop ts table.
func (r *TsEngine) DropTsTable(tableID uint64) error {
	r.checkOrWaitForOpen()
	status := C.TSDropTsTable(r.tdb, C.TSTableID(tableID))
	if err := statusToError(status); err != nil {
		return errors.Wrap(err, "could not DropTsTable")
	}
	return nil
}

// DropLeftTsTableGarbage drop left ts table metadata garbage.
func (r *TsEngine) DropLeftTsTableGarbage() error {
	r.checkOrWaitForOpen()
	status := C.TSDropResidualTsTable(r.tdb)
	if err := statusToError(status); err != nil {
		return errors.Wrap(err, "could not drop residual ts table")
	}
	return nil
}

// AddTSColumn adds column for ts table.
func (r *TsEngine) AddTSColumn(
	tableID uint64, currentTSVersion, newTSVersion uint32, transactionID []byte, colMeta []byte,
) error {
	r.checkOrWaitForOpen()
	status := C.TSAddColumn(
		r.tdb, C.TSTableID(tableID), (*C.char)(unsafe.Pointer(&transactionID[0])), goToTSSlice(colMeta), C.uint32_t(currentTSVersion), C.uint32_t(newTSVersion))
	if err := statusToError(status); err != nil {
		return errors.Wrap(err, "could not AddTsColumn")
	}
	return nil
}

// DropTSColumn drop column for ts table.
func (r *TsEngine) DropTSColumn(
	tableID uint64, currentTSVersion, newTSVersion uint32, transactionID []byte, colMeta []byte,
) error {
	r.checkOrWaitForOpen()
	status := C.TSDropColumn(
		r.tdb, C.TSTableID(tableID), (*C.char)(unsafe.Pointer(&transactionID[0])), goToTSSlice(colMeta), C.uint32_t(currentTSVersion), C.uint32_t(newTSVersion))
	if err := statusToError(status); err != nil {
		return errors.Wrap(err, "could not DropTsColumn")
	}
	return nil
}

// CreateNormalTagIndex create index on normal tag of ts table
func (r *TsEngine) CreateNormalTagIndex(
	tableID uint64,
	indexID uint64,
	curVersion, newVersion uint32,
	transactionID []byte,
	indexColumns []uint32,
) error {
	numColumn := len(indexColumns)
	cIndexs := make([]C.uint, numColumn)
	for i := 0; i < numColumn; i++ {
		cIndexs[i] = C.uint(indexColumns[i])
	}
	cIndexColumns := C.IndexColumns{
		index_column: (*C.uint32_t)(unsafe.Pointer(&cIndexs[0])),
		len:          C.int32_t(len(cIndexs)),
	}
	status := C.TSCreateNormalTagIndex(r.tdb, C.TSTableID(tableID), C.uint64_t(indexID), (*C.char)(unsafe.Pointer(&transactionID[0])), C.uint32_t(curVersion), C.uint32_t(newVersion), cIndexColumns)
	if err := statusToError(status); err != nil {
		return errors.Wrap(err, "could not CreateNormalTagIndex")
	}
	return nil
}

// DropNormalTagIndex drop index on normal tag of ts table
func (r *TsEngine) DropNormalTagIndex(
	tableID uint64, indexID uint64, curVersion, newVersion uint32, transactionID []byte,
) error {
	status := C.TSDropNormalTagIndex(r.tdb, C.TSTableID(tableID), C.uint64_t(indexID), (*C.char)(unsafe.Pointer(&transactionID[0])), C.uint32_t(curVersion), C.uint32_t(newVersion))
	if err := statusToError(status); err != nil {
		return errors.Wrap(err, "could not DropNormalTagIndex")
	}
	return nil
}

// AlterPartitionInterval alter partition interval for ts table.
func (r *TsEngine) AlterPartitionInterval(tableID uint64, partitionInterval uint64) error {
	r.checkOrWaitForOpen()
	status := C.TSAlterPartitionInterval(r.tdb, C.TSTableID(tableID), C.uint64_t(partitionInterval))
	if err := statusToError(status); err != nil {
		return errors.Wrap(err, "could not AlterPartitionInterval")
	}
	return nil
}

// AlterTSColumnType alter column/tag type of ts table.
func (r *TsEngine) AlterTSColumnType(
	tableID uint64,
	currentTSVersion, newTSVersion uint32,
	transactionID []byte,
	colMeta []byte,
	originColMeta []byte,
) error {
	r.checkOrWaitForOpen()
	status := C.TSAlterColumnType(
		r.tdb,
		C.TSTableID(tableID),
		(*C.char)(unsafe.Pointer(&transactionID[0])),
		goToTSSlice(colMeta),
		goToTSSlice(originColMeta),
		C.uint32_t(currentTSVersion),
		C.uint32_t(newTSVersion),
	)
	if err := statusToError(status); err != nil {
		return err
	}
	return nil
}

// PutEntity write in, update tag data and write in ts data
func (r *TsEngine) PutEntity(
	rangeGroupID uint64, tableID uint64, payload [][]byte, tsTxnID uint64,
) error {
	if len(payload) == 0 {
		return errors.New("payload is nul")
	}

	r.checkOrWaitForOpen()
	cTsSlice := make([]C.TSSlice, len(payload))
	for i, p := range payload {
		if len(p) == 0 {
			cTsSlice[i].data = nil
			cTsSlice[i].len = 0
		} else {
			dataPtr := C.CBytes(p)
			defer C.free(dataPtr)

			cTsSlice[i].data = (*C.char)(dataPtr)
			cTsSlice[i].len = C.size_t(len(p))
		}
	}
	// mock
	cRangeGroup := C.RangeGroup{
		range_group_id: C.uint64_t(rangeGroupID),
		typ:            C.int8_t(0),
	}
	status := C.TSPutEntity(r.tdb, C.TSTableID(tableID), &cTsSlice[0], (C.size_t)(len(cTsSlice)), cRangeGroup, C.uint64_t(tsTxnID))
	if err := statusToError(status); err != nil {
		return errors.Wrap(err, "could not PutEntity")
	}
	return nil
}

// PutData write in tag data and write in ts data
func (r *TsEngine) PutData(
	tableID uint64, payload [][]byte, tsTxnID uint64, writeWAL bool,
) (DedupResult, EntitiesAffect, error) {
	if len(payload) == 0 {
		return DedupResult{}, EntitiesAffect{}, errors.New("payload is nul")
	}

	r.checkOrWaitForOpen()
	cTsSlice := make([]C.TSSlice, len(payload))
	for i, p := range payload {
		if len(p) == 0 {
			cTsSlice[i].data = nil
			cTsSlice[i].len = 0
		} else {
			dataPtr := C.CBytes(p)
			defer C.free(dataPtr)

			cTsSlice[i].data = (*C.char)(dataPtr)
			cTsSlice[i].len = C.size_t(len(p))
		}
	}
	// mock
	cRangeGroup := C.RangeGroup{
		range_group_id: C.uint64_t(101),
		typ:            C.int8_t(0),
	}

	var dedupResult C.DedupResult
	var affect EntitiesAffect
	var entitiesAffected C.uint16_t
	var unorderedAffected C.uint32_t
	var status C.TSStatus
	if r.Version == "2" {
		status = C.TSPutDataByRowType(r.tdb, C.TSTableID(tableID), &cTsSlice[0], (C.size_t)(len(cTsSlice)), cRangeGroup, C.uint64_t(tsTxnID),
			&entitiesAffected, &unorderedAffected, &dedupResult, C.bool(writeWAL))
	} else {
		status = C.TSPutData(r.tdb, C.TSTableID(tableID), &cTsSlice[0], (C.size_t)(len(cTsSlice)), cRangeGroup, C.uint64_t(tsTxnID),
			&entitiesAffected, &unorderedAffected, &dedupResult, C.bool(writeWAL))
	}
	if err := statusToError(status); err != nil {
		return DedupResult{}, EntitiesAffect{}, errors.Wrap(err, "could not PutData")
	}

	res := DedupResult{
		DedupRule:     int(dedupResult.dedup_rule),
		DedupRows:     int(dedupResult.dedup_rows),
		DiscardBitmap: cSliceToGoBytes(dedupResult.discard_bitmap),
	}
	defer C.free(unsafe.Pointer(dedupResult.discard_bitmap.data))
	affect.EntityCount = uint16(entitiesAffected)
	affect.UnorderedCount = uint32(unorderedAffected)
	return res, affect, nil
}

// PutRowData 行存tags值和时序数据写入
func (r *TsEngine) PutRowData(
	tableID uint64, headerPrefix []byte, payload [][]byte, size int32, tsTxnID uint64, writeWAL bool,
) (DedupResult, EntitiesAffect, error) {
	if len(payload) == 0 {
		return DedupResult{}, EntitiesAffect{}, errors.New("payload is nul")
	}

	r.checkOrWaitForOpen()
	sizeLimit := int32(TsPayloadSizeLimit.Get(&r.cfg.Settings.SV))
	var cTsSlice C.TSSlice
	// The structure of HeaderPrefix: | Header | primary_tag_len | primary_tag | tag_ten | tags | data_len |
	// Header: | txn(16) | group_id(2) | payload_version(4) | database_id(4) | table_id(8) | ts_version(4) | row_num(4) | flags(1) |
	const rowNumOffset = 38 // offset of row_num, pay attention to any change of the structure of HeaderPrefix
	const dataLen = 4       // length of data_len in HeaderPrefix. The location is at the end of HeaderPrefix

	headerLen := len(headerPrefix)
	cTsSlice.len = C.size_t(int(size) + headerLen + dataLen)
	cTsSlice.data = (*C.char)(C.malloc(cTsSlice.len))
	if cTsSlice.data == nil {
		return DedupResult{}, EntitiesAffect{}, errors.New("failed malloc")
	}
	defer C.free(unsafe.Pointer(cTsSlice.data))

	C.memcpy(unsafe.Pointer(cTsSlice.data), unsafe.Pointer(&headerPrefix[0]), C.size_t(headerLen))
	dataPtr := uintptr(unsafe.Pointer(cTsSlice.data)) + uintptr(headerLen) // pointer to the data_len

	// mock
	cRangeGroup := C.RangeGroup{
		range_group_id: C.uint64_t(1),
		typ:            C.int8_t(0),
	}
	payloadPtr := dataPtr + uintptr(dataLen)
	payloadSize := 0
	partRowCnt := 0
	totalRowCnt := len(payload)
	var res DedupResult
	var affect EntitiesAffect
	for i := 0; i < totalRowCnt; i++ {
		p := payload[i]
		if len(p) == 0 {
			continue
		}
		partLen := len(p)
		// need to check whether the payload size exceeds limit, so calculate it before add the row to payload.
		payloadSize += partLen
		if payloadSize > int(sizeLimit) {
			// fill data_len
			*(*int32)(unsafe.Pointer(dataPtr)) = int32(payloadSize - partLen)
			// fill row_num
			*(*int32)(unsafe.Pointer(uintptr(unsafe.Pointer(cTsSlice.data)) + rowNumOffset)) = int32(partRowCnt)
			var dedupResult C.DedupResult
			var entitiesAffected C.uint16_t
			var unorderedAffected C.uint32_t
			status := C.TSPutDataByRowType(r.tdb, C.TSTableID(tableID), &cTsSlice, (C.size_t)(1), cRangeGroup, C.uint64_t(tsTxnID),
				&entitiesAffected, &unorderedAffected, &dedupResult, C.bool(writeWAL))
			if err := statusToError(status); err != nil {
				return DedupResult{}, EntitiesAffect{}, errors.Wrap(err, "could not PutData")
			}
			res.DedupRows += int(dedupResult.dedup_rows)
			affect.EntityCount += uint16(entitiesAffected)
			affect.UnorderedCount += uint32(unorderedAffected)
			C.free(unsafe.Pointer(dedupResult.discard_bitmap.data))

			payloadSize = partLen
			payloadPtr = dataPtr + uintptr(dataLen)
			partRowCnt = 0
		}
		partRowCnt++
		C.memcpy(unsafe.Pointer(payloadPtr), unsafe.Pointer(&p[0]), C.size_t(partLen))
		payloadPtr += uintptr(partLen)
	}

	// fill data_len
	*(*int32)(unsafe.Pointer(dataPtr)) = int32(payloadSize)
	// fill row_num
	*(*int32)(unsafe.Pointer(uintptr(unsafe.Pointer(cTsSlice.data)) + rowNumOffset)) = int32(partRowCnt)
	var dedupResult C.DedupResult
	var entitiesAffected C.uint16_t
	var unorderedAffected C.uint32_t
	status := C.TSPutDataByRowType(r.tdb, C.TSTableID(tableID), &cTsSlice, (C.size_t)(1), cRangeGroup, C.uint64_t(tsTxnID),
		&entitiesAffected, &unorderedAffected, &dedupResult, C.bool(writeWAL))
	if err := statusToError(status); err != nil {
		return DedupResult{}, EntitiesAffect{}, errors.Wrap(err, "could not PutData")
	}

	res.DedupRows += int(dedupResult.dedup_rows)
	res.DedupRule = int(dedupResult.dedup_rule)
	affect.EntityCount += uint16(entitiesAffected)
	affect.UnorderedCount += uint32(unorderedAffected)
	// the DiscardBitmap is not complete if the payload is truncated due to the size limit.
	res.DiscardBitmap = cSliceToGoBytes(dedupResult.discard_bitmap)
	C.free(unsafe.Pointer(dedupResult.discard_bitmap.data))

	return res, affect, nil
}

// GetDataVolume gets DataVolume for ts range.
// should not call this for relational ranges.
func (r *TsEngine) GetDataVolume(
	tableID uint64, startHashPoint, endHashPoint uint64, startTimestamp, endTimestamp int64,
) (uint64, error) {
	r.checkOrWaitForOpen()
	var volume C.uint64_t
	status := C.TSGetDataVolume(
		r.tdb,
		C.TSTableID(tableID),
		C.uint64_t(startHashPoint),
		C.uint64_t(endHashPoint),
		C.KwTsSpan{
			begin: C.int64_t(startTimestamp),
			end:   C.int64_t(endTimestamp),
		},
		&volume,
	)
	if err := statusToError(status); err != nil {
		log.Errorf(context.TODO(), "GetDataVolume failed. err is :%+v. tableID: %d startHashPoint: %d, endHashPoint:%d startTimeStamp: %d, endTimeStamp: %d",
			err, tableID, startHashPoint, endHashPoint, startTimestamp, endTimestamp)
		return 0, errors.Wrap(err, "get data Volume failed")
	}
	return uint64(volume), nil
}

// GetDataVolumeHalfTS returns haslTS
func (r *TsEngine) GetDataVolumeHalfTS(
	tableID uint64, startHashPoint, endHashPoint uint64, startTimestamp, endTimestamp int64,
) (int64, error) {
	r.checkOrWaitForOpen()
	var halfTimestamp C.int64_t
	status := C.TSGetDataVolumeHalfTS(
		r.tdb,
		C.TSTableID(tableID),
		C.uint64_t(startHashPoint),
		C.uint64_t(endHashPoint),
		C.KwTsSpan{
			begin: C.int64_t(startTimestamp),
			end:   C.int64_t(endTimestamp),
		},
		&halfTimestamp,
	)
	if err := statusToError(status); err != nil {
		return 0, errors.Wrap(err, "get half timestamp data Volume failed")
	}

	return int64(halfTimestamp), nil
}

// GetAvgTableRowSize gets AvgTableRowSize
func (r *TsEngine) GetAvgTableRowSize(tableID uint64) (uint64, error) {
	r.checkOrWaitForOpen()
	var avgRowSize C.uint64_t
	status := C.TSGetAvgTableRowSize(
		r.tdb,
		C.TSTableID(tableID),
		&avgRowSize,
	)
	if err := statusToError(status); err != nil {
		return 0, errors.Wrap(err, "get avg table row size failed")
	}
	return uint64(avgRowSize), nil
}

// TsFetcher collect information in explain analyse
type TsFetcher struct {
	Collected bool
	CFetchers []C.TsFetcher
	Size      int
	Mu        *syncutil.Mutex
}

// TsFetcherStats collect information in explain analyse
type TsFetcherStats struct {
	ProcessorID      int32
	ProcessorName    int8
	RowNum           int64
	StallTime        int64 // time of execute
	BytesRead        int64 // byte of rows
	MaxAllocatedMem  int64 // maximum number of memory
	MaxAllocatedDisk int64 // Maximum number of disk
	OutputRowNum     int64 // row of aggregation
	// BuildTime only be used for hash tag scan op for multiple model processing
	// when the switch is on and the server starts with single node mode.
	BuildTime int64 // hash tag build time
}

// sendDmlMsgToTs call the tsengine dml interface to issue a request and return the result
func (r *TsEngine) tsExecute(
	ctx *context.Context, tp C.EnMqType, tsQueryInfo TsQueryInfo,
) (tsRespInfo TsQueryInfo, err error) {
	if len(tsQueryInfo.Buf) == 0 {
		return tsRespInfo, errors.New("query buf is nul")
	}
	var queryInfo C.QueryInfo
	bufC := C.CBytes(tsQueryInfo.Buf)
	defer C.free(unsafe.Pointer(bufC))
	queryInfo.value = bufC
	queryInfo.len = C.uint(len(tsQueryInfo.Buf))
	queryInfo.tp = tp
	queryInfo.id = C.int(tsQueryInfo.ID)
	queryInfo.handle = tsQueryInfo.Handle
	queryInfo.unique_id = C.int(tsQueryInfo.UniqueID)
	queryInfo.time_zone = C.int(tsQueryInfo.TimeZone)
	queryInfo.relation_ctx = C.uint64_t(uintptr(unsafe.Pointer(ctx)))
	// process push data for batch lookup join for multiple model processing
	// only store the data chunk pointer into tsQueryInfo and push it down to tse
	// when the switch is on and the server starts with single node mode.
	dataChunk := tsQueryInfo.PushData
	if dataChunk != nil {
		pushDatabufC := C.CBytes(dataChunk.Data)
		queryInfo.relRowCount = C.int(dataChunk.RowCount)
		defer C.free(unsafe.Pointer(pushDatabufC))
		queryInfo.relBatchData = pushDatabufC
		dataChunk = nil // clean datachunk
	}

	// init fetcher of analyse
	var vecFetcher C.VecTsFetcher
	vecFetcher.collected = C.bool(false)
	if tsQueryInfo.Fetcher.Collected {
		vecFetcher.collected = C.bool(true)
		vecFetcher.size = C.int8_t(tsQueryInfo.Fetcher.Size)
		// vecFetcher.TsFetchers = &tsQueryInfo.Fetcher.CFetchers[0]
		vecFetcher.goMutux = C.uint64_t(uintptr(unsafe.Pointer(&tsQueryInfo.Fetcher)))
	} else {
		tsFetchers := make([]C.TsFetcher, 1)
		tsFetchers[0].processor_id = C.int32_t(-1)
		tsQueryInfo.Fetcher.CFetchers = tsFetchers
	}
	var retInfo C.QueryInfo
	retInfo.value = nil
	C.TSExecQuery(r.tdb, &queryInfo, &retInfo, &tsQueryInfo.Fetcher.CFetchers[0], unsafe.Pointer(&vecFetcher))
	fet := tsQueryInfo.Fetcher
	tsRespInfo.Fetcher = fet
	tsRespInfo.ID = int(retInfo.id)
	tsRespInfo.UniqueID = int(retInfo.unique_id)
	tsRespInfo.Handle = unsafe.Pointer(retInfo.handle)
	tsRespInfo.Code = int(retInfo.code)
	tsRespInfo.RowNum = int(retInfo.row_num)
	if unsafe.Pointer(retInfo.value) != nil {
		tsRespInfo.Buf = C.GoBytes(unsafe.Pointer(retInfo.value), C.int(retInfo.len))
		C.TSFree(unsafe.Pointer(retInfo.value))
	}
	if tsRespInfo.Code > 1 {
		if unsafe.Pointer(retInfo.value) != nil {
			strCode := make([]byte, 5)
			code := tsRespInfo.Code
			for i := 0; i < 5; i++ {
				strCode[i] = byte(((code) & 0x3F) + '0')
				code = code >> 6
			}
			err = pgerror.Newf(string(strCode), string(tsRespInfo.Buf))
		} else {
			err = fmt.Errorf("Error Code: %s", strconv.Itoa(tsRespInfo.Code))
		}
	} else if retInfo.ret < 1 {
		err = fmt.Errorf("Unknown error")
	}

	return tsRespInfo, err
}

// tsVectorizedExecute Vectorized tsengine.go:137Execute
func (r *TsEngine) tsVectorizedExecute(
	ctx *context.Context, tp C.EnMqType, tsQueryInfo TsQueryInfo, rev *TsDataChunkToGo,
) (tsRespInfo TsQueryInfo, err error) {
	if len(tsQueryInfo.Buf) == 0 {
		return tsRespInfo, errors.New("query buf is nul")
	}
	var queryInfo C.QueryInfo
	bufC := C.CBytes(tsQueryInfo.Buf)
	defer C.free(unsafe.Pointer(bufC))
	queryInfo.value = bufC
	queryInfo.len = C.uint(len(tsQueryInfo.Buf))
	queryInfo.tp = tp
	queryInfo.id = C.int(tsQueryInfo.ID)
	queryInfo.handle = tsQueryInfo.Handle
	queryInfo.unique_id = C.int(tsQueryInfo.UniqueID)
	queryInfo.time_zone = C.int(tsQueryInfo.TimeZone)
	queryInfo.relation_ctx = C.uint64_t(uintptr(unsafe.Pointer(ctx)))
	// process push data for batch lookup join for multiple model processing
	// only store the data chunk pointer into tsQueryInfo and push it down to tse
	// when the switch is on and the server starts with single node mode.
	dataChunk := tsQueryInfo.PushData
	if dataChunk != nil {
		pushDatabufC := C.CBytes(dataChunk.Data)
		queryInfo.relRowCount = C.int(dataChunk.RowCount)
		defer C.free(unsafe.Pointer(pushDatabufC))
		queryInfo.relBatchData = pushDatabufC
		dataChunk = nil // clean datachunk
	}

	// init fetcher of analyse
	var vecFetcher C.VecTsFetcher
	vecFetcher.collected = C.bool(false)
	if tsQueryInfo.Fetcher.Collected {
		vecFetcher.collected = C.bool(true)
		vecFetcher.size = C.int8_t(tsQueryInfo.Fetcher.Size)
		// vecFetcher.TsFetchers = &tsQueryInfo.Fetcher.CFetchers[0]
		vecFetcher.goMutux = C.uint64_t(uintptr(unsafe.Pointer(&tsQueryInfo.Fetcher)))
	} else {
		tsFetchers := make([]C.TsFetcher, 1)
		tsFetchers[0].processor_id = C.int32_t(-1)
		tsQueryInfo.Fetcher.CFetchers = tsFetchers
	}
	var retInfo C.QueryInfo
	retInfo.value = nil
	C.TSExecQuery(r.tdb, &queryInfo, &retInfo, &tsQueryInfo.Fetcher.CFetchers[0], unsafe.Pointer(&vecFetcher))
	fet := tsQueryInfo.Fetcher
	tsRespInfo.Fetcher = fet
	tsRespInfo.ID = int(retInfo.id)
	tsRespInfo.UniqueID = int(retInfo.unique_id)
	tsRespInfo.Handle = unsafe.Pointer(retInfo.handle)
	tsRespInfo.Code = int(retInfo.code)
	tsRespInfo.RowNum = int(retInfo.row_num)

	if tsRespInfo.RowNum > 0 {
		capacity := rev.Capacity
		rev.Begin = 0
		rev.ColumnNum = uint32(retInfo.vectorize_data.column_num_)
		rev.BitmapSize = uint32(retInfo.vectorize_data.bitmap_size_)
		rev.RowSize = uint32(retInfo.vectorize_data.row_size_)
		rev.DataCount = uint32(retInfo.vectorize_data.data_count_)
		rev.Capacity = uint32(retInfo.vectorize_data.capacity_)
		rev.IsDataOwner = bool(retInfo.vectorize_data.is_data_owner_)
		if nil == rev.Column {
			rev.Column = make([]TsColumnInfoToGo, rev.ColumnNum)
			for i := 0; i < int(rev.ColumnNum); i++ {
				cData := (*C.TsColumnInfo)(unsafe.Pointer(uintptr(unsafe.Pointer(retInfo.vectorize_data.column_)) + uintptr(i)*unsafe.Sizeof(*(retInfo.vectorize_data.column_))))

				rev.Column[i].FixedLen = uint32(cData.fixed_len_)
				rev.Column[i].ReturnType = types.Family(cData.return_type_)
				rev.Column[i].StorageLen = uint32(cData.storage_len_)
				rev.Column[i].StorageType = sqlbase.DataType(cData.storage_type_)
			}
		}

		if nil == rev.Data || rev.Capacity > capacity {
			if nil == rev.Data {
				rev.Data = make([]coldata.Vec, rev.ColumnNum)
			}
			for i := range rev.NeedType {
				rev.Data[i] = coldata.NewMemColumn(rev.NeedType[i], int(rev.Capacity))
			}
		}

		for i := range rev.NeedType {
			if err != nil {
				break
			}
			coli := rev.Column[i]
			colData := (*C.TsColumnData)(unsafe.Pointer(uintptr(unsafe.Pointer(retInfo.vectorize_data.column_data_)) + uintptr(i)*unsafe.Sizeof(*(retInfo.vectorize_data.column_data_))))
			length := C.ulong(rev.DataCount) * C.ulong(coli.FixedLen)
			nullBit := C.GoBytes(unsafe.Pointer(colData.bitmap_ptr_), C.int(rev.BitmapSize))
			for k := range nullBit {
				nullBit[k] ^= 0xff
			}
			rev.Data[i].Nulls().CopyNullsBitmap(nullBit, int(rev.BitmapSize))
			if coli.StorageType == sqlbase.DataType_NULLVAL {
				continue
			}

			switch coli.ReturnType {
			case types.BoolFamily:
				C.memcpy(unsafe.Pointer(&(rev.Data[i].Bool()[0])), colData.data_ptr_, length)
			case types.IntFamily:
				switch coli.FixedLen {
				case 1, 2:
					if rev.Data[i].Type() == coltypes.Int32 || rev.Data[i].Type() == coltypes.Int64 {
						ioBuf := bytes.NewReader(C.GoBytes(unsafe.Pointer(colData.data_ptr_), C.int(length)))
						for j := 0; uint32(j) < rev.DataCount; j++ {
							var value int16
							err = binary.Read(ioBuf, binary.LittleEndian, &value)
							if err != nil {
								fmt.Println("Error reading bytes:", err)
								break
							}
							if rev.Data[i].Type() == coltypes.Int32 {
								rev.Data[i].Int32()[j] = int32(value)
							} else {
								rev.Data[i].Int64()[j] = int64(value)
							}
						}
					} else {
						C.memcpy(unsafe.Pointer(&(rev.Data[i].Int16()[0])), colData.data_ptr_, length)
					}
				case 4:
					if rev.Data[i].Type() == coltypes.Int16 || rev.Data[i].Type() == coltypes.Int64 {
						ioBuf := bytes.NewReader(C.GoBytes(unsafe.Pointer(colData.data_ptr_), C.int(length)))
						for j := 0; uint32(j) < rev.DataCount; j++ {
							var value int32
							err = binary.Read(ioBuf, binary.LittleEndian, &value)
							if err != nil {
								fmt.Println("Error reading bytes:", err)
								break
							}
							if rev.Data[i].Type() == coltypes.Int16 {
								rev.Data[i].Int16()[j] = int16(value)
							} else {
								rev.Data[i].Int64()[j] = int64(value)
							}
						}
					} else {
						C.memcpy(unsafe.Pointer(&(rev.Data[i].Int32()[0])), colData.data_ptr_, length)
					}
				default:
					if rev.Data[i].Type() == coltypes.Int16 || rev.Data[i].Type() == coltypes.Int32 {
						ioBuf := bytes.NewReader(C.GoBytes(unsafe.Pointer(colData.data_ptr_), C.int(length)))
						for j := 0; uint32(j) < rev.DataCount; j++ {
							var value int64
							err = binary.Read(ioBuf, binary.LittleEndian, &value)
							if err != nil {
								fmt.Println("Error reading bytes:", err)
								break
							}
							if rev.Data[i].Type() == coltypes.Int16 {
								rev.Data[i].Int16()[j] = int16(value)
							} else {
								rev.Data[i].Int32()[j] = int32(value)
							}
						}
					} else {
						C.memcpy(unsafe.Pointer(&(rev.Data[i].Int64()[0])), colData.data_ptr_, length)
					}
				}
			case types.FloatFamily:
				switch coli.FixedLen {
				case 4:
					ioBuf := bytes.NewReader(C.GoBytes(unsafe.Pointer(colData.data_ptr_), C.int(length)))
					for j := 0; uint32(j) < rev.DataCount; j++ {
						var value float32
						err = binary.Read(ioBuf, binary.LittleEndian, &value)
						if err != nil {
							fmt.Println("Error reading bytes:", err)
							break
						}
						rev.Data[i].Float64()[j] = float64(value)
					}
				case 8:
					C.memcpy(unsafe.Pointer(&(rev.Data[i].Float64()[0])), colData.data_ptr_, length)
				}
			case types.DecimalFamily:
				switch coli.StorageType {
				case sqlbase.DataType_BIGINT:
					ioBuf := bytes.NewReader(C.GoBytes(unsafe.Pointer(colData.data_ptr_), C.int(length)))
					var value int64
					for j := 0; uint32(j) < rev.DataCount; j++ {
						err = binary.Read(ioBuf, binary.LittleEndian, &value)
						if err != nil {
							fmt.Println("Error reading bytes:", err)
							break
						}
						rev.Data[i].Decimal()[j].SetInt64(value)
					}
				case sqlbase.DataType_DOUBLE:
					ioBuf := bytes.NewReader(C.GoBytes(unsafe.Pointer(colData.data_ptr_), C.int(length)))
					var value float64
					for j := 0; uint32(j) < rev.DataCount; j++ {
						err = binary.Read(ioBuf, binary.LittleEndian, &value)
						if err != nil {
							fmt.Println("Error reading bytes:", err)
							break
						}
						newDecimal, _, err := apd.NewFromString(strconv.FormatFloat(value, 'f', -1, 64))
						if err != nil {
							fmt.Println("Error reading bytes:", err)
							break
						}
						rev.Data[i].Decimal()[j].Set(newDecimal)
					}
				case sqlbase.DataType_DECIMAL:
					ioBuf := bytes.NewReader(C.GoBytes(unsafe.Pointer(colData.data_ptr_), C.int(length)))
					val := make([]byte, uint32(coli.FixedLen))
					for j := 0; uint32(j) < rev.DataCount; j++ {
						err = binary.Read(ioBuf, binary.LittleEndian, &val)
						if err != nil {
							fmt.Println("Error reading bytes:", err)
							break
						}
						if val[0] != 1 {
							var data int64
							buf := bytes.NewReader(val[1:])
							err := binary.Read(buf, binary.LittleEndian, &data)
							if err != nil {
								fmt.Println("Error reading int64:", err)
								break
							}
							rev.Data[i].Decimal()[j].SetInt64(data)
						} else {
							bits := binary.LittleEndian.Uint64(val[1:])
							data := math.Float64frombits(bits)
							newDecimal, _, err := apd.NewFromString(strconv.FormatFloat(data, 'f', -1, 64))
							if err != nil {
								fmt.Println("Error reading bytes:", err)
								break
							}
							rev.Data[i].Decimal()[j].Set(newDecimal)
						}
					}
				}
			case types.TimestampFamily, types.TimestampTZFamily:
				var interval int64 = 1000
				var sec int64
				var nsec int64
				switch coli.StorageType {
				case sqlbase.DataType_TIMESTAMP_MICRO, sqlbase.DataType_TIMESTAMPTZ_MICRO:
					interval = 1000000
				case sqlbase.DataType_TIMESTAMP_NANO, sqlbase.DataType_TIMESTAMPTZ_NANO:
					interval = 1000000000
				}
				src := coldata.NewMemColumn(coltypes.Int64, int(rev.DataCount))
				C.memcpy(unsafe.Pointer(&(src.Int64()[0])), colData.data_ptr_, length)
				for j := 0; uint32(j) < rev.DataCount; j++ {
					val := src.Int64()[j]
					if val < 0 && val%interval != 0 {
						sec = val/interval - 1
						nsec = ((val % interval) + interval) * (1000000000 / interval)
					} else {
						sec = val / interval
						nsec = val % interval * (1000000000 / interval)
					}
					t := timeutil.Unix(sec, nsec)
					rev.Data[i].Timestamp()[j] = t
				}
			case types.IntervalFamily:
				ioBuf := bytes.NewReader(C.GoBytes(unsafe.Pointer(colData.data_ptr_), C.int(length)))
				switch coli.StorageType {
				case sqlbase.DataType_TIMESTAMP_MICRO, sqlbase.DataType_TIMESTAMPTZ_MICRO:
					for j := 0; uint32(j) < rev.DataCount; j++ {
						var value int64
						err := binary.Read(ioBuf, binary.LittleEndian, &value)
						if err != nil {
							fmt.Println("Error reading int64:", err)
							break
						}
						extraDays := value / (Day / 1000)
						days := extraDays
						value -= extraDays * (Day / 1000)
						var nanos = value * 1000
						var d duration.Duration = duration.DecodeDuration(0, days, nanos)
						rev.Data[i].Interval()[j] = d
					}
				case sqlbase.DataType_TIMESTAMP_NANO, sqlbase.DataType_TIMESTAMPTZ_NANO:
					for j := 0; uint32(j) < rev.DataCount; j++ {
						var value int64
						err := binary.Read(ioBuf, binary.LittleEndian, &value)
						if err != nil {
							fmt.Println("Error reading int64:", err)
							break
						}
						extraDays := value / (Day / 1)
						days := extraDays
						value -= extraDays * (Day / 1)
						var nanos = value * 1
						var d duration.Duration = duration.DecodeDuration(0, days, nanos)
						rev.Data[i].Interval()[j] = d
					}
				default:
					for j := 0; uint32(j) < rev.DataCount; j++ {
						var value int64
						err := binary.Read(ioBuf, binary.LittleEndian, &value)
						if err != nil {
							fmt.Println("Error reading int64:", err)
							break
						}
						extraDays := value / (Day / 1000000)
						days := extraDays
						value -= extraDays * (Day / 1000000)
						var nanos = value * 1000000
						var d duration.Duration = duration.DecodeDuration(0, days, nanos)
						rev.Data[i].Interval()[j] = d
					}
				}
			case types.BytesFamily, types.StringFamily:
				rev.Data[i].Bytes().Reset()
				colOffset := (*[1 << 30]int32)(unsafe.Pointer(colData.offset_))[: rev.DataCount+1 : rev.DataCount+1]
				offset := make([]int32, rev.DataCount+1)
				copy(offset[:], colOffset[:])
				buf := C.GoBytes(unsafe.Pointer(colData.data_ptr_), C.int(offset[rev.DataCount]))
				coldata.BytesFromArrowSerializationFormat(rev.Data[i].Bytes(), buf, offset)
				C.TSFree(unsafe.Pointer(colData.data_ptr_))
				C.TSFree(unsafe.Pointer(colData.offset_))
			default:
				err = fmt.Errorf("Unknown column return type")
				break
			}
		}

		if rev.IsDataOwner {
			C.TsMemPoolFree(unsafe.Pointer(retInfo.vectorize_data.data_))
		}
		C.TSFree(unsafe.Pointer(retInfo.vectorize_data.column_))
		C.TSFree(unsafe.Pointer(retInfo.vectorize_data.column_data_))
	}
	if tsRespInfo.Code > 1 {
		if unsafe.Pointer(retInfo.value) != nil {
			strCode := make([]byte, 5)
			code := tsRespInfo.Code
			for i := 0; i < 5; i++ {
				strCode[i] = byte(((code) & 0x3F) + '0')
				code = code >> 6
			}
			tsRespInfo.Buf = C.GoBytes(unsafe.Pointer(retInfo.value), C.int(retInfo.len))
			err = pgerror.Newf(string(strCode), string(tsRespInfo.Buf))
		} else {
			err = fmt.Errorf("Error Code: %s", strconv.Itoa(tsRespInfo.Code))
		}
	} else if retInfo.ret < 1 {
		err = fmt.Errorf("Unknown error")
	}

	return tsRespInfo, err
}

func freeTSSlice(cTsSlice []C.TSSlice) {
	for _, slice := range cTsSlice {
		if slice.data != nil {
			C.free(unsafe.Pointer(slice.data))
		}
	}
}

// DeleteEntities delete entity, containing tag data and ts data
func (r *TsEngine) DeleteEntities(
	tableID uint64, rangeGroupID uint64, primaryTags [][]byte, isDrop bool, tsTxnID uint64,
) (uint64, error) {
	if len(primaryTags) == 0 {
		return 0, errors.New("primaryTags is null")
	}

	r.checkOrWaitForOpen()
	cTsSlice := make([]C.TSSlice, len(primaryTags))
	defer freeTSSlice(cTsSlice)
	for i, p := range primaryTags {
		if len(p) == 0 {
			cTsSlice[i].data = nil
			cTsSlice[i].len = 0
		} else {
			dataPtr := C.CBytes(p)
			cTsSlice[i].data = (*C.char)(dataPtr)
			cTsSlice[i].len = C.size_t(len(p))
		}
	}

	var delCnt C.uint64_t
	status := C.TsDeleteEntities(r.tdb, C.TSTableID(tableID), &cTsSlice[0], (C.size_t)(len(cTsSlice)),
		C.uint64_t(rangeGroupID), &delCnt, C.uint64_t(tsTxnID))
	if err := statusToError(status); err != nil {
		if isDrop {
			return 0, err
		}
		log.Errorf(context.TODO(), "failed to delete ts entities")
	}
	return uint64(delCnt), nil
}

// DeleteRangeData delete entities data in the range
func (r *TsEngine) DeleteRangeData(
	tableID uint64,
	rangeGroupID uint64,
	beginHash uint64,
	endHash uint64,
	tsSpans []*roachpb.TsSpan,
	tsTxnID uint64,
) (uint64, error) {
	r.checkOrWaitForOpen()
	cKwHashIDSpans := C.HashIdSpan{
		begin: C.uint64_t(beginHash),
		end:   C.uint64_t(endHash),
	}

	cTsSpans := make([]C.KwTsSpan, len(tsSpans))
	for i := 0; i < len(tsSpans); i++ {
		cTsSpans[i].begin = C.int64_t(tsSpans[i].TsStart)
		cTsSpans[i].end = C.int64_t(tsSpans[i].TsEnd)
	}
	cKwTsSpans := C.KwTsSpans{
		spans: (*C.KwTsSpan)(unsafe.Pointer(&cTsSpans[0])),
		len:   C.int32_t(len(tsSpans)),
	}

	var delCnt C.uint64_t
	status := C.TsDeleteRangeData(r.tdb, C.TSTableID(tableID), C.uint64_t(rangeGroupID), cKwHashIDSpans, cKwTsSpans, &delCnt, C.uint64_t(tsTxnID))
	if err := statusToError(status); err != nil {
		return uint64(delCnt), errors.New("Data deletion failed or partially failed")
	}
	return uint64(delCnt), nil
}

// DeleteTsRangeData delete entities data in the range
func (r *TsEngine) DeleteTsRangeData(
	tableID, beginHash, endHash uint64, startTs, endTs int64, tsTxnID uint64,
) error {
	r.checkOrWaitForOpen()
	tsSpan := C.KwTsSpan{
		begin: C.int64_t(startTs),
		end:   C.int64_t(endTs),
	}
	status := C.TsDeleteTotalRange(r.tdb, C.TSTableID(tableID), C.uint64_t(beginHash),
		C.uint64_t(endHash), tsSpan, C.uint64_t(tsTxnID))
	if err := statusToError(status); err != nil {
		return errors.New("range data deletion failed")
	}
	return nil
}

// DeleteData delete some one entity data
func (r *TsEngine) DeleteData(
	tableID uint64, rangeGroupID uint64, primaryTag []byte, tsSpans []*roachpb.TsSpan, tsTxnID uint64,
) (uint64, error) {
	if len(primaryTag) == 0 {
		return 0, errors.New("primaryTag is null")
	}

	r.checkOrWaitForOpen()
	cTsSlice := C.TSSlice{
		data: (*C.char)(C.CBytes(primaryTag)),
		len:  C.size_t(len(primaryTag)),
	}
	defer C.free(unsafe.Pointer(cTsSlice.data))

	cTsSpans := make([]C.KwTsSpan, len(tsSpans))
	for i := 0; i < len(tsSpans); i++ {
		cTsSpans[i].begin = C.int64_t(tsSpans[i].TsStart)
		cTsSpans[i].end = C.int64_t(tsSpans[i].TsEnd)
	}
	cKwTsSpans := C.KwTsSpans{
		spans: (*C.KwTsSpan)(unsafe.Pointer(&cTsSpans[0])),
		len:   C.int32_t(len(tsSpans)),
	}

	var delCnt C.uint64_t
	status := C.TsDeleteData(r.tdb, C.TSTableID(tableID), C.uint64_t(rangeGroupID), cTsSlice, cKwTsSpans, &delCnt, C.uint64_t(tsTxnID))
	if err := statusToError(status); err != nil {
		return uint64(delCnt), errors.Wrap(err, "failed to delete ts data")
	}
	return uint64(delCnt), nil
}

// CompressTsTable compress partitions with maximum time<=ts
func (r *TsEngine) CompressTsTable(tableID uint64, ts int64) error {
	r.checkOrWaitForOpen()
	status := C.TSCompressTsTable(r.tdb, C.TSTableID(tableID), C.int64_t(ts))
	if err := statusToError(status); err != nil {
		return errors.Wrap(err, "failed to compress ts table")
	}
	return nil
}

// CompressImmediately compress partitions immediately
func (r *TsEngine) CompressImmediately(ctx context.Context, tableID uint64) error {
	r.checkOrWaitForOpen()
	goCtxPtr := C.uint64_t(uintptr(unsafe.Pointer(&ctx)))
	status := C.TSCompressImmediately(r.tdb, goCtxPtr, C.TSTableID(tableID))
	if err := statusToError(status); err != nil {
		return errors.Wrap(err, "failed to compress ts table")
	}
	return nil
}

// VacuumTsTable vacuum partitions after compress
func (r *TsEngine) VacuumTsTable(tableID uint64, tsVersion uint32) error {
	r.checkOrWaitForOpen()
	status := C.TSVacuumTsTable(r.tdb, C.TSTableID(tableID), C.uint32_t(tsVersion))
	if err := statusToError(status); err != nil {
		return errors.Wrap(err, "failed to vacuum ts table")
	}
	return nil
}

// DeleteExpiredData delete expired data from time partitions that fall completely within the [min_int64, end) interval
func (r *TsEngine) DeleteExpiredData(tableID uint64, _ int64, end int64) error {
	r.checkOrWaitForOpen()
	if end == math.MinInt64 {
		return nil
	}
	status := C.TSDeleteExpiredData(r.tdb, C.TSTableID(tableID), C.int64_t(end))
	if err := statusToError(status); err != nil {
		return errors.Wrap(err, "failed to delete expired data")
	}
	return nil
}

// TsTableAutonomy Autonomous Evaluation
func (r *TsEngine) TsTableAutonomy(tableID uint64) error {
	r.checkOrWaitForOpen()
	status := C.TSTableAutonomy(r.tdb, C.TSTableID(tableID))
	if err := statusToError(status); err != nil {
		return errors.Wrap(err, "failed to ts table's autonomy")
	}
	return nil
}

// SetupTsFlow send timing execution plan and receive execution results
func (r *TsEngine) SetupTsFlow(
	ctx *context.Context, tsQueryInfo TsQueryInfo,
) (tsRespInfo TsQueryInfo, err error) {
	r.checkOrWaitForOpen()
	return r.tsExecute(ctx, C.MQ_TYPE_DML_SETUP, tsQueryInfo)
}

// NextTsFlow drive timing execution plan, receive execution results
func (r *TsEngine) NextTsFlow(
	ctx *context.Context, tsQueryInfo TsQueryInfo,
) (tsRespInfo TsQueryInfo, err error) {
	r.checkOrWaitForOpen()
	return r.tsExecute(ctx, C.MQ_TYPE_DML_NEXT, tsQueryInfo)
}

// NextVectorizedTsFlow drive timing execution plan, receive execution results
func (r *TsEngine) NextVectorizedTsFlow(
	ctx *context.Context, tsQueryInfo TsQueryInfo, rev *TsDataChunkToGo,
) (tsRespInfo TsQueryInfo, err error) {
	return r.tsVectorizedExecute(ctx, C.MQ_TYPE_DML_VECTORIZE_NEXT, tsQueryInfo, rev)
}

// NextTsFlowPgWire drive timing execution plan, receive execution results
func (r *TsEngine) NextTsFlowPgWire(
	ctx *context.Context, tsQueryInfo TsQueryInfo,
) (tsRespInfo TsQueryInfo, err error) {
	r.checkOrWaitForOpen()
	return r.tsExecute(ctx, C.MQ_TYPE_DML_PG_RESULT, tsQueryInfo)
}

// PushTsFlow drive pushing relational data to TSEngine for join
// only push PUSH type req and pass data chunk pointer to tse for multiple model processing
// when the switch is on and the server starts with single node mode.
func (r *TsEngine) PushTsFlow(ctx *context.Context, tsQueryInfo TsQueryInfo) (err error) {
	r.checkOrWaitForOpen()
	_, err = r.tsExecute(ctx, C.MQ_TYPE_DML_PUSH, tsQueryInfo)
	return err
}

// CloseTsFlow close the TS actuator corresponding to the current flow
func (r *TsEngine) CloseTsFlow(ctx *context.Context, tsQueryInfo TsQueryInfo) (err error) {
	r.checkOrWaitForOpen()
	_, err = r.tsExecute(ctx, C.MQ_TYPE_DML_CLOSE, tsQueryInfo)
	return err
}

// InitTsHandle corresponding to init ts handle
func (r *TsEngine) InitTsHandle(
	ctx *context.Context, tsQueryInfo TsQueryInfo,
) (tsRespInfo TsQueryInfo, err error) {
	r.checkOrWaitForOpen()
	return r.tsExecute(ctx, C.MQ_TYPE_DML_INIT, tsQueryInfo)
}

// FlushBuffer flush WALs of all ts tables to files in the node
func (r *TsEngine) FlushBuffer() error {
	r.checkOrWaitForOpen()
	status := C.TSFlushBuffer(r.tdb)
	if err := statusToError(status); err != nil {
		return errors.Wrap(err, "failed to flush WAL buffer")
	}

	return nil
}

// Checkpoint create checkpoint
func (r *TsEngine) Checkpoint() error {
	r.checkOrWaitForOpen()
	status := C.TSCreateCheckpoint(r.tdb)
	if err := statusToError(status); err != nil {
		return errors.Wrap(err, "failed to create WAL checkpoint")
	}

	return nil
}

// CheckpointForTable create checkpoint for a table
func (r *TsEngine) CheckpointForTable(tableID uint32) error {
	r.checkOrWaitForOpen()
	status := C.TSCreateCheckpointForTable(r.tdb, C.uint64_t(tableID))
	if err := statusToError(status); err != nil {
		return err
	}
	return nil
}

// DeleteRangeGroup Delete RangeGroup
func (r *TsEngine) DeleteRangeGroup(tableID uint64, rangeGroup api.RangeGroup) error {
	r.checkOrWaitForOpen()
	cRangeGroup := C.RangeGroup{
		range_group_id: C.uint64_t(rangeGroup.RangeGroupID),
	}
	status := C.TSDeleteRangeGroup(r.tdb, C.TSTableID(tableID), cRangeGroup)
	if err := statusToError(status); err != nil {
		return errors.Wrap(err, "failed to delete range group")
	}
	return nil
}

// CreateSnapshotForRead create snapshot
func (r *TsEngine) CreateSnapshotForRead(
	tableID uint64, beginHash uint64, endHash uint64, beginTs int64, endTs int64,
) (uint64, error) {
	r.checkOrWaitForOpen()
	var snapshotID C.uint64_t
	tsSpan := C.KwTsSpan{
		begin: C.int64_t(beginTs),
		end:   C.int64_t(endTs),
	}
	status := C.TSCreateSnapshotForRead(r.tdb, C.TSTableID(tableID),
		C.uint64_t(beginHash), C.uint64_t(endHash), tsSpan, &snapshotID)
	if err := statusToError(status); err != nil {
		return 0, errors.Wrap(err, "failed to create snapshot")
	}
	return uint64(snapshotID), nil
}

// CreateSnapshotForWrite preparing for writing snapshots
func (r *TsEngine) CreateSnapshotForWrite(
	tableID uint64, beginHash uint64, endHash uint64, beginTs int64, endTs int64,
) (uint64, error) {
	r.checkOrWaitForOpen()
	var snapshotID C.uint64_t
	tsSpan := C.KwTsSpan{
		begin: C.int64_t(beginTs),
		end:   C.int64_t(endTs),
	}
	status := C.TSCreateSnapshotForWrite(r.tdb, C.TSTableID(tableID),
		C.uint64_t(beginHash), C.uint64_t(endHash), tsSpan, &snapshotID)
	if err := statusToError(status); err != nil {
		return 0, errors.Wrap(err, "failed to create snapshot")
	}
	return uint64(snapshotID), nil
}

// GetSnapshotNextBatchData get data of the snapshot
func (r *TsEngine) GetSnapshotNextBatchData(tableID uint64, snapshotID uint64) ([]byte, error) {
	r.checkOrWaitForOpen()
	var data C.TSSlice
	status := C.TSGetSnapshotNextBatchData(r.tdb, C.TSTableID(tableID), C.uint64_t(snapshotID), &data)
	if err := statusToError(status); err != nil {
		return nil, errors.Wrap(err, "failed to get snapshot data")
	}
	defer C.free(unsafe.Pointer(data.data))
	return cSliceToGoBytes(data), nil
}

// WriteSnapshotBatchData write snapshot data
func (r *TsEngine) WriteSnapshotBatchData(tableID uint64, snapshotID uint64, data []byte) error {
	if len(data) == 0 {
		return errors.New("snapshot data is null")
	}

	r.checkOrWaitForOpen()
	cTsSlice := C.TSSlice{
		data: (*C.char)(C.CBytes(data)),
		len:  C.size_t(len(data)),
	}
	defer C.free(unsafe.Pointer(cTsSlice.data))

	status := C.TSWriteSnapshotBatchData(r.tdb, C.TSTableID(tableID), C.uint64_t(snapshotID), cTsSlice)
	if err := statusToError(status); err != nil {
		return errors.Wrap(err, "failed to write snapshot data")
	}
	return nil
}

// WriteSnapshotSuccess apply snapshot
func (r *TsEngine) WriteSnapshotSuccess(tableID uint64, snapshotID uint64) error {
	r.checkOrWaitForOpen()
	status := C.TSWriteSnapshotSuccess(r.tdb, C.TSTableID(tableID), C.uint64_t(snapshotID))
	if err := statusToError(status); err != nil {
		return errors.Wrap(err, "failed to apply snapshot")
	}
	return nil
}

// WriteSnapshotRollback rollback snapshot
func (r *TsEngine) WriteSnapshotRollback(tableID uint64, snapshotID uint64) error {
	r.checkOrWaitForOpen()
	status := C.TSWriteSnapshotRollback(r.tdb, C.TSTableID(tableID), C.uint64_t(snapshotID))
	if err := statusToError(status); err != nil {
		return errors.Wrap(err, "failed to rollback snapshot")
	}
	return nil
}

// DeleteSnapshot drops Snapshot.
func (r *TsEngine) DeleteSnapshot(tableID uint64, snapshotID uint64) error {
	r.checkOrWaitForOpen()
	status := C.TSDeleteSnapshot(r.tdb, C.TSTableID(tableID), C.uint64_t(snapshotID))
	if err := statusToError(status); err != nil {
		return errors.Wrap(err, "failed to drop snapshot")
	}
	return nil
}

// MtrBegin BEGIN a TS mini-transaction
func (r *TsEngine) MtrBegin(
	tableID uint64, rangeGroupID uint64, rangeID uint64, index uint64,
) (uint64, error) {
	r.checkOrWaitForOpen()
	var miniTransID C.uint64_t
	status := C.TSMtrBegin(r.tdb, C.TSTableID(tableID), C.uint64_t(rangeGroupID), C.uint64_t(rangeID),
		C.uint64_t(index), &miniTransID)
	if err := statusToError(status); err != nil {
		return 0, errors.Wrap(err, "failed to BEGIN a TS mini-transaction")
	}
	return uint64(miniTransID), nil
}

// MtrCommit COMMIT a TS mini-transaction
func (r *TsEngine) MtrCommit(tableID uint64, rangeGroupID uint64, miniTransID uint64) error {
	r.checkOrWaitForOpen()
	status := C.TSMtrCommit(r.tdb, C.TSTableID(tableID), C.uint64_t(rangeGroupID), C.uint64_t(miniTransID))
	if err := statusToError(status); err != nil {
		return errors.Wrap(err, "failed to COMMIT a TS mini-transaction")
	}
	return nil
}

// MtrRollback ROLLBACK a TS mini-transaction
func (r *TsEngine) MtrRollback(tableID uint64, rangeGroupID uint64, miniTransID uint64) error {
	r.checkOrWaitForOpen()
	status := C.TSMtrRollback(r.tdb, C.TSTableID(tableID), C.uint64_t(rangeGroupID), C.uint64_t(miniTransID))
	if err := statusToError(status); err != nil {
		return errors.Wrap(err, "failed to ROLLBACK a TS mini-transaction")
	}
	return nil
}

// TransBegin BEGIN a TS transaction
func (r *TsEngine) TransBegin(tableID uint64, transactionID []byte) error {
	r.checkOrWaitForOpen()
	status := C.TSxBegin(r.tdb, C.TSTableID(tableID), (*C.char)(unsafe.Pointer(&transactionID[0])))
	if err := statusToError(status); err != nil {
		return errors.Wrap(err, "failed to BEGIN a TS mini-transaction")
	}
	return nil
}

// TransCommit COMMIT a TS transaction
func (r *TsEngine) TransCommit(tableID uint64, transactionID []byte) error {
	r.checkOrWaitForOpen()
	status := C.TSxCommit(r.tdb, C.TSTableID(tableID), (*C.char)(unsafe.Pointer(&transactionID[0])))
	if err := statusToError(status); err != nil {
		return errors.Wrap(err, "failed to COMMIT a TS mini-transaction")
	}
	return nil
}

// TransRollback ROLLBACK a TS transaction
func (r *TsEngine) TransRollback(tableID uint64, transactionID []byte) error {
	r.checkOrWaitForOpen()
	status := C.TSxRollback(r.tdb, C.TSTableID(tableID), (*C.char)(unsafe.Pointer(&transactionID[0])))
	if err := statusToError(status); err != nil {
		return errors.Wrap(err, "failed to ROLLBACK a TS mini-transaction")
	}
	return nil
}

// TSGetWaitThreadNum is used to get wait thread num from time series engine
func (r *TsEngine) TSGetWaitThreadNum() (uint32, error) {
	r.checkOrWaitForOpen()
	var info C.ThreadInfo
	status := C.TSGetWaitThreadNum(r.tdb, unsafe.Pointer(&info))
	if err := statusToError(status); err != nil {
		return 0, errors.Wrap(err, "failed to get wait threads number")
	}

	return uint32(info.wait_threads), nil
}

// SetCompressInterval send compress interval to AE
func SetCompressInterval(interval []byte) {
	C.TSSetClusterSetting(goToTSSlice([]byte(compressInterval)), goToTSSlice(interval))
}

// SetVacuumInterval send vacuum interval to AE
func SetVacuumInterval(interval []byte) {
	C.TSSetClusterSetting(goToTSSlice([]byte(vacuumInterval)), goToTSSlice(interval))
}

// Close close TsEngine
func (r *TsEngine) Close() {
	status := C.TSClose(r.tdb)
	if err := statusToError(status); err != nil {
		log.Errorf(context.TODO(), "could not close ts engine instance")
	}
}

func (r *TsEngine) manageWAL() {
	ctx := context.Background()
	r.stopper.RunWorker(ctx, func(ctx context.Context) {
		flushTimer := timeutil.NewTimer()
		checkpointTimer := timeutil.NewTimer()

		defer flushTimer.Stop()
		defer checkpointTimer.Stop()

		flushInterval := TsWALFlushInterval.Get(&r.cfg.Settings.SV)
		checkpointInterval := TsWALCheckpointInterval.Get(&r.cfg.Settings.SV)
		flushTimer.Reset(flushInterval)
		checkpointTimer.Reset(checkpointInterval)

		for {
			select {
			case <-r.stopper.ShouldStop():
				return
			case <-flushTimer.C:
				if flushInterval <= 200*time.Millisecond {
					continue
				}
				flushTimer.Read = true
				_ = r.FlushBuffer()
				flushTimer.Reset(flushInterval)
			case <-checkpointTimer.C:
				checkpointInterval = TsWALCheckpointInterval.Get(&r.cfg.Settings.SV)
				checkpointTimer.Read = true
				_ = r.Checkpoint()
				checkpointTimer.Reset(checkpointInterval)

				newFlushInterval := TsWALFlushInterval.Get(&r.cfg.Settings.SV)
				if flushInterval != newFlushInterval {
					flushInterval = newFlushInterval
					flushTimer.Read = true
					flushTimer.Reset(flushInterval)
				}
			}
		}
	})
}

// DeleteReplicaTSData delete replica ts data
func (r *TsEngine) DeleteReplicaTSData(
	tableID uint64, beginHash uint64, endHash uint64, startTs int64, endTs int64,
) error {
	r.checkOrWaitForOpen()
	tsSpan := C.KwTsSpan{
		begin: C.int64_t(startTs),
		end:   C.int64_t(endTs),
	}
	status := C.TsDeleteTotalRange(r.tdb, C.TSTableID(tableID),
		C.uint64_t(beginHash), C.uint64_t(endHash), tsSpan, C.uint64_t(0))
	if err := statusToError(status); err != nil {
		return errors.Wrap(err, "failed to delete replica ts data")
	}
	return nil
}

func goToTSSlice(b []byte) C.TSSlice {
	if len(b) == 0 {
		return C.TSSlice{data: nil, len: 0}
	}
	return C.TSSlice{
		data: (*C.char)(unsafe.Pointer(&b[0])),
		len:  C.size_t(len(b)),
	}
}

func goToTSAppliedRangeIndexe(b []byte) C.TSSlice {
	if len(b) == 0 {
		return C.TSSlice{data: nil, len: 0}
	}
	return C.TSSlice{
		data: (*C.char)(unsafe.Pointer(&b[0])),
		len:  C.size_t(len(b)),
	}
}

func statusToError(s C.TSStatus) error {
	if s.data == nil {
		return nil
	}
	return &Error{msg: cStringToGoString(s)}
}

func cStringToGoString(s C.TSString) string {
	if s.data == nil {
		return ""
	}
	// Reinterpret the string as a slice, then cast to string which does a copy.
	result := string(cSliceToUnsafeGoBytes(C.TSSlice{s.data, s.len}))
	C.free(unsafe.Pointer(s.data))
	return result
}

func cSliceToGoBytes(s C.TSSlice) []byte {
	if s.data == nil {
		return nil
	}
	return gobytes(unsafe.Pointer(s.data), int(s.len))
}

func cSliceToUnsafeGoBytes(s C.TSSlice) []byte {
	if s.data == nil {
		return nil
	}
	// Interpret the C pointer as a pointer to a Go array, then slice.
	return (*[MaxArrayLen]byte)(unsafe.Pointer(s.data))[:s.len:s.len]
}

// NewTsFetcher init tsFetcher
func NewTsFetcher(specs []execinfrapb.TSProcessorSpec) []C.TsFetcher {
	i := 0
	tsFetchers := make([]C.TsFetcher, len(specs))
	for j := len(specs) - 1; j >= 0; j-- {
		tsFetchers[i].processor_id = C.int32_t(specs[j].ProcessorID)
		i++
	}
	return tsFetchers
}

// AddStatsList add data to statsList
func AddStatsList(tsFetcher TsFetcher, statss []TsFetcherStats) []TsFetcherStats {
	for i := 0; i < tsFetcher.Size; i++ {
		fetcher := tsFetcher.CFetchers[i]
		if fetcher.row_num > 0 {
			statss[i].RowNum = int64(fetcher.row_num)
		}
		if fetcher.stall_time > 0 {
			statss[i].StallTime = int64(fetcher.stall_time)
		}
		if fetcher.bytes_read > 0 {
			statss[i].BytesRead = int64(fetcher.bytes_read)
		}
		if fetcher.max_allocated_mem > 0 {
			statss[i].MaxAllocatedMem = int64(fetcher.max_allocated_mem)
		}
		if fetcher.max_allocated_disk > 0 {
			statss[i].MaxAllocatedDisk = int64(fetcher.max_allocated_disk)
		}
		if fetcher.max_allocated_disk > 0 {
			statss[i].MaxAllocatedDisk = int64(fetcher.max_allocated_disk)
		}
		if fetcher.output_row_num > 0 {
			statss[i].OutputRowNum = int64(fetcher.output_row_num)
		}
		// build_time only be used for hash tag scan op for multiple model processing
		// when the switch is on and the server starts with single node mode.
		if fetcher.build_time > 0 {
			statss[i].BuildTime = int64(fetcher.build_time)
		}
	}
	return statss
}

//export goLock
func goLock(goMutux C.uint64_t) {
	fet := *(*TsFetcher)(unsafe.Pointer(uintptr(goMutux)))
	if fet.Mu != nil {
		fet.Mu.Lock()
	}
}

//export goUnLock
func goUnLock(goMutux C.uint64_t) {
	fet := *(*TsFetcher)(unsafe.Pointer(uintptr(goMutux)))
	if fet.Mu != nil {
		fet.Mu.Unlock()
	}
}

// GetTsVersion get current version of ts table
func (r *TsEngine) GetTsVersion(tableID uint64) (uint32, error) {
	r.checkOrWaitForOpen()
	var tsVersion C.uint32_t
	status := C.TsGetTableVersion(r.tdb, C.TSTableID(tableID), &tsVersion)
	if err := statusToError(status); err != nil {
		return uint32(tsVersion), errors.Wrap(err, "failed to get ts version")
	}
	return uint32(tsVersion), nil
}

// GetWalLevel get current wal level of ts engine
func (r *TsEngine) GetWalLevel() (int, error) {
	r.checkOrWaitForOpen()
	var walLevel C.uint8_t
	status := C.TsGetWalLevel(r.tdb, &walLevel)
	if err := statusToError(status); err != nil {
		return int(walLevel), errors.Wrap(err, "failed to get ts version")
	}
	return int(walLevel), nil
}

// GetTableMetaByVersion is used for unit test, try to get the tableMeta with specific tsVersion
func (r *TsEngine) GetTableMetaByVersion(tableID uint64, tsVer uint64) error {
	var tsVersion C.uint64_t
	tsVersion = C.uint64_t(tsVer)
	status := C.TsTestGetAndAddSchemaVersion(r.tdb, C.TSTableID(tableID), tsVersion)
	if err := statusToError(status); err != nil {
		return errors.Wrap(err, "failed to create ts table by specific tsVersion")
	}
	return nil
}<|MERGE_RESOLUTION|>--- conflicted
+++ resolved
@@ -74,10 +74,6 @@
 	vacuumInterval   = "ts.vacuum_interval"
 )
 
-<<<<<<< HEAD
-// KwEngineVersion indicates which verson storage engine to use
-var KwEngineVersion = envutil.EnvOrDefaultString("KW_ENGINE_VERSION", "1")
-=======
 const (
 	// Nanosecond is one nano second
 	Nanosecond = 1
@@ -94,7 +90,9 @@
 	// Day is one day to hours
 	Day = 24 * Hour
 )
->>>>>>> 71dff170
+
+// KwEngineVersion indicates which verson storage engine to use
+var KwEngineVersion = envutil.EnvOrDefaultString("KW_ENGINE_VERSION", "1")
 
 // TsPayloadSizeLimit is the max size of per payload.
 var TsPayloadSizeLimit = settings.RegisterNonNegativeIntSetting(
