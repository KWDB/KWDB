// Copyright 2017 The Cockroach Authors.
// Copyright (c) 2022-present, Shanghai Yunxi Technology Co, Ltd. All rights reserved.
//
// Licensed under the Apache License, Version 2.0 (the "License");
// you may not use this file except in compliance with the License.
// You may obtain a copy of the License at
//
//     http://www.apache.org/licenses/LICENSE-2.0
//
// Unless required by applicable law or agreed to in writing, software
// distributed under the License is distributed on an "AS IS" BASIS,
// WITHOUT WARRANTIES OR CONDITIONS OF ANY KIND, either express or implied.
// See the License for the specific language governing permissions and
// limitations under the License.
//
// This software (KWDB) is licensed under Mulan PSL v2.
// You can use this software according to the terms and conditions of the Mulan PSL v2.
// You may obtain a copy of Mulan PSL v2 at:
//          http://license.coscl.org.cn/MulanPSL2
// THIS SOFTWARE IS PROVIDED ON AN "AS IS" BASIS, WITHOUT WARRANTIES OF ANY KIND,
// EITHER EXPRESS OR IMPLIED, INCLUDING BUT NOT LIMITED TO NON-INFRINGEMENT,
// MERCHANTABILITY OR FIT FOR A PARTICULAR PURPOSE.
// See the Mulan PSL v2 for more details.

syntax = "proto3";
package kwbase.sql.jobs.jobspb;
option go_package = "jobspb";

import "errorspb/errors.proto";
import "gogoproto/gogo.proto";
import "google/protobuf/timestamp.proto";
import "roachpb/api.proto";
import "roachpb/data.proto";
import "roachpb/io-formats.proto";
import "sql/sqlbase/structured.proto";
import "util/hlc/timestamp.proto";
import "sql/sqlbase/me_metadata.proto";
import "roachpb/metadata.proto";
import "cdc/cdcpb/cdc.proto";

message Lease {
  option (gogoproto.equal) = true;

  // The ID of the node that holds the lease.
  uint32 node_id = 1 [
    (gogoproto.customname) = "NodeID",
    (gogoproto.casttype) = "gitee.com/kwbasedb/kwbase/pkg/roachpb.NodeID"
  ];
  // The epoch of the lease holder's node liveness entry.
  int64 epoch = 2;
}

message ReplicationIngestionDetails {
  message TableRewrite {
    uint32 table_id = 1 [
      (gogoproto.customname) = "TableID",
      (gogoproto.casttype) = "gitee.com/kwbasedb/kwbase/pkg/sql/sqlbase.ID"
    ];
    uint32 parent_id = 2 [
      (gogoproto.customname) = "ParentID",
      (gogoproto.casttype) = "gitee.com/kwbasedb/kwbase/pkg/sql/sqlbase.ID"
    ];
  }
  message PrefixRewrite {
    bytes old_prefix = 1 [(gogoproto.customname) = "OldPrefix"];
    bytes new_prefix = 2 [(gogoproto.customname) = "NewPrefix"];
  }
  message PrefixRewriter {
    repeated PrefixRewrite prefixRewrite = 1 [(gogoproto.customname) = "PrefixRewrite"];
  }
  // StreamAddress locates the stream. It enables the client to find the
  // addresses of the stream's partitions.
  string stream_address = 1;

  uint64 stream_id = 4 [(gogoproto.customname) = "ReplicationID"];

  // Span is the keyspan into which this job will ingest KVs.
  //
  // The stream should emit all changes for a given span, and no changes outside
  // a span. Note that KVs received from the stream may need to be re-keyed into
  // this span.
  repeated roachpb.Span span = 2 [(gogoproto.nullable) = false];

  reserved 5;
  repeated TableRekey table_rekey = 6 [(gogoproto.nullable) = false, (gogoproto.customname) = "TableRekey"];
  map<uint32, TableRewrite> global_table_Rewrites = 7 [
    (gogoproto.customname) = "GlobalTableRewrites",
    (gogoproto.castkey) = "gitee.com/kwbasedb/kwbase/pkg/sql/sqlbase.ID"
  ];
  map<uint32, uint32> global_db_Rewrites = 8 [
    (gogoproto.customname) = "GlobalDBRewrites",
    (gogoproto.castkey) = "gitee.com/kwbasedb/kwbase/pkg/sql/sqlbase.ID"
  ];
  map<uint32, string> global_names = 9 [
    (gogoproto.castkey) = "gitee.com/kwbasedb/kwbase/pkg/sql/sqlbase.ID"
  ];
  map<uint32, string> global_froms = 10 [
    (gogoproto.castkey) = "gitee.com/kwbasedb/kwbase/pkg/sql/sqlbase.ID"
  ];
  map<uint32, sqlbase.TableDescriptor> global_descs = 11 [
    (gogoproto.castkey) = "gitee.com/kwbasedb/kwbase/pkg/sql/sqlbase.ID"
  ];
  map<uint32, PrefixRewriter> global_prefixes = 12 [
    (gogoproto.castkey) = "gitee.com/kwbasedb/kwbase/pkg/sql/sqlbase.ID"
  ];
  // NEXT ID 7: .
  uint32 portal_id = 13 [(gogoproto.customname) = "PortalID"];
  bool multi_flag = 14  [(gogoproto.customname) = "MultiFlag"];
  // exist_system_tables means there is a system table to be replicated.
  bool exist_system_tables = 15 ;
  bool need_revert = 16;
}

message ReplicationIngestionCheckpoint {
  repeated ResolvedSpan resolved_spans = 1 [(gogoproto.nullable) = false];
}

message ReplicationIngestionProgress {
  // PartitionProgress stores fields that are related to the status of a
  // source cluster partition.
  message PartitionProgress {
    reserved 1;
    // TODO(pbardea): Add an error message so that per-partition errors can be
    // surfaced to the user.

    // Destination SQL instance that subscribes to this partition.
    //int32 dest_sql_instance_id = 2 [(gogoproto.customname) = "DestSQLInstanceID",
    //  (gogoproto.customtype) = "github.com/cockroachdb/cockroach/pkg/base.SQLInstanceID",
    //  (gogoproto.nullable) = false];
  }

  // The job will ingest events from StartTime onwards during the current run.
  // This may change when the the ingestion job gets resumed from the previous checkpoint.
  util.hlc.Timestamp start_time = 3 [(gogoproto.nullable) = false];

  // CutoverTime is set to signal to the stream ingestion job to complete its
  // ingestion. This involves stopping any subsequent ingestion, and rolling
  // back any additional ingested data, to bring the ingested cluster to a
  // consistent state as of the CutoverTime.
  util.hlc.Timestamp cutover_time = 1 [(gogoproto.nullable) = false];
  // PartitionProgress maps partition addresses to their progress.
  // TODO(pbardea): This could scale O(partitions) = O(nodes).
  map<string, PartitionProgress> partition_progress = 2 [(gogoproto.nullable) = false];

  // Checkpoint stores a set of resolved spans denoting completed ingestion progress
  ReplicationIngestionCheckpoint checkpoint = 4 [(gogoproto.nullable) = false];

  // ReplicationAddress are the source cluster addresses read from the latest topology.
  repeated string replication_addresses = 5;
}

message ReplicationRecvCheckpoint {
  repeated ResolvedSpan resolved_spans = 1 [(gogoproto.nullable) = false];
}

message BackupDetails {
  util.hlc.Timestamp start_time = 1 [(gogoproto.nullable) = false];
  util.hlc.Timestamp end_time = 2 [(gogoproto.nullable) = false];
  // URI is the URI for the main backup destination. For partitioned backups,
  // the main BACKUP manifest and files with no other specified destination are
  // written to this location. For regular backups, all files are written to
  // this location.
  string uri = 3 [(gogoproto.customname) = "URI"];
  // URIsByLocalityKV is a map of locality KVs to store URIs, used for
  // partitioned backups.
  map<string, string> uris_by_locality_kv = 5 [(gogoproto.customname) = "URIsByLocalityKV"];
  bytes backup_manifest = 4;
  roachpb.FileEncryptionOptions encryption = 6;

  // ProtectedTimestampRecord is the ID of the protected timestamp record
  // corresponding to this job. While the job ought to clean up the record
  // when it enters a terminal state, there may be cases where it cannot or
  // does not run the code to do so. To deal with this there is a background
  // reconcilliation loop to ensure that protected timestamps are cleaned up.
  bytes protected_timestamp_record = 7 [
    (gogoproto.customname) = "ProtectedTimestampRecord",
    (gogoproto.customtype) = "gitee.com/kwbasedb/kwbase/pkg/util/uuid.UUID"
  ];
}

message BackupProgress {

}

message RestoreDetails {
  message TableRewrite {
    uint32 table_id = 1 [
      (gogoproto.customname) = "TableID",
      (gogoproto.casttype) = "gitee.com/kwbasedb/kwbase/pkg/sql/sqlbase.ID"
    ];
    uint32 parent_id = 2 [
      (gogoproto.customname) = "ParentID",
      (gogoproto.casttype) = "gitee.com/kwbasedb/kwbase/pkg/sql/sqlbase.ID"
    ];
  }
  message BackupLocalityInfo {
    map<string, string> uris_by_original_locality_kv = 1 [(gogoproto.customname) = "URIsByOriginalLocalityKV"];
  }
  reserved 1;
  util.hlc.Timestamp end_time = 4 [(gogoproto.nullable) = false];
  map<uint32, TableRewrite> table_rewrites = 2 [
    (gogoproto.castkey) = "gitee.com/kwbasedb/kwbase/pkg/sql/sqlbase.ID"
  ];
  // URIs contains one URI for each backup (full or incremental) corresponding
  // to the location of the main BACKUP manifest. For partitioned backups, each
  // backup may also have files in other stores.
  repeated string uris = 3 [(gogoproto.customname) = "URIs"];
  repeated BackupLocalityInfo backup_locality_info = 7 [(gogoproto.nullable) = false];
  repeated sqlbase.TableDescriptor table_descs = 5;
  string override_db = 6 [(gogoproto.customname) = "OverrideDB"];
  bool prepare_completed = 8;
  bool stats_inserted = 9;
  bool tables_published = 10;
  int32 descriptor_coverage = 11 [
    (gogoproto.casttype) = "gitee.com/kwbasedb/kwbase/pkg/sql/sem/tree.DescriptorCoverage"
  ];
  roachpb.FileEncryptionOptions encryption = 12;
  reserved 13, 14, 15, 16;
  // SystemTablesRestored keeps track of dynamic states that need to happen only
  // once during the lifetime of a job. Note, that this state may be shared
  // between cluster versions, so updates to this map must be considered
  // carefully. It maps system table names to whether or not they have already
  // been restored.
  map<string, bool> system_tables_restored = 17;
  // NEXT ID: 18.
}

message RestoreProgress {
  bytes high_water = 1;
}

message ImportDetails {
  repeated sqlbase.ImportTable tables = 1 [(gogoproto.nullable) = false];
  bool is_database = 2;
  string database_name = 3;
  repeated string schema_names = 4;
  repeated string uris = 5 [(gogoproto.customname) = "URIs"];
  roachpb.IOFileFormat format = 6 [(gogoproto.nullable) = false];
  int64 walltime = 7;
  bool prepare_complete = 8;
  bool tables_published = 9;
  // ProtectedTimestampRecord is the ID of the protected timestamp record
  // corresponding to this job. While the job ought to clean up the record
  // when it enters a terminal state, there may be cases where it cannot or
  // does not run the code to do so. To deal with this there is a background
  // reconcilliation loop to ensure that protected timestamps are cleaned up.
  bytes protected_timestamp_record = 10 [
    (gogoproto.customname) = "ProtectedTimestampRecord",
    (gogoproto.customtype) = "gitee.com/kwbasedb/kwbase/pkg/util/uuid.UUID"
  ];
  bool time_series_import = 11 ;
  bool only_meta = 12 ;
  int32 time_series_ever_execute = 13;
  bool ts_dispatch = 14;
  bool with_comment = 15;
  string database_comment = 16;
  repeated string privileges = 17;
  bool writeWAL = 18;
}

message ImportProgress {
  repeated float read_progress = 1;
  // The spans of split keys which have had their SSTable's generated.
  // This allows us to skip the shuffle stage for already-completed
  // spans when resuming an import job.
  repeated roachpb.Span span_progress = 2 [(gogoproto.nullable) = false];

  // In direct-ingest import, once the KVs for i'th row of an input file have
  // been flushed, we can advance the count here and then on resume skip over
  // that many rows without needing to convert/process them at all.
  map<int32, ImportResumePos> table_resume_pos = 3 [(gogoproto.nullable) = false]; // Only set by direct import.
}

message ImportResumePos {
  repeated int64 resume_pos = 1;
}

message ResumeSpanList {
  repeated roachpb.Span resume_spans = 1 [(gogoproto.nullable) = false];
}

enum Status {
  DRAINING_NAMES = 0;
  WAIT_FOR_GC_INTERVAL = 1;
  ROCKSDB_COMPACTION = 2;
  DONE = 10;
}

message DroppedTableDetails {
  string name = 1;
  uint32 ID = 2 [(gogoproto.casttype) = "gitee.com/kwbasedb/kwbase/pkg/sql/sqlbase.ID"];
  Status status = 3;
}

// SchemaChangeGCDetails should resemble one of the following:
//
// 1. Index (non-interleaved) deletions: One or more deletions of an index on a
// table.
//      details.Indexes -> the indexes to GC. These indexes must be
//      non-interleaved.
//      details.ParentID -> the table with the indexes.
//
// 2. Table deletions: The deletion of a single table.
//      details.Tables -> the tables to be deleted.
//
// 3. Database deletions: The deletion of a database and therefore all its tables.
//      details.Tables -> the IDs of the tables to GC.
//      details.ParentID -> the ID of the database to drop.
message SchemaChangeGCDetails {
  message DroppedIndex {
    int64 index_id = 1 [(gogoproto.customname) = "IndexID",
      (gogoproto.casttype) = "gitee.com/kwbasedb/kwbase/pkg/sql/sqlbase.IndexID"];
    int64 drop_time = 2;
  }

  message DroppedID {
    int64 id = 1 [(gogoproto.customname) = "ID",
      (gogoproto.casttype) = "gitee.com/kwbasedb/kwbase/pkg/sql/sqlbase.ID"];
    int64 drop_time = 2;
  }

  // Indexes to GC.
  repeated DroppedIndex indexes = 1 [(gogoproto.nullable) = false];

  // Entire tables to GC.
  repeated DroppedID tables = 2 [(gogoproto.nullable) = false];

  // If dropping indexes, the table ID which has those indexes. If dropping a
  // database, the database ID.
  int64 parent_id = 3 [(gogoproto.customname) = "ParentID",
    (gogoproto.casttype) = "gitee.com/kwbasedb/kwbase/pkg/sql/sqlbase.ID"];
}

message SchemaChangeDetails {
  reserved 1;
  // A schema change can involve running multiple processors backfilling
  // or deleting data. They occasionally checkpoint Spans so that the
  // processing can resume in the event of a node failure. The spans are
  // non-overlapping contiguous areas of the KV space that still need to
  // be processed. The index represents the index of a mutation in a
  // mutation list containing mutations for the same mutationID.
  repeated ResumeSpanList resume_span_list = 2 [(gogoproto.nullable) = false];
  repeated DroppedTableDetails dropped_tables = 3 [(gogoproto.nullable) = false];
  // The descriptor ID of the dropped database which created this job.
  uint32 dropped_database_id = 4 [
    (gogoproto.customname) = "DroppedDatabaseID",
    (gogoproto.casttype) = "gitee.com/kwbasedb/kwbase/pkg/sql/sqlbase.ID"
  ];
  uint32 table_id = 5 [(gogoproto.customname) = "TableID", (gogoproto.casttype) = "gitee.com/kwbasedb/kwbase/pkg/sql/sqlbase.ID"];
  uint32 mutation_id = 6 [(gogoproto.customname) = "MutationID", (gogoproto.casttype) = "gitee.com/kwbasedb/kwbase/pkg/sql/sqlbase.MutationID"];
  // The format version of the schema change job details. This is used to
  // distinguish between jobs as they existed in 19.2 and earlier versions
  // (controlled and updated by a SchemaChanger) and jobs as they exist in 20.1
  // (scheduled and run by the job registry).
  uint32 format_version = 7 [(gogoproto.casttype) = "SchemaChangeDetailsFormatVersion"];
  // dropped_schemas holds the set of schemas to drop as part of a DROP SCHEMA
  // or DROP DATABASE cascade statement.
  repeated uint32 dropped_schemas = 9 [(gogoproto.casttype) = "gitee.com/kwbasedb/kwbase/pkg/sql/sqlbase.ID"];
}

message SchemaChangeProgress {

}

message SchemaChangeGCProgress {
  enum Status {
    // Waiting for the index/table to expire.
    WAITING_FOR_GC = 0;
    // The GC TTL has expired. This element is marked for imminent deletion
    DELETING = 1;
    // This element has been deleted. The job is done when all elements are in
    // this state.
    DELETED = 2;
  }

  message IndexProgress {
    int64 index_id = 1 [(gogoproto.customname) = "IndexID",
      (gogoproto.casttype) = "gitee.com/kwbasedb/kwbase/pkg/sql/sqlbase.IndexID"];
    Status status = 2;
  }

  message TableProgress {
    int64 id = 1 [(gogoproto.customname) = "ID",
      (gogoproto.casttype) = "gitee.com/kwbasedb/kwbase/pkg/sql/sqlbase.ID"];
    Status status = 2;
  }

  // Indexes to GC.
  repeated IndexProgress indexes = 1 [(gogoproto.nullable) = false];

  // Entire tables to GC.
  repeated TableProgress tables = 2 [(gogoproto.nullable) = false];
}

message ChangefeedTarget {
  string statement_time_name = 1;

  // TODO(dan): Add partition name, ranges of primary keys.
}

message ChangefeedDetails {
  // Targets contains the user-specified tables and databases to watch, mapping
  // the descriptor id to the name at the time of changefeed creating. There is
  // a 1:1 correspondance between unique targets in the original sql query and
  // entries in this map.
  //
  // - A watched table is stored here under its table id
  // - TODO(dan): A watched database is stored here under its database id
  // - TODO(dan): A db.* expansion is treated identicially to watching the
  //   database
  //
  // Note that the TODOs mean this field currently is guaranteed to only hold
  // table ids and a cluster version check will be added when this changes.
  //
  // The names at resolution time are included so that table and database
  // renames can be detected. They are also used to construct an error message
  // if the descriptor id no longer exists when the jobs is unpaused (which can
  // happen if it was dropped or truncated).
  map<uint32, ChangefeedTarget> targets = 6 [
    (gogoproto.castkey) = "gitee.com/kwbasedb/kwbase/pkg/sql/sqlbase.ID",
    (gogoproto.casttype) = "ChangefeedTargets",
    (gogoproto.nullable) = false
  ];
  string sink_uri = 3 [(gogoproto.customname) = "SinkURI"];
  map<string, string> opts = 4;
  util.hlc.Timestamp statement_time = 7 [(gogoproto.nullable) = false];

  reserved 1, 2, 5;
}

message ResolvedSpan {
  roachpb.Span span = 1 [(gogoproto.nullable) = false];
  util.hlc.Timestamp timestamp = 2 [(gogoproto.nullable) = false];
  bool boundary_reached = 3;
}

message ResolvedSpans {
  repeated ResolvedSpan resolved_spans = 1 [(gogoproto.nullable) = false];

  message Stats {
    uint64 recent_kv_count = 1;
  }

  Stats stats = 2 [(gogoproto.nullable) = false];
}

message ChangefeedProgress {
  reserved 1;
  repeated ResolvedSpan resolved_spans = 2 [(gogoproto.nullable) = false];

  // ProtectedTimestampRecord is the ID of the protected timestamp record
  // corresponding to this job. While the job ought to clean up the record
  // when it enters a terminal state, there may be cases where it cannot or
  // does not run the code to do so. To deal with this there is a background
  // reconcilliation loop to ensure that protected timestamps are cleaned up.
  //
  // A record is created with the job if the job requires an initial backfill.
  // Furthermore, once subsequent backfills begin, record will be created and
  // released accordingly.
  bytes protected_timestamp_record = 3 [
    (gogoproto.customname) = "ProtectedTimestampRecord",
    (gogoproto.customtype) = "gitee.com/kwbasedb/kwbase/pkg/util/uuid.UUID",
    (gogoproto.nullable) = false
  ];
}

// CreateStatsDetails are used for the CreateStats job, which is triggered
// whenever the `CREATE STATISTICS` SQL statement is run. The CreateStats job
// collects table statistics, which contain info such as the number of rows in
// the table or the number of distinct values in a column.
message CreateStatsDetails {
  message ColStat {
    repeated uint32 column_ids = 1 [
      (gogoproto.customname) = "ColumnIDs",
      (gogoproto.casttype) = "gitee.com/kwbasedb/kwbase/pkg/sql/sqlbase.ColumnID"
    ];

    // Indicates whether this column stat should include a histogram.
    bool has_histogram = 2;
    // Indicates this column's type which is normal, Tag or PTag.
    repeated int32 column_types = 3;
    // Indicates that the columns are all PTag
    bool has_allPTag = 4;
    // Virtual sketch is a reference for collecting statistics of tag columns
    bool virtual_sketch = 5;
    // SortedHistogram supports sorted histogram collection for entities in time series tables
    sqlbase.SortedHistogramInfo sortedHistogram = 6 [(gogoproto.nullable) = false];
  }
  string name = 1;
  sqlbase.TableDescriptor table = 2 [(gogoproto.nullable) = false];
  repeated ColStat column_stats = 3 [(gogoproto.nullable) = false];
  string statement = 4;
  util.hlc.Timestamp as_of = 5;
  double max_fraction_idle = 7;

  // Fully qualified table name.
  string fq_table_name = 6 [(gogoproto.customname) = "FQTableName"];
  bool isTsStats = 8;
  string time_zone = 9;
}

message CreateStatsProgress {

}

// TsTxnDetails are used for handling the ts txn record.
message TsTxnDetails {

}

message TsTxnProgress {

}

// ScheduleJobDetails are used for the sql schedule job, which is triggered
// when user create sql schedule and then we will create a job to execute sql
// by schedule.
message SqlScheduleDetails {
  int32  schedule_type = 1;
  string statement = 2;
}

// TODO: Maybe we need to track the progress of SqlSchedule job.
message SqlScheduleProgress {

}

// SyncMetaCacheDetails are used for the SyncMetaCache job, which is triggered
// when TS metadata needs to be synchronized. The SyncMetaCache job
// stores KWDB object information for obtaining and sending the latest metadata
// to syncModule.
message SyncMetaCacheDetails {
  // Represents the DDL type of KWDB.
  int32 type = 1 ;
  sqlbase.DatabaseDescriptor database_desc = 2 [(gogoproto.nullable) = false, (gogoproto.customname) = "Database"];
  sqlbase.TableDescriptor table_desc = 3 [(gogoproto.nullable) = false, (gogoproto.customname) = "SNTable"];
  sqlbase.CreateCTable create_ctable = 4 [(gogoproto.nullable) = false, (gogoproto.customname) = "CTable"];
  sqlbase.ColumnDescriptor alter_tag = 5 [(gogoproto.nullable) = false, (gogoproto.customname) = "AlterTag"];
  // DROP info
  repeated sqlbase.DeleteMeMsg drop_me_info = 6 [(gogoproto.nullable) = false, (gogoproto.customname) = "DropMEInfo"];
  int32 old_field = 7 [deprecated = true];
  repeated CSTable create_child_table = 8 [(gogoproto.nullable) = false, (gogoproto.customname) = "CreateChildInfo"];
  SetTag set_tag = 9 [(gogoproto.nullable) = false, (gogoproto.customname) = "SetTag"];
  repeated sqlbase.TableDescriptor drop_db_info = 10 [(gogoproto.nullable) = false, (gogoproto.customname) = "DropDBInfo"];
  bool do_nothing = 11 [(gogoproto.customname) = "DoNothing"];
  sqlbase.ColumnDescriptor original_Column = 12 [(gogoproto.nullable) = false, (gogoproto.customname) = "OriginColumn"];
  // MutationID is currently used for online ADD COLUMN/DROP COLUMN/ALTER TYPE of TS table.
  uint32 mutation_id = 13 [(gogoproto.customname) = "MutationID", (gogoproto.casttype) = "gitee.com/kwbasedb/kwbase/pkg/sql/sqlbase.MutationID"];
  // CreateOrAlterTagIndex is currently used for create/alter tag index of TS table.
  sqlbase.IndexDescriptor create_or_alter_tag_index = 14 [(gogoproto.nullable) = false,(gogoproto.customname) = "CreateOrAlterTagIndex"];
}

message SetTag {
  string table_name = 1;
  int64 table_id = 2;
  string db_name = 3;
  repeated string tag_name = 4;
  string tag_value = 5;
}

message CSTable {
  sqlbase.TableDescriptor table_desc = 1 [(gogoproto.nullable) = false];
  sqlbase.CreateCTable create_ctable = 2 [(gogoproto.nullable) = false];
  bool is_pre = 3;
}

// TODO: Maybe we need to track the progress of syncMetaCache job.
message SyncMetaCacheProgress {

}
message RelocateTargets {
  uint32 table_id = 1 [(gogoproto.customname) = "TableID",
                        (gogoproto.casttype) = "gitee.com/kwbasedb/kwbase/pkg/sql/sqlbase.ID"];
  int64 range_id = 2 [(gogoproto.customname) = "RangeID",
                      (gogoproto.casttype) = "gitee.com/kwbasedb/kwbase/pkg/roachpb.RangeID"];
  bytes start_key = 3  [(gogoproto.casttype) = "gitee.com/kwbasedb/kwbase/pkg/roachpb.RKey"];
  bytes end_key = 4  [(gogoproto.casttype) = "gitee.com/kwbasedb/kwbase/pkg/roachpb.RKey"];
  repeated roachpb.ReplicationTarget targets = 5 [(gogoproto.nullable) = false];
  uint32 pre_lease = 6 [(gogoproto.casttype) = "gitee.com/kwbasedb/kwbase/pkg/roachpb.NodeID"];
  int32 num_repl = 7;
}

message ReplicaRebanalceDetails {
  repeated RelocateTargets relocate_targets = 1 [(gogoproto.nullable) = false];
}

message ReplicaRebanalceProgress {
}

message Payload {
  string description = 1;
  // If empty, the description is assumed to be the statement.
  string statement = 16;
  string username = 2;
  // For consistency with the SQL timestamp type, which has microsecond
  // precision, we avoid the timestamp.Timestamp WKT, which has nanosecond
  // precision, and use microsecond integers directly.
  int64 started_micros = 3;
  int64 finished_micros = 4;
  int64 error_micros = 25;
  reserved 5;
  repeated uint32 descriptor_ids = 6 [
    (gogoproto.customname) = "DescriptorIDs",
    (gogoproto.casttype) = "gitee.com/kwbasedb/kwbase/pkg/sql/sqlbase.ID"
  ];
  reserved 7;
  // TODO (lucy): Deprecate the string error field and move to using the encoded
  // errors everywhere.
  string error = 8;
  repeated errorspb.EncodedError resume_errors = 17;
  repeated errorspb.EncodedError cleanup_errors = 18;
  // FinalResumeError is set when an error occurs that requires the job to be
  // reverted. The error is recorded so it can be handled while reverting, if
  // needed.
  errorspb.EncodedError final_resume_error = 19;
  Lease lease = 9;
  // Noncancelable is used to denote when a job cannot be canceled. This field
  // will not be respected in mixed version clusters where some nodes have
  // a version < 20.1, so it can only be used in cases where all nodes having
  // versions >= 20.1 is guaranteed.
  bool noncancelable = 20;
  oneof details {
    BackupDetails backup = 10;
    RestoreDetails restore = 11;
    SchemaChangeDetails schemaChange = 12;
    ImportDetails import = 13;
    ChangefeedDetails changefeed = 14;
    CreateStatsDetails createStats = 15;
    SchemaChangeGCDetails schemaChangeGC = 21;
    SyncMetaCacheDetails syncMetaCache = 22;
    ReplicationStreamDetails replicationStream = 23;
    ReplicationIngestionDetails replicationIngestion = 24;
    RestartDetails restartHistory = 26;
    ExportDetails export = 27;
    SqlScheduleDetails sqlSchedule = 28;
    ReplicaRebanalceDetails replicaRebalance = 29;
<<<<<<< HEAD
    TsTxnDetails tsTxn = 30;
=======
    StreamDetails stream = 30;
>>>>>>> 7578f1a5
  }
}

message Progress {
  oneof progress {
    float fraction_completed = 1;
    util.hlc.Timestamp high_water = 3;
  }
  int64 modified_micros = 2;
  string running_status = 4;

  oneof details {
    BackupProgress backup = 10;
    RestoreProgress restore = 11;
    SchemaChangeProgress schemaChange = 12;
    ImportProgress import = 13;
    ChangefeedProgress changefeed = 14;
    CreateStatsProgress createStats = 15;
    SchemaChangeGCProgress schemaChangeGC = 16;
    SyncMetaCacheProgress syncMetaCache = 17;
    ReplicationStreamProgress replicationStream = 18;
    ReplicationIngestionProgress replicationIngest = 19;
    RestartHistoryProgress restarthistory = 20;
    ExportProgress export = 21;
    SqlScheduleProgress sqlSchedule = 22;
    ReplicaRebanalceProgress replicaRebalance = 23;
<<<<<<< HEAD
    TsTxnProgress tsTxn = 24;
=======
    StreamProgress stream = 24;
>>>>>>> 7578f1a5
  }
}

enum Type {
  option (gogoproto.goproto_enum_prefix) = false;
  option (gogoproto.goproto_enum_stringer) = false;

  UNSPECIFIED = 0 [(gogoproto.enumvalue_customname) = "TypeUnspecified"];
  BACKUP = 1 [(gogoproto.enumvalue_customname) = "TypeBackup"];
  RESTORE = 2 [(gogoproto.enumvalue_customname) = "TypeRestore"];
  SCHEMA_CHANGE = 3 [(gogoproto.enumvalue_customname) = "TypeSchemaChange"];
  IMPORT = 4 [(gogoproto.enumvalue_customname) = "TypeImport"];
  CHANGEFEED = 5 [(gogoproto.enumvalue_customname) = "TypeChangefeed"];
  CREATE_STATS = 6 [(gogoproto.enumvalue_customname) = "TypeCreateStats"];
  AUTO_CREATE_STATS = 7 [(gogoproto.enumvalue_customname) = "TypeAutoCreateStats"];
  SCHEMA_CHANGE_GC = 8 [(gogoproto.enumvalue_customname) = "TypeSchemaChangeGC"];
  SYNC_META_CACHE = 9 [(gogoproto.enumvalue_customname) = "TypeSyncMetaCache"];
  REPLICATION_STREAM = 10 [(gogoproto.enumvalue_customname) = "TypeReplicationStream"];
  REPLICATION_INGESTION = 11 [(gogoproto.enumvalue_customname) = "TypeReplicationIngestion"];
  RESTART_HISTORY = 12 [(gogoproto.enumvalue_customname) = "TypeRestartHistory"];
  EXPORT = 13 [(gogoproto.enumvalue_customname) = "TypeExport"];
  COMPRESS = 14 [(gogoproto.enumvalue_customname) = "TypeCompress"];
  RETENTION = 15 [(gogoproto.enumvalue_customname) = "TypeRetention"];
  STATISTICS = 16 [(gogoproto.enumvalue_customname) = "TypeStatistics"];
  SQL_SCHEDULE = 17 [(gogoproto.enumvalue_customname) = "TypeSqlSchedule"];
  REPLICA_REBALANCE = 18 [(gogoproto.enumvalue_customname) = "TypeReplicaRebanalce"];
<<<<<<< HEAD
  TS_TXN = 19 [(gogoproto.enumvalue_customname) = "TypeTsTxn"];
=======
  STREAM = 19 [(gogoproto.enumvalue_customname) = "TypeStream"];
>>>>>>> 7578f1a5
}

message Job {
  int64 id = 1;
  // Keep progress first as it may bre more relevant to see when looking at a
  // running job.
  Progress progress = 2;
  Payload payload = 3;
}

message ReplicationStreamDetails {
  // Key spans we are replicating
  repeated roachpb.Span spans = 1;

  // ID of the protected timestamp record that protects the above spans
  bytes protected_timestamp_record_id = 2 [
    (gogoproto.customname) = "ProtectedTimestampRecordID",
    (gogoproto.customtype) = "gitee.com/kwbasedb/kwbase/pkg/util/uuid.UUID",
    (gogoproto.nullable) = false
  ];

  bool init_scan = 3 ;

  message TargetInfo {
    repeated sqlbase.DatabaseDescriptor database = 1;
    repeated sqlbase.TableDescriptor tables = 2;
    bool multiFlag = 3;
    repeated roachpb.ReplicationTableList table_list = 4 [(gogoproto.nullable) = false];
  }

  TargetInfo targetInfo = 4;
}

message ReplicationStreamProgress {
  // Expiration timestamp of consumer heartbeat
  google.protobuf.Timestamp expiration = 1 [(gogoproto.nullable) = false, (gogoproto.stdtime) = true];

  enum ReplicationIngestionStatus {
    NOT_FINISHED = 0;
    FINISHED_SUCCESSFULLY = 1;
    FINISHED_UNSUCCESSFULLY = 2;
  }

  // Status of the corresponding stream ingestion. The producer job tracks this
  // to determine its fate.
  ReplicationIngestionStatus replication_ingestion_status = 2;
}

message TableRekey {
  // OldID is the previous ID of `new_desc`.
  uint32 old_id = 1 [(gogoproto.customname) = "OldID"];
  // NewDesc is an encoded Descriptor message.
  bytes new_desc = 2;
}
message RestartHistoryProgress {

}

message RestartDetails {
  int64 time = 1;
}
message ExportProgress {

}

message ExportDetails {
  int64 time = 1;
}

message StreamDetails {
  cdcpb.StreamMetadata stream_metadata = 1;
  repeated int32 active_node_list = 2;
  repeated bytes target_table_col_types = 3 [(gogoproto.customname) = "TargetTableColTypes", (gogoproto.customtype) = "gitee.com/kwbasedb/kwbase/pkg/sql/types.T"];
}

message StreamProgress {

}<|MERGE_RESOLUTION|>--- conflicted
+++ resolved
@@ -634,11 +634,8 @@
     ExportDetails export = 27;
     SqlScheduleDetails sqlSchedule = 28;
     ReplicaRebanalceDetails replicaRebalance = 29;
-<<<<<<< HEAD
-    TsTxnDetails tsTxn = 30;
-=======
     StreamDetails stream = 30;
->>>>>>> 7578f1a5
+    TsTxnDetails tsTxn = 31;
   }
 }
 
@@ -665,11 +662,8 @@
     ExportProgress export = 21;
     SqlScheduleProgress sqlSchedule = 22;
     ReplicaRebanalceProgress replicaRebalance = 23;
-<<<<<<< HEAD
-    TsTxnProgress tsTxn = 24;
-=======
     StreamProgress stream = 24;
->>>>>>> 7578f1a5
+    TsTxnProgress tsTxn = 25;
   }
 }
 
@@ -696,11 +690,8 @@
   STATISTICS = 16 [(gogoproto.enumvalue_customname) = "TypeStatistics"];
   SQL_SCHEDULE = 17 [(gogoproto.enumvalue_customname) = "TypeSqlSchedule"];
   REPLICA_REBALANCE = 18 [(gogoproto.enumvalue_customname) = "TypeReplicaRebanalce"];
-<<<<<<< HEAD
-  TS_TXN = 19 [(gogoproto.enumvalue_customname) = "TypeTsTxn"];
-=======
   STREAM = 19 [(gogoproto.enumvalue_customname) = "TypeStream"];
->>>>>>> 7578f1a5
+  TS_TXN = 20 [(gogoproto.enumvalue_customname) = "TypeTsTxn"];
 }
 
 message Job {
