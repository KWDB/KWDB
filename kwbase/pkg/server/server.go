// Copyright 2014 The Cockroach Authors.
// Copyright (c) 2022-present, Shanghai Yunxi Technology Co, Ltd. All rights reserved.
//
// Licensed under the Apache License, Version 2.0 (the "License");
// you may not use this file except in compliance with the License.
// You may obtain a copy of the License at
//
//     http://www.apache.org/licenses/LICENSE-2.0
//
// Unless required by applicable law or agreed to in writing, software
// distributed under the License is distributed on an "AS IS" BASIS,
// WITHOUT WARRANTIES OR CONDITIONS OF ANY KIND, either express or implied.
// See the License for the specific language governing permissions and
// limitations under the License.
//
// This software (KWDB) is licensed under Mulan PSL v2.
// You can use this software according to the terms and conditions of the Mulan PSL v2.
// You may obtain a copy of Mulan PSL v2 at:
//          http://license.coscl.org.cn/MulanPSL2
// THIS SOFTWARE IS PROVIDED ON AN "AS IS" BASIS, WITHOUT WARRANTIES OF ANY KIND,
// EITHER EXPRESS OR IMPLIED, INCLUDING BUT NOT LIMITED TO NON-INFRINGEMENT,
// MERCHANTABILITY OR FIT FOR A PARTICULAR PURPOSE.
// See the Mulan PSL v2 for more details.

package server

// #cgo CPPFLAGS: -I../../../kwdbts2/include
// #cgo LDFLAGS: -lkwdbts2 -lrocksdb -lcommon -lsnappy -lm  -lstdc++
// #cgo LDFLAGS: -lprotobuf
// #cgo linux LDFLAGS: -lrt -lpthread
//
// #include <stdlib.h>
// #include <libkwdbts2.h>
import "C"
import (
	"compress/gzip"
	"context"
	"crypto/tls"
	"fmt"
	"io"
	"io/ioutil"
	"math"
	"net"
	"net/http"
	"os"
	"os/signal"
	"path/filepath"
	"runtime"
	"strconv"
	"strings"
	"sync"
	"sync/atomic"
	"time"
	"unsafe"

	"gitee.com/kwbasedb/kwbase/pkg/base"
	"gitee.com/kwbasedb/kwbase/pkg/blobs"
	"gitee.com/kwbasedb/kwbase/pkg/blobs/blobspb"
	"gitee.com/kwbasedb/kwbase/pkg/cdc"
	"gitee.com/kwbasedb/kwbase/pkg/clusterversion"
	"gitee.com/kwbasedb/kwbase/pkg/gossip"
	"gitee.com/kwbasedb/kwbase/pkg/jobs"
	"gitee.com/kwbasedb/kwbase/pkg/jobs/jobspb"
	"gitee.com/kwbasedb/kwbase/pkg/jobs/jobsprotectedts"
	"gitee.com/kwbasedb/kwbase/pkg/keys"
	"gitee.com/kwbasedb/kwbase/pkg/kv"
	"gitee.com/kwbasedb/kwbase/pkg/kv/bulk"
	"gitee.com/kwbasedb/kwbase/pkg/kv/kvclient/kvcoord"
	"gitee.com/kwbasedb/kwbase/pkg/kv/kvserver"
	"gitee.com/kwbasedb/kwbase/pkg/kv/kvserver/closedts/container"
	"gitee.com/kwbasedb/kwbase/pkg/kv/kvserver/protectedts"
	"gitee.com/kwbasedb/kwbase/pkg/kv/kvserver/protectedts/ptprovider"
	"gitee.com/kwbasedb/kwbase/pkg/kv/kvserver/protectedts/ptreconcile"
	"gitee.com/kwbasedb/kwbase/pkg/kv/kvserver/reports"
	"gitee.com/kwbasedb/kwbase/pkg/kv/kvserver/storagebase"
	"gitee.com/kwbasedb/kwbase/pkg/kv/kvserver/storagepb"
	"gitee.com/kwbasedb/kwbase/pkg/roachpb"
	"gitee.com/kwbasedb/kwbase/pkg/rpc"
	"gitee.com/kwbasedb/kwbase/pkg/rpc/nodedialer"
	"gitee.com/kwbasedb/kwbase/pkg/scheduledjobs"
	"gitee.com/kwbasedb/kwbase/pkg/security/audit/event"
	"gitee.com/kwbasedb/kwbase/pkg/security/audit/event/target"
	"gitee.com/kwbasedb/kwbase/pkg/security/audit/server"
	"gitee.com/kwbasedb/kwbase/pkg/server/debug"
	"gitee.com/kwbasedb/kwbase/pkg/server/goroutinedumper"
	"gitee.com/kwbasedb/kwbase/pkg/server/heapprofiler"
	"gitee.com/kwbasedb/kwbase/pkg/server/serverpb"
	"gitee.com/kwbasedb/kwbase/pkg/server/status"
	"gitee.com/kwbasedb/kwbase/pkg/server/telemetry"
	"gitee.com/kwbasedb/kwbase/pkg/settings"
	"gitee.com/kwbasedb/kwbase/pkg/settings/cluster"
	"gitee.com/kwbasedb/kwbase/pkg/sql"
	"gitee.com/kwbasedb/kwbase/pkg/sql/colexec"
	"gitee.com/kwbasedb/kwbase/pkg/sql/distsql"
	"gitee.com/kwbasedb/kwbase/pkg/sql/execinfra"
	"gitee.com/kwbasedb/kwbase/pkg/sql/execinfrapb"
	_ "gitee.com/kwbasedb/kwbase/pkg/sql/gcjob" // register jobs declared outside of pkg/sql
	"gitee.com/kwbasedb/kwbase/pkg/sql/gcjob/gcjobnotifier"
	"gitee.com/kwbasedb/kwbase/pkg/sql/hashrouter"
	"gitee.com/kwbasedb/kwbase/pkg/sql/pgwire"
	"gitee.com/kwbasedb/kwbase/pkg/sql/querycache"
	"gitee.com/kwbasedb/kwbase/pkg/sql/sem/tree"
	"gitee.com/kwbasedb/kwbase/pkg/sql/sessiondata"
	"gitee.com/kwbasedb/kwbase/pkg/sql/sqlbase"
	"gitee.com/kwbasedb/kwbase/pkg/sql/sqlutil"
	"gitee.com/kwbasedb/kwbase/pkg/sql/stats"
	"gitee.com/kwbasedb/kwbase/pkg/sql/stmtdiagnostics"
	"gitee.com/kwbasedb/kwbase/pkg/sqlmigrations"
	"gitee.com/kwbasedb/kwbase/pkg/storage"
	"gitee.com/kwbasedb/kwbase/pkg/storage/cloud"
	"gitee.com/kwbasedb/kwbase/pkg/storage/enginepb"
	"gitee.com/kwbasedb/kwbase/pkg/ts"
	"gitee.com/kwbasedb/kwbase/pkg/tse"
	"gitee.com/kwbasedb/kwbase/pkg/util"
	"gitee.com/kwbasedb/kwbase/pkg/util/envutil"
	"gitee.com/kwbasedb/kwbase/pkg/util/hlc"
	"gitee.com/kwbasedb/kwbase/pkg/util/httputil"
	"gitee.com/kwbasedb/kwbase/pkg/util/log"
	"gitee.com/kwbasedb/kwbase/pkg/util/metric"
	"gitee.com/kwbasedb/kwbase/pkg/util/mon"
	"gitee.com/kwbasedb/kwbase/pkg/util/netutil"
	"gitee.com/kwbasedb/kwbase/pkg/util/protoutil"
	"gitee.com/kwbasedb/kwbase/pkg/util/retry"
	"gitee.com/kwbasedb/kwbase/pkg/util/stop"
	"gitee.com/kwbasedb/kwbase/pkg/util/syncutil"
	"gitee.com/kwbasedb/kwbase/pkg/util/sysutil"
	"gitee.com/kwbasedb/kwbase/pkg/util/timeutil"
	"gitee.com/kwbasedb/kwbase/pkg/util/tracing"
	"gitee.com/kwbasedb/kwbase/pkg/util/uuid"
	"github.com/cockroachdb/cmux"
	"github.com/cockroachdb/errors"
	"github.com/cockroachdb/logtags"
	"github.com/getsentry/raven-go"
	gwruntime "github.com/grpc-ecosystem/grpc-gateway/runtime"
	"github.com/marusama/semaphore"
	"github.com/opentracing/opentracing-go"
	"google.golang.org/grpc"
	"google.golang.org/grpc/metadata"
)

var (
	// Allocation pool for gzipResponseWriters.
	gzipResponseWriterPool sync.Pool

	forwardClockJumpCheckEnabled = settings.RegisterPublicBoolSetting(
		"server.clock.forward_jump_check_enabled",
		"if enabled, forward clock jumps > max_offset/2 will cause a panic",
		false,
	)

	persistHLCUpperBoundInterval = settings.RegisterPublicDurationSetting(
		"server.clock.persist_upper_bound_interval",
		"the interval between persisting the wall time upper bound of the clock. The clock "+
			"does not generate a wall time greater than the persisted timestamp and will panic if "+
			"it sees a wall time greater than this value. When kwbase starts, it waits for the "+
			"wall time to catch-up till this persisted timestamp. This guarantees monotonic wall "+
			"time across server restarts. Not setting this or setting a value of 0 disables this "+
			"feature.",
		0,
	)

	partitionInterval = settings.RegisterPublicIntSetting(
		"ts.partition.interval",
		"time series data partition interval",
		864000)

	mountMaxLimit = settings.RegisterPublicIntSetting(
		"ts.mount.max_limit",
		"the limit on the number of mount files compressed by the database process",
		1000)

	partitionLRUCacheLimit = settings.RegisterPublicIntSetting(
		"ts.cached_partitions_per_subgroup.max_limit",
		"the limit on the number of partition table lru_cache",
		20)

	subgroupEntities = settings.RegisterPublicIntSetting(
		"ts.entities_per_subgroup.max_limit",
		"the maximum number of entities that can be held in a subgroup",
		500)

	segmentBlocks = settings.RegisterPublicIntSetting(
		"ts.blocks_per_segment.max_limit",
		"the maximum number of blocks that can be held in a segment",
		1000)

	blockRows = settings.RegisterPublicIntSetting(
		"ts.rows_per_block.max_limit",
		"the maximum number of rows that can be held in a block item",
		1000)

	tsCompressionType = settings.RegisterPublicStringSetting(
		"ts.compression.type",
		"compression algorithm for time series data",
		"gzip")
	tsCompressionLevel = settings.RegisterPublicStringSetting(
		"ts.compression.level",
		"compression level for time series data",
		"middle")

	immediateCompressionThreads = settings.RegisterPublicIntSetting(
		"immediate_compression.threads",
		"number of threads for immediate compression for both relation and time series data",
		3)
	tsCountUseRowWritten = settings.RegisterPublicBoolSetting(
		"ts.count.use_statistics.enabled",
		"use row written when querying count",
		true)
	tsTableCacheCapacity = settings.RegisterPublicIntSetting(
		"ts.table_cache.capacity",
		"maximum limit of ts table cache",
		1000)

	tsAutoVacuumSleep = settings.RegisterPublicValidatedIntSetting(
		"ts.auto_vacuum.sleep",
		"vacuum thread sleep duration, unit millisecond",
		1000,
		func(v int64) error {
			if v < 0 {
				return errors.Errorf("sleep duration must be nonnegative number")
			}
			return nil
		})
)

// TODO(peter): Until go1.11, ServeMux.ServeHTTP was not safe to call
// concurrently with ServeMux.Handle. So we provide our own wrapper with proper
// locking. Slightly less efficient because it locks unnecessarily, but
// safe. See TestServeMuxConcurrency. Should remove once we've upgraded to
// go1.11.
type safeServeMux struct {
	mu  syncutil.RWMutex
	mux http.ServeMux
}

func (mux *safeServeMux) Handle(pattern string, handler http.Handler) {
	mux.mu.Lock()
	mux.mux.Handle(pattern, handler)
	mux.mu.Unlock()
}

func (mux *safeServeMux) ServeHTTP(w http.ResponseWriter, r *http.Request) {
	mux.mu.RLock()
	mux.mux.ServeHTTP(w, r)
	mux.mu.RUnlock()
}

// Server is the kwbase server node.
type Server struct {
	nodeIDContainer base.NodeIDContainer

	cfg        Config
	st         *cluster.Settings
	mux        safeServeMux
	clock      *hlc.Clock
	startTime  time.Time
	rpcContext *rpc.Context
	// The gRPC server on which the different RPC handlers will be registered.
	grpc             *grpcServer
	gossip           *gossip.Gossip
	nodeDialer       *nodedialer.Dialer
	nodeLiveness     *kvserver.NodeLiveness
	storePool        *kvserver.StorePool
	tcsFactory       *kvcoord.TxnCoordSenderFactory
	distSender       *kvcoord.DistSender
	db               *kv.DB
	pgServer         *pgwire.Server
	distSQLServer    *distsql.ServerImpl
	node             *Node
	registry         *metric.Registry
	recorder         *status.MetricsRecorder
	runtime          *status.RuntimeStatSampler
	admin            *adminServer
	status           *statusServer
	restful          *restfulServer
	authentication   *authenticationServer
	initServer       *initServer
	tsDB             *ts.DB
	tsServer         ts.Server
	raftTransport    *kvserver.RaftTransport
	stopper          *stop.Stopper
	execCfg          *sql.ExecutorConfig
	internalExecutor *sql.InternalExecutor
	leaseMgr         *sql.LeaseManager
	blobService      *blobs.Service
	debug            *debug.Server
	// sessionRegistry can be queried for info on running SQL sessions. It is
	// shared between the sql.Server and the statusServer.
	sessionRegistry        *sql.SessionRegistry
	jobRegistry            *jobs.Registry
	migMgr                 *sqlmigrations.Manager
	statsRefresher         *stats.Refresher
	replicationReporter    *reports.Reporter
	temporaryObjectCleaner *sql.TemporaryObjectCleaner
	engines                Engines
	tsEngine               *tse.TsEngine
	tseDB                  *kvcoord.DB
	internalMemMetrics     sql.MemoryMetrics
	adminMemMetrics        sql.MemoryMetrics
	// sqlMemMetrics are used to track memory usage of sql sessions.
	sqlMemMetrics           sql.MemoryMetrics
	protectedtsProvider     protectedts.Provider
	protectedtsReconciler   *ptreconcile.Reconciler
	stmtDiagnosticsRegistry *stmtdiagnostics.Registry

	tsPartitionInternalExecutor *sql.InternalExecutor

	// audit server used to handle security audit events
	auditServer       *server.AuditServer
	hashRouterManager *hashrouter.HRManager
}

// NewServer creates a Server from a server.Config.
func NewServer(cfg Config, stopper *stop.Stopper) (*Server, error) {
	if err := cfg.ValidateAddrs(context.Background()); err != nil {
		return nil, err
	}

	st := cfg.Settings

	if cfg.AmbientCtx.Tracer == nil {
		panic(errors.New("no tracer set in AmbientCtx"))
	}

	var clock *hlc.Clock
	if cfg.ClockDevicePath != "" {
		clockSrc, err := hlc.MakeClockSource(context.Background(), cfg.ClockDevicePath)
		if err != nil {
			return nil, errors.Wrap(err, "instantiating clock source")
		}
		clock = hlc.NewClock(clockSrc.UnixNano, time.Duration(cfg.MaxOffset))
	} else if cfg.TestingKnobs.Server != nil &&
		cfg.TestingKnobs.Server.(*TestingKnobs).ClockSource != nil {
		clock = hlc.NewClock(cfg.TestingKnobs.Server.(*TestingKnobs).ClockSource,
			time.Duration(cfg.MaxOffset))
	} else {
		clock = hlc.NewClock(hlc.UnixNano, time.Duration(cfg.MaxOffset))
	}
	s := &Server{
		st:       st,
		clock:    clock,
		stopper:  stopper,
		cfg:      cfg,
		registry: metric.NewRegistry(),
	}

	// If the tracer has a Close function, call it after the server stops.
	if tr, ok := cfg.AmbientCtx.Tracer.(stop.Closer); ok {
		stopper.AddCloser(tr)
	}

	// Attempt to load TLS configs right away, failures are permanent.
	if !cfg.Insecure {
		// TODO(peter): Call methods on CertificateManager directly. Need to call
		// base.wrapError or similar on the resulting error.
		if _, err := cfg.GetServerTLSConfig(); err != nil {
			return nil, err
		}
		if _, err := cfg.GetUIServerTLSConfig(); err != nil {
			return nil, err
		}
		if _, err := cfg.GetClientTLSConfig(); err != nil {
			return nil, err
		}
		cm, err := cfg.GetCertificateManager()
		if err != nil {
			return nil, err
		}
		cm.RegisterSignalHandler(stopper)
		s.registry.AddMetricStruct(cm.Metrics())
	}

	// Add a dynamic log tag value for the node ID.
	//
	// We need to pass an ambient context to the various server components, but we
	// won't know the node ID until we Start(). At that point it's too late to
	// change the ambient contexts in the components (various background processes
	// will have already started using them).
	//
	// NodeIDContainer allows us to add the log tag to the context now and update
	// the value asynchronously. It's not significantly more expensive than a
	// regular tag since it's just doing an (atomic) load when a log/trace message
	// is constructed. The node ID is set by the Store if this host was
	// bootstrapped; otherwise a new one is allocated in Node.
	s.cfg.AmbientCtx.AddLogTag("n", &s.nodeIDContainer)

	ctx := s.AnnotateCtx(context.Background())

	// Check the compatibility between the configured addresses and that
	// provided in certificates. This also logs the certificate
	// addresses in all cases to aid troubleshooting.
	// This must be called after the certificate manager was initialized
	// and after ValidateAddrs().
	s.cfg.CheckCertificateAddrs(ctx)

	if knobs := s.cfg.TestingKnobs.Server; knobs != nil {
		serverKnobs := knobs.(*TestingKnobs)
		s.rpcContext = rpc.NewContextWithTestingKnobs(
			s.cfg.AmbientCtx, s.cfg.Config, s.clock, s.stopper, cfg.Settings,
			serverKnobs.ContextTestingKnobs,
		)
	} else {
		s.rpcContext = rpc.NewContext(s.cfg.AmbientCtx, s.cfg.Config, s.clock, s.stopper,
			cfg.Settings)
	}
	s.rpcContext.HeartbeatCB = func() {
		if err := s.rpcContext.RemoteClocks.VerifyClockOffset(ctx); err != nil {
			log.Fatal(ctx, err)
		}
	}
	s.registry.AddMetricStruct(s.rpcContext.Metrics())

	s.grpc = newGRPCServer(s.rpcContext)

	s.gossip = gossip.New(
		s.cfg.AmbientCtx,
		&s.rpcContext.ClusterID,
		&s.nodeIDContainer,
		s.rpcContext,
		s.grpc.Server,
		s.stopper,
		s.registry,
		s.cfg.Locality,
		&s.cfg.DefaultZoneConfig,
		s.cfg.Stores.Specs[0].Path,
		s.cfg.StartMode,
	)
	s.nodeDialer = nodedialer.New(s.rpcContext, gossip.AddressResolver(s.gossip))

	// Create blob service for inter-node file sharing.
	var err error
	s.blobService, err = blobs.NewBlobService(s.ClusterSettings().ExternalIODir)
	if err != nil {
		return nil, errors.Wrap(err, "creating blob service")
	}
	blobspb.RegisterBlobServer(s.grpc.Server, s.blobService)

	// A custom RetryOptions is created which uses stopper.ShouldQuiesce() as
	// the Closer. This prevents infinite retry loops from occurring during
	// graceful server shutdown
	//
	// Such a loop occurs when the DistSender attempts a connection to the
	// local server during shutdown, and receives an internal server error (HTTP
	// Code 5xx). This is the correct error for a server to return when it is
	// shutting down, and is normally retryable in a cluster environment.
	// However, on a single-node setup (such as a test), retries will never
	// succeed because the only server has been shut down; thus, the
	// DistSender needs to know that it should not retry in this situation.
	var clientTestingKnobs kvcoord.ClientTestingKnobs
	if kvKnobs := s.cfg.TestingKnobs.KVClient; kvKnobs != nil {
		clientTestingKnobs = *kvKnobs.(*kvcoord.ClientTestingKnobs)
	}
	retryOpts := s.cfg.RetryOptions
	if retryOpts == (retry.Options{}) {
		retryOpts = base.DefaultRetryOptions()
	}
	retryOpts.Closer = s.stopper.ShouldQuiesce()
	distSenderCfg := kvcoord.DistSenderConfig{
		AmbientCtx:      s.cfg.AmbientCtx,
		Settings:        st,
		Clock:           s.clock,
		RPCContext:      s.rpcContext,
		RPCRetryOptions: &retryOpts,
		TestingKnobs:    clientTestingKnobs,
		NodeDialer:      s.nodeDialer,
	}
	s.distSender = kvcoord.NewDistSender(distSenderCfg, s.gossip)
	s.registry.AddMetricStruct(s.distSender.Metrics())

	txnMetrics := kvcoord.MakeTxnMetrics(s.cfg.HistogramWindowInterval())
	s.registry.AddMetricStruct(txnMetrics)
	txnCoordSenderFactoryCfg := kvcoord.TxnCoordSenderFactoryConfig{
		AmbientCtx:   s.cfg.AmbientCtx,
		Settings:     st,
		Clock:        s.clock,
		Stopper:      s.stopper,
		Linearizable: s.cfg.Linearizable,
		Metrics:      txnMetrics,
		TestingKnobs: clientTestingKnobs,
	}
	s.tcsFactory = kvcoord.NewTxnCoordSenderFactory(txnCoordSenderFactoryCfg, s.distSender)

	dbCtx := kv.DefaultDBContext()
	dbCtx.NodeID = &s.nodeIDContainer
	dbCtx.Stopper = s.stopper
	s.db = kv.NewDBWithContext(s.cfg.AmbientCtx, s.tcsFactory, s.clock, dbCtx)

	nlActive, nlRenewal := s.cfg.NodeLivenessDurations()
	s.nodeLiveness = kvserver.NewNodeLiveness(
		s.cfg.AmbientCtx,
		s.clock,
		s.db,
		s.engines,
		s.gossip,
		nlActive,
		nlRenewal,
		s.st,
		s.cfg.HistogramWindowInterval(),
	)
	s.registry.AddMetricStruct(s.nodeLiveness.Metrics())

	s.storePool = kvserver.NewStorePool(
		s.cfg.AmbientCtx,
		s.st,
		s.gossip,
		s.clock,
		s.nodeLiveness.GetNodeCount,
		kvserver.MakeStorePoolNodeLivenessFunc(s.nodeLiveness),
		/* deterministic */ false,
	)

	s.raftTransport = kvserver.NewRaftTransport(
		s.cfg.AmbientCtx, st, s.nodeDialer, s.grpc.Server, s.stopper,
	)

	// Set up internal memory metrics for use by internal SQL executors.
	s.internalMemMetrics = sql.MakeMemMetrics("internal", cfg.HistogramWindowInterval())
	s.registry.AddMetricStruct(s.internalMemMetrics)

	// We do not set memory monitors or a noteworthy limit because the children of
	// this monitor will be setting their own noteworthy limits.
	rootSQLMemoryMonitor := mon.MakeMonitor(
		"root",
		mon.MemoryResource,
		nil,           /* curCount */
		nil,           /* maxHist */
		-1,            /* increment: use default increment */
		math.MaxInt64, /* noteworthy */
		st,
	)
	rootSQLMemoryMonitor.Start(context.Background(), nil, mon.MakeStandaloneBudget(s.cfg.SQLMemoryPoolSize))

	// bulkMemoryMonitor is the parent to all child SQL monitors tracking bulk
	// operations (IMPORT, index backfill). It is itself a child of the
	// ParentMemoryMonitor.
	bulkMemoryMonitor := mon.MakeMonitorInheritWithLimit("bulk-mon", 0 /* limit */, &rootSQLMemoryMonitor)
	bulkMetrics := bulk.MakeBulkMetrics(cfg.HistogramWindowInterval())
	s.registry.AddMetricStruct(bulkMetrics)
	bulkMemoryMonitor.SetMetrics(bulkMetrics.CurBytesCount, bulkMetrics.MaxBytesHist)
	bulkMemoryMonitor.Start(context.Background(), &rootSQLMemoryMonitor, mon.BoundAccount{})

	// Set up the DistSQL temp engine.

	useStoreSpec := cfg.Stores.Specs[s.cfg.TempStorageConfig.SpecIdx]
	tempEngine, tempFS, err := storage.NewTempEngine(ctx, s.cfg.StorageEngine, s.cfg.TempStorageConfig, useStoreSpec)
	if err != nil {
		return nil, errors.Wrap(err, "creating temp storage")
	}
	s.stopper.AddCloser(tempEngine)
	// Remove temporary directory linked to tempEngine after closing
	// tempEngine.
	s.stopper.AddCloser(stop.CloserFn(func() {
		firstStore := cfg.Stores.Specs[s.cfg.TempStorageConfig.SpecIdx]
		var err error
		if firstStore.InMemory {
			// First store is in-memory so we remove the temp
			// directory directly since there is no record file.
			err = os.RemoveAll(s.cfg.TempStorageConfig.Path)
		} else {
			// If record file exists, we invoke CleanupTempDirs to
			// also remove the record after the temp directory is
			// removed.
			recordPath := filepath.Join(firstStore.Path, TempDirsRecordFilename)
			err = storage.CleanupTempDirs(recordPath)
		}
		if err != nil {
			log.Errorf(context.TODO(), "could not remove temporary store directory: %v", err.Error())
		}
	}))

	// Set up admin memory metrics for use by admin SQL executors.
	s.adminMemMetrics = sql.MakeMemMetrics("admin", cfg.HistogramWindowInterval())
	s.registry.AddMetricStruct(s.adminMemMetrics)

	s.tsDB = ts.NewDB(s.db, s.cfg.Settings)
	s.registry.AddMetricStruct(s.tsDB.Metrics())
	nodeCountFn := func() int64 {
		return s.nodeLiveness.Metrics().LiveNodes.Value()
	}
	s.tsServer = ts.MakeServer(s.cfg.AmbientCtx, s.tsDB, nodeCountFn, s.cfg.TimeSeriesServerConfig, s.stopper)

	// The InternalExecutor will be further initialized later, as we create more
	// of the server's components. There's a circular dependency - many things
	// need an InternalExecutor, but the InternalExecutor needs an ExecutorConfig,
	// which in turn needs many things. That's why everybody that needs an
	// InternalExecutor uses this one instance.
	internalExecutor := &sql.InternalExecutor{}
	tsPartitionInternalExecutor := &sql.InternalExecutor{}

	//s.mgrReplication = replmanager.MakeManagerReplication(s.db, tsPartitionInternalExecutor, s.cfg.Settings)
	//s.replications = repls.MakeReplications(s.db, tsPartitionInternalExecutor, s.cfg.Settings)
	//s.relaReplication = replingest.MakeManagerReplication(s.db, tsPartitionInternalExecutor)
	//s.replSystemTable = repltable.MakeReplicationSystemTableManager(s.db, tsPartitionInternalExecutor)

	// This function defines how ExternalStorage objects are created.
	externalStorage := func(ctx context.Context, dest roachpb.ExternalStorage) (cloud.ExternalStorage, error) {
		return cloud.MakeExternalStorage(
			ctx, dest, s.cfg.ExternalIOConfig, st,
			blobs.NewBlobClientFactory(
				s.nodeIDContainer.Get(),
				s.nodeDialer,
				st.ExternalIODir,
			),
		)
	}
	externalStorageFromURI := func(ctx context.Context, uri string) (cloud.ExternalStorage, error) {
		return cloud.ExternalStorageFromURI(
			ctx, uri, s.cfg.ExternalIOConfig, st,
			blobs.NewBlobClientFactory(
				s.nodeIDContainer.Get(),
				s.nodeDialer,
				st.ExternalIODir,
			),
		)
	}

	if s.protectedtsProvider, err = ptprovider.New(ptprovider.Config{
		DB:               s.db,
		InternalExecutor: internalExecutor,
		Settings:         st,
	}); err != nil {
		return nil, err
	}

	// Similarly for execCfg.
	var execCfg sql.ExecutorConfig

	// TODO(bdarnell): make StoreConfig configurable.
	storeCfg := kvserver.StoreConfig{
		DefaultZoneConfig:       &s.cfg.DefaultZoneConfig,
		Settings:                st,
		AmbientCtx:              s.cfg.AmbientCtx,
		RaftConfig:              s.cfg.RaftConfig,
		Clock:                   s.clock,
		DB:                      s.db,
		Gossip:                  s.gossip,
		NodeLiveness:            s.nodeLiveness,
		Transport:               s.raftTransport,
		NodeDialer:              s.nodeDialer,
		RPCContext:              s.rpcContext,
		ScanInterval:            s.cfg.ScanInterval,
		ScanMinIdleTime:         s.cfg.ScanMinIdleTime,
		ScanMaxIdleTime:         s.cfg.ScanMaxIdleTime,
		TimestampCachePageSize:  s.cfg.TimestampCachePageSize,
		HistogramWindowInterval: s.cfg.HistogramWindowInterval(),
		StorePool:               s.storePool,
		SQLExecutor:             internalExecutor,
		LogRangeEvents:          s.cfg.EventLogEnabled,
		RangeDescriptorCache:    s.distSender.RangeDescriptorCache(),
		TimeSeriesDataStore:     s.tsDB,

		// Initialize the closed timestamp subsystem. Note that it won't
		// be ready until it is .Start()ed, but the grpc server can be
		// registered early.
		ClosedTimestamp: container.NewContainer(container.Config{
			Settings: st,
			Stopper:  s.stopper,
			Clock:    s.nodeLiveness.AsLiveClock(),
			// NB: s.node is not defined at this point, but it will be
			// before this is ever called.
			Refresh: func(rangeIDs ...roachpb.RangeID) {
				for _, rangeID := range rangeIDs {
					repl, _, err := s.node.stores.GetReplicaForRangeID(rangeID)
					if err != nil || repl == nil {
						continue
					}
					repl.EmitMLAI()
				}
			},
			Dialer: s.nodeDialer.CTDialer(),
		}),

		EnableEpochRangeLeases:  true,
		ExternalStorage:         externalStorage,
		ExternalStorageFromURI:  externalStorageFromURI,
		ProtectedTimestampCache: s.protectedtsProvider,
	}

	if storeTestingKnobs := s.cfg.TestingKnobs.Store; storeTestingKnobs != nil {
		storeCfg.TestingKnobs = *storeTestingKnobs.(*kvserver.StoreTestingKnobs)
	}

	s.recorder = status.NewMetricsRecorder(s.clock, s.nodeLiveness, s.rpcContext, s.gossip, st)
	s.registry.AddMetricStruct(s.rpcContext.RemoteClocks.Metrics())

	s.runtime = status.NewRuntimeStatSampler(ctx, s.clock)
	s.registry.AddMetricStruct(s.runtime)

	// Set up audit server
	s.auditServer = server.NewAuditServer(ctx, s.ClusterSettings(), s.registry, s.clock)

	s.node = NewNode(
		storeCfg, s.recorder, s.registry, s.stopper,
		txnMetrics, nil, s.auditServer, &s.rpcContext.ClusterID)

	roachpb.RegisterInternalServer(s.grpc.Server, s.node)
	kvserver.RegisterPerReplicaServer(s.grpc.Server, s.node.perReplicaServer)
	s.node.storeCfg.ClosedTimestamp.RegisterClosedTimestampServer(s.grpc.Server)
	s.replicationReporter = reports.NewReporter(
		s.db, s.node.stores, s.storePool,
		s.ClusterSettings(), s.nodeLiveness, internalExecutor)

	s.sessionRegistry = sql.NewSessionRegistry()
	var jobAdoptionStopFile string
	for _, spec := range s.cfg.Stores.Specs {
		if !spec.InMemory && spec.Path != "" {
			jobAdoptionStopFile = filepath.Join(spec.Path, jobs.PreventAdoptionFile)
			break
		}
	}
	s.jobRegistry = jobs.MakeRegistry(
		s.cfg.AmbientCtx,
		s.stopper,
		s.clock,
		s.db,
		internalExecutor,
		&s.nodeIDContainer,
		st,
		s.cfg.HistogramWindowInterval(),
		func(opName string, user string) (interface{}, func()) {
			// This is a hack to get around a Go package dependency cycle. See comment
			// in sql/jobs/registry.go on planHookMaker.
			return sql.NewInternalPlanner(opName, nil, user, &sql.MemoryMetrics{}, &execCfg)
		},
		jobAdoptionStopFile,
	)
	replRegister := jobs.MakeRegistry(
		s.cfg.AmbientCtx,
		s.stopper,
		s.clock,
		s.db,
		internalExecutor,
		&s.nodeIDContainer,
		st,
		s.cfg.HistogramWindowInterval(),
		func(opName string, user string) (interface{}, func()) {
			// This is a hack to get around a Go package dependency cycle. See comment
			// in sql/jobs/registry.go on planHookMaker.
			return sql.NewInternalPlanner(opName, nil, user, &sql.MemoryMetrics{}, &execCfg)
		},
		"",
	)
	s.registry.AddMetricStruct(s.jobRegistry.MetricsStruct())
	s.protectedtsReconciler = ptreconcile.NewReconciler(ptreconcile.Config{
		Settings: s.st,
		Stores:   s.node.stores,
		DB:       s.db,
		Storage:  s.protectedtsProvider,
		Cache:    s.protectedtsProvider,
		StatusFuncs: ptreconcile.StatusFuncs{
			jobsprotectedts.MetaType: jobsprotectedts.MakeStatusFunc(s.jobRegistry),
		},
	})
	s.registry.AddMetricStruct(s.protectedtsReconciler.Metrics())

	distSQLMetrics := execinfra.MakeDistSQLMetrics(cfg.HistogramWindowInterval())
	s.registry.AddMetricStruct(distSQLMetrics)

	gcJobNotifier := gcjobnotifier.New(cfg.Settings, s.gossip, s.stopper)

	// Set up Lease Manager
	var lmKnobs sql.LeaseManagerTestingKnobs
	if leaseManagerTestingKnobs := cfg.TestingKnobs.SQLLeaseManager; leaseManagerTestingKnobs != nil {
		lmKnobs = *leaseManagerTestingKnobs.(*sql.LeaseManagerTestingKnobs)
	}
	s.leaseMgr = sql.NewLeaseManager(
		s.cfg.AmbientCtx,
		&s.nodeIDContainer,
		s.db,
		s.clock,
		nil, /* internalExecutor - will be set later because of circular dependencies */
		st,
		lmKnobs,
		s.stopper,
		s.cfg.LeaseManagerConfig,
	)

	// Set up the DistSQL server.
	distSQLCfg := execinfra.ServerConfig{
		AmbientContext: s.cfg.AmbientCtx,
		Settings:       st,
		RuntimeStats:   s.runtime,
		DB:             s.db,
		Executor:       internalExecutor,
		FlowDB:         kv.NewDB(s.cfg.AmbientCtx, s.tcsFactory, s.clock),
		RPCContext:     s.rpcContext,
		Stopper:        s.stopper,
		NodeID:         &s.nodeIDContainer,
		ClusterID:      &s.rpcContext.ClusterID,
		ClusterName:    s.cfg.ClusterName,

		TempStorage:     tempEngine,
		TempStoragePath: s.cfg.TempStorageConfig.Path,
		TempFS:          tempFS,
		// KWBASE_VEC_MAX_OPEN_FDS specifies the maximum number of open file
		// descriptors that the vectorized execution engine may have open at any
		// one time. This limit is implemented as a weighted semaphore acquired
		// before opening files.
		VecFDSemaphore: semaphore.New(envutil.EnvOrDefaultInt("KWBASE_VEC_MAX_OPEN_FDS", colexec.VecMaxOpenFDsLimit)),
		DiskMonitor:    s.cfg.TempStorageConfig.Mon,

		ParentMemoryMonitor: &rootSQLMemoryMonitor,
		BulkAdder: func(
			ctx context.Context, db *kv.DB, ts hlc.Timestamp, opts storagebase.BulkAdderOptions,
		) (storagebase.BulkAdder, error) {
			// Attach a child memory monitor to enable control over the BulkAdder's
			// memory usage.
			bulkMon := execinfra.NewMonitor(ctx, &bulkMemoryMonitor, fmt.Sprintf("bulk-adder-monitor"))
			return bulk.MakeBulkAdder(ctx, db, s.distSender.RangeDescriptorCache(), s.st, ts, opts, bulkMon)
		},

		Metrics: &distSQLMetrics,

		JobRegistry:  s.jobRegistry,
		Gossip:       s.gossip,
		NodeDialer:   s.nodeDialer,
		LeaseManager: s.leaseMgr,

		ExternalStorage:        externalStorage,
		ExternalStorageFromURI: externalStorageFromURI,
	}
	s.cfg.TempStorageConfig.Mon.SetMetrics(distSQLMetrics.CurDiskBytesCount, distSQLMetrics.MaxDiskBytesHist)
	if distSQLTestingKnobs := s.cfg.TestingKnobs.DistSQL; distSQLTestingKnobs != nil {
		distSQLCfg.TestingKnobs = *distSQLTestingKnobs.(*execinfra.TestingKnobs)
	}

	if cfg.TestingKnobs.JobsTestingKnobs != nil {
		distSQLCfg.TestingKnobs.JobsTestingKnobs = cfg.TestingKnobs.JobsTestingKnobs
	}

	s.distSQLServer = distsql.NewServer(ctx, distSQLCfg)
	execinfrapb.RegisterDistSQLServer(s.grpc.Server, s.distSQLServer)

	s.admin = newAdminServer(s)
	s.status = newStatusServer(
		s.cfg.AmbientCtx,
		st,
		s.cfg.Config,
		s.admin,
		s.db,
		s.gossip,
		s.recorder,
		s.nodeLiveness,
		s.storePool,
		s.rpcContext,
		s.node.stores,
		s.stopper,
		s.sessionRegistry,
		internalExecutor,
	)
	s.restful = newRestfulServer(s)
	s.authentication = newAuthenticationServer(s)
	for _, gw := range []grpcGatewayServer{s.admin, s.status, s.authentication, &s.tsServer} {
		gw.RegisterService(s.grpc.Server)
	}

	// initialize the CDC Coordinator to handle the connection from Pipe Job.
	s.distSQLServer.CDCCoordinator = cdc.NewCoordinator(
		s.st, s.grpc.Server, s.stopper, s.gossip, s.internalExecutor, s.status,
	)

	// TODO(andrei): We're creating an initServer even through the inspection of
	// our engines in Server.Start() might reveal that we're already bootstrapped
	// and so we don't need to accept a Bootstrap RPC. The creation of this server
	// early means that a Bootstrap RPC might erroneously succeed. We should
	// figure out early if our engines are bootstrapped and, if they are, create a
	// dummy implementation of the InitServer that rejects all RPCs.
	s.initServer = newInitServer(s.gossip.Connected, s.stopper.ShouldStop(), s.auditServer, s.node.clusterID)
	serverpb.RegisterInitServer(s.grpc.Server, s.initServer)

	nodeInfo := sql.NodeInfo{
		AdminURL:  cfg.AdminURL,
		PGURL:     cfg.PGURL,
		ClusterID: s.ClusterID,
		NodeID:    &s.nodeIDContainer,
	}

	virtualSchemas, err := sql.NewVirtualSchemaHolder(ctx, st)
	if err != nil {
		return nil, errors.Wrap(err, "creating virtual schema holder")
	}

	// Set up Executor

	var sqlExecutorTestingKnobs sql.ExecutorTestingKnobs
	if k := s.cfg.TestingKnobs.SQLExecutor; k != nil {
		sqlExecutorTestingKnobs = *k.(*sql.ExecutorTestingKnobs)
	} else {
		sqlExecutorTestingKnobs = sql.ExecutorTestingKnobs{}
	}

	loggerCtx, _ := s.stopper.WithCancelOnStop(ctx)

	execCfg = sql.ExecutorConfig{
		Settings:                s.st,
		NodeInfo:                nodeInfo,
		DefaultZoneConfig:       &s.cfg.DefaultZoneConfig,
		Locality:                s.cfg.Locality,
		AmbientCtx:              s.cfg.AmbientCtx,
		DB:                      s.db,
		Gossip:                  s.gossip,
		MetricsRecorder:         s.recorder,
		DistSender:              s.distSender,
		RPCContext:              s.rpcContext,
		LeaseManager:            s.leaseMgr,
		Clock:                   s.clock,
		DistSQLSrv:              s.distSQLServer,
		StatusServer:            s.status,
		SessionRegistry:         s.sessionRegistry,
		JobRegistry:             s.jobRegistry,
		ReplRegistry:            replRegister,
		VirtualSchemas:          virtualSchemas,
		HistogramWindowInterval: s.cfg.HistogramWindowInterval(),
		RangeDescriptorCache:    s.distSender.RangeDescriptorCache(),
		LeaseHolderCache:        s.distSender.LeaseHolderCache(),
		RoleMemberCache:         &sql.MembershipCache{},
		TestingKnobs:            sqlExecutorTestingKnobs,
		Addr:                    s.cfg.AdvertiseAddr,
		AuditServer:             s.auditServer,

		DistSQLPlanner: sql.NewDistSQLPlanner(
			ctx,
			execinfra.Version,
			s.st,
			// The node descriptor will be set later, once it is initialized.
			roachpb.NodeDescriptor{},
			s.rpcContext,
			s.distSQLServer,
			s.distSender,
			s.gossip,
			s.stopper,
			s.nodeLiveness,
			s.nodeDialer,
		),

		TableStatsCache: stats.NewTableStatisticsCache(
			s.cfg.SQLTableStatCacheSize,
			s.gossip,
			s.db,
			internalExecutor,
		),

		// Note: don't forget to add the secondary loggers as closers
		// on the Stopper, below.

		ExecLogger: log.NewSecondaryLogger(
			loggerCtx, nil /* dirName */, "sql-exec",
			true /* enableGc */, false /*forceSyncWrites*/, true, /* enableMsgCount */
		),

		// Note: the auth logger uses sync writes because we don't want an
		// attacker to easily "erase their traces" after an attack by
		// crashing the server before it has a chance to write the last
		// few log lines to disk.
		//
		// TODO(knz): We could worry about disk I/O activity incurred by
		// logging here in case a malicious user spams the server with
		// (failing) connection attempts to cause a DoS failure; this
		// would be a good reason to invest into a syslog sink for logs.
		AuthLogger: log.NewSecondaryLogger(
			loggerCtx, nil /* dirName */, "auth",
			true /* enableGc */, true /*forceSyncWrites*/, true, /* enableMsgCount */
		),

		// AuditLogger syncs to disk for the same reason as AuthLogger.
		AuditLogger: log.NewSecondaryLogger(
			loggerCtx, s.cfg.SQLAuditLogDirName, "sql-audit",
			true /* enableGc */, true /*forceSyncWrites*/, true, /* enableMsgCount */
		),

		SlowQueryLogger: log.NewSecondaryLogger(
			loggerCtx, nil, "sql-slow",
			true /*enableGc*/, false /*forceSyncWrites*/, true, /* enableMsgCount */
		),

		QueryCache:                 querycache.New(s.cfg.SQLQueryCacheSize),
		ProtectedTimestampProvider: s.protectedtsProvider,

		GCJobNotifier:  gcJobNotifier,
		ProcedureCache: sql.New(ctx, s.cfg.ProcedureCacheSize, sql.DefaultProcedureCacheShardNum),

		CDCCoordinator: s.distSQLServer.CDCCoordinator,
	}

	execCfg.StartMode = sql.ChangeStartMode(s.cfg.StartMode)

	s.stopper.AddCloser(execCfg.ExecLogger)
	s.stopper.AddCloser(execCfg.AuditLogger)
	s.stopper.AddCloser(execCfg.SlowQueryLogger)
	s.stopper.AddCloser(execCfg.AuthLogger)

	if sqlSchemaChangerTestingKnobs := s.cfg.TestingKnobs.SQLSchemaChanger; sqlSchemaChangerTestingKnobs != nil {
		execCfg.SchemaChangerTestingKnobs = sqlSchemaChangerTestingKnobs.(*sql.SchemaChangerTestingKnobs)
	} else {
		execCfg.SchemaChangerTestingKnobs = new(sql.SchemaChangerTestingKnobs)
	}
	if gcJobTestingKnobs := s.cfg.TestingKnobs.GCJob; gcJobTestingKnobs != nil {
		execCfg.GCJobTestingKnobs = gcJobTestingKnobs.(*sql.GCJobTestingKnobs)
	} else {
		execCfg.GCJobTestingKnobs = new(sql.GCJobTestingKnobs)
	}
	if distSQLRunTestingKnobs := s.cfg.TestingKnobs.DistSQL; distSQLRunTestingKnobs != nil {
		execCfg.DistSQLRunTestingKnobs = distSQLRunTestingKnobs.(*execinfra.TestingKnobs)
	} else {
		execCfg.DistSQLRunTestingKnobs = new(execinfra.TestingKnobs)
	}
	if sqlEvalContext := s.cfg.TestingKnobs.SQLEvalContext; sqlEvalContext != nil {
		execCfg.EvalContextTestingKnobs = *sqlEvalContext.(*tree.EvalContextTestingKnobs)
	}
	if pgwireKnobs := s.cfg.TestingKnobs.PGWireTestingKnobs; pgwireKnobs != nil {
		execCfg.PGWireTestingKnobs = pgwireKnobs.(*sql.PGWireTestingKnobs)
	}

	s.statsRefresher = stats.MakeRefresher(
		s.st,
		internalExecutor,
		execCfg.TableStatsCache,
		stats.DefaultAsOfTime,
	)
	execCfg.StatsRefresher = s.statsRefresher

	// Set up internal memory metrics for use by internal SQL executors.
	s.sqlMemMetrics = sql.MakeMemMetrics("sql", cfg.HistogramWindowInterval())
	s.registry.AddMetricStruct(s.sqlMemMetrics)

	//s.mgrReplationMetrics = replicationmgr.MakeReplicationMetrics()
	//s.registry.AddMetricStruct(s.mgrReplationMetrics)

	s.pgServer = pgwire.MakeServer(
		s.cfg.AmbientCtx,
		s.cfg.Config,
		s.ClusterSettings(),
		s.sqlMemMetrics,
		&rootSQLMemoryMonitor,
		s.cfg.HistogramWindowInterval(),
		&execCfg,
	)

	// Now that we have a pgwire.Server (which has a sql.Server), we can close a
	// circular dependency between the rowexec.Server and sql.Server and set
	// SessionBoundInternalExecutorFactory. The same applies for setting a
	// SessionBoundInternalExecutor on the the job registry.
	ieFactory := func(
		ctx context.Context, sessionData *sessiondata.SessionData,
	) sqlutil.InternalExecutor {
		ie := sql.MakeInternalExecutor(
			ctx,
			s.pgServer.SQLServer,
			s.sqlMemMetrics,
			s.st,
		)
		ie.SetSessionData(sessionData)
		return &ie
	}
	s.distSQLServer.ServerConfig.SessionBoundInternalExecutorFactory = ieFactory
	s.jobRegistry.SetSessionBoundInternalExecutorFactory(ieFactory)

	s.distSQLServer.ServerConfig.ProtectedTimestampProvider = execCfg.ProtectedTimestampProvider

	for _, m := range s.pgServer.Metrics() {
		s.registry.AddMetricStruct(m)
	}
	*internalExecutor = sql.MakeInternalExecutor(
		ctx, s.pgServer.SQLServer, s.internalMemMetrics, s.ClusterSettings(),
	)
	*tsPartitionInternalExecutor = sql.MakeInternalExecutor(
		ctx, s.pgServer.SQLServer, s.internalMemMetrics, s.ClusterSettings())
	tsPartitionInternalExecutor.SetSessionData(&sessiondata.SessionData{
		// for replicateManage
		DistSQLMode: sessiondata.DistSQLAuto,
	})

	s.internalExecutor = internalExecutor
	s.tsPartitionInternalExecutor = tsPartitionInternalExecutor
	execCfg.InternalExecutor = internalExecutor
	s.stmtDiagnosticsRegistry = stmtdiagnostics.NewRegistry(
		internalExecutor, s.db, s.gossip, st)
	s.status.setStmtDiagnosticsRequester(s.stmtDiagnosticsRegistry)
	execCfg.StmtDiagnosticsRecorder = s.stmtDiagnosticsRegistry

	s.execCfg = &execCfg
	s.leaseMgr.SetInternalExecutor(execCfg.InternalExecutor)
	s.leaseMgr.RefreshLeases(s.stopper, s.db, s.gossip)
	s.leaseMgr.PeriodicallyRefreshSomeLeases()

	//s.node.InitLogger(&execCfg)
	s.cfg.DefaultZoneConfig = cfg.DefaultZoneConfig

	s.debug = debug.NewServer(s.ClusterSettings(), s.pgServer.HBADebugFn())
	s.temporaryObjectCleaner = sql.NewTemporaryObjectCleaner(
		s.st,
		s.db,
		s.registry,
		s.distSQLServer.ServerConfig.SessionBoundInternalExecutorFactory,
		s.status,
		s.node.stores.IsMeta1Leaseholder,
		sqlExecutorTestingKnobs,
	)

	s.distSQLServer.CDCCoordinator.SetDistInternalExecutor(tsPartitionInternalExecutor)

	// init audit server
	s.auditServer.InitLogHandler(event.InitEvents(ctx, s.execCfg, s.registry))
	s.node.InitLogger(&execCfg)
	if err != nil {
		return nil, err
	}
	return s, nil
}

// ClusterSettings returns the cluster settings.
func (s *Server) ClusterSettings() *cluster.Settings {
	return s.st
}

// AnnotateCtx is a convenience wrapper; see AmbientContext.
func (s *Server) AnnotateCtx(ctx context.Context) context.Context {
	return s.cfg.AmbientCtx.AnnotateCtx(ctx)
}

// AnnotateCtxWithSpan is a convenience wrapper; see AmbientContext.
func (s *Server) AnnotateCtxWithSpan(
	ctx context.Context, opName string,
) (context.Context, opentracing.Span) {
	return s.cfg.AmbientCtx.AnnotateCtxWithSpan(ctx, opName)
}

// ClusterID returns the ID of the cluster this server is a part of.
func (s *Server) ClusterID() uuid.UUID {
	return s.rpcContext.ClusterID.Get()
}

// NodeID returns the ID of this node within its cluster.
func (s *Server) NodeID() roachpb.NodeID {
	return s.node.Descriptor.NodeID
}

// InitialBoot returns whether this is the first time the node has booted.
// Only intended to help print debugging info during server startup.
func (s *Server) InitialBoot() bool {
	return s.node.initialBoot
}

// grpcGatewayServer represents a grpc service with HTTP endpoints through GRPC
// gateway.
type grpcGatewayServer interface {
	RegisterService(g *grpc.Server)
	RegisterGateway(
		ctx context.Context,
		mux *gwruntime.ServeMux,
		conn *grpc.ClientConn,
	) error
}

// ListenError is returned from Start when we fail to start listening on either
// the main Cockroach port or the HTTP port, so that the CLI can instruct the
// user on what might have gone wrong.
type ListenError struct {
	error
	Addr string
}

// inspectEngines goes through engines and checks which ones are bootstrapped
// and which ones are empty.
// It also calls SynthesizeClusterVersionFromEngines to get the cluster version,
// or to set it if no engines have a version in them already.
func inspectEngines(
	ctx context.Context,
	engines []storage.Engine,
	binaryVersion, binaryMinSupportedVersion roachpb.Version,
	clusterIDContainer *base.ClusterIDContainer,
) (
	bootstrappedEngines []storage.Engine,
	emptyEngines []storage.Engine,
	_ clusterversion.ClusterVersion,
	_ error,
) {
	for _, eng := range engines {
		storeIdent, err := kvserver.ReadStoreIdent(ctx, eng)
		if _, notBootstrapped := err.(*kvserver.NotBootstrappedError); notBootstrapped {
			emptyEngines = append(emptyEngines, eng)
			continue
		} else if err != nil {
			return nil, nil, clusterversion.ClusterVersion{}, err
		}
		clusterID := clusterIDContainer.Get()
		if storeIdent.ClusterID != uuid.Nil {
			if clusterID == uuid.Nil {
				clusterIDContainer.Set(ctx, storeIdent.ClusterID)
			} else if storeIdent.ClusterID != clusterID {
				return nil, nil, clusterversion.ClusterVersion{},
					errors.Errorf("conflicting store cluster IDs: %s, %s", storeIdent.ClusterID, clusterID)
			}
		}
		bootstrappedEngines = append(bootstrappedEngines, eng)
	}

	cv, err := kvserver.SynthesizeClusterVersionFromEngines(ctx, bootstrappedEngines, binaryVersion, binaryMinSupportedVersion)
	if err != nil {
		return nil, nil, clusterversion.ClusterVersion{}, err
	}
	return bootstrappedEngines, emptyEngines, cv, nil
}

// listenerInfo is a helper used to write files containing various listener
// information to the store directories. In contrast to the "listening url
// file", these are written once the listeners are available, before the server
// is necessarily ready to serve.
type listenerInfo struct {
	listenRPC    string // the (RPC) listen address, rewritten after name resolution and port allocation
	advertiseRPC string // contains the original addr part of --listen/--advertise, with actual port number after port allocation if original was 0
	listenHTTP   string // the HTTP endpoint
	listenSQL    string // the SQL endpoint, rewritten after name resolution and port allocation
	advertiseSQL string // contains the original addr part of --sql-addr, with actual port number after port allocation if original was 0
}

// Iter returns a mapping of file names to desired contents.
func (li listenerInfo) Iter() map[string]string {
	return map[string]string{
		"kwbase.advertise-addr":     li.advertiseRPC,
		"kwbase.http-addr":          li.listenHTTP,
		"kwbase.listen-addr":        li.listenRPC,
		"kwbase.sql-addr":           li.listenSQL,
		"kwbase.advertise-sql-addr": li.advertiseSQL,
	}
}

// startMonitoringForwardClockJumps starts a background task to monitor forward
// clock jumps based on a cluster setting
func (s *Server) startMonitoringForwardClockJumps(ctx context.Context) error {
	forwardJumpCheckEnabled := make(chan bool, 1)
	s.stopper.AddCloser(stop.CloserFn(func() { close(forwardJumpCheckEnabled) }))

	forwardClockJumpCheckEnabled.SetOnChange(&s.st.SV, func() {
		forwardJumpCheckEnabled <- forwardClockJumpCheckEnabled.Get(&s.st.SV)
	})

	if err := s.clock.StartMonitoringForwardClockJumps(
		ctx,
		forwardJumpCheckEnabled,
		time.NewTicker,
		nil, /* tick callback */
	); err != nil {
		return errors.Wrap(err, "monitoring forward clock jumps")
	}

	log.Info(ctx, "monitoring forward clock jumps based on server.clock.forward_jump_check_enabled")
	return nil
}

// ensureClockMonotonicity sleeps till the wall time reaches
// prevHLCUpperBound. prevHLCUpperBound > 0 implies we need to guarantee HLC
// monotonicity across server restarts. prevHLCUpperBound is the last
// successfully persisted timestamp greater then any wall time used by the
// server.
//
// If prevHLCUpperBound is 0, the function sleeps up to max offset
func ensureClockMonotonicity(
	ctx context.Context,
	clock *hlc.Clock,
	startTime time.Time,
	prevHLCUpperBound int64,
	sleepUntilFn func(until int64, currTime func() int64),
) {
	var sleepUntil int64
	if prevHLCUpperBound != 0 {
		// Sleep until previous HLC upper bound to ensure wall time monotonicity
		sleepUntil = prevHLCUpperBound + 1
	} else {
		// Previous HLC Upper bound is not known
		// We might have to sleep a bit to protect against this node producing non-
		// monotonic timestamps. Before restarting, its clock might have been driven
		// by other nodes' fast clocks, but when we restarted, we lost all this
		// information. For example, a client might have written a value at a
		// timestamp that's in the future of the restarted node's clock, and if we
		// don't do something, the same client's read would not return the written
		// value. So, we wait up to MaxOffset; we couldn't have served timestamps more
		// than MaxOffset in the future (assuming that MaxOffset was not changed, see
		// #9733).
		//
		// As an optimization for tests, we don't sleep if all the stores are brand
		// new. In this case, the node will not serve anything anyway until it
		// synchronizes with other nodes.
		sleepUntil = startTime.UnixNano() + int64(clock.MaxOffset()) + 1
	}

	currentWallTimeFn := func() int64 { /* function to report current time */
		return clock.Now().WallTime
	}
	currentWallTime := currentWallTimeFn()
	delta := time.Duration(sleepUntil - currentWallTime)
	if delta > 0 {
		log.Infof(
			ctx,
			"Sleeping till wall time %v to catches up to %v to ensure monotonicity. Delta: %v",
			currentWallTime,
			sleepUntil,
			delta,
		)
		sleepUntilFn(sleepUntil, currentWallTimeFn)
	}
}

// periodicallyPersistHLCUpperBound periodically persists an upper bound of
// the HLC's wall time. The interval for persisting is read from
// persistHLCUpperBoundIntervalCh. An interval of 0 disables persisting.
//
// persistHLCUpperBoundFn is used to persist the hlc upper bound, and should
// return an error if the persist fails.
//
// tickerFn is used to create the ticker used for persisting
//
// tickCallback is called whenever a tick is processed
func periodicallyPersistHLCUpperBound(
	clock *hlc.Clock,
	persistHLCUpperBoundIntervalCh chan time.Duration,
	persistHLCUpperBoundFn func(int64) error,
	tickerFn func(d time.Duration) *time.Ticker,
	stopCh <-chan struct{},
	tickCallback func(),
) {
	// Create a ticker which can be used in selects.
	// This ticker is turned on / off based on persistHLCUpperBoundIntervalCh
	ticker := tickerFn(time.Hour)
	ticker.Stop()

	// persistInterval is the interval used for persisting the
	// an upper bound of the HLC
	var persistInterval time.Duration
	var ok bool

	persistHLCUpperBound := func() {
		if err := clock.RefreshHLCUpperBound(
			persistHLCUpperBoundFn,
			int64(persistInterval*3), /* delta to compute upper bound */
		); err != nil {
			log.Fatalf(
				context.Background(),
				"error persisting HLC upper bound: %v",
				err,
			)
		}
	}

	for {
		select {
		case persistInterval, ok = <-persistHLCUpperBoundIntervalCh:
			ticker.Stop()
			if !ok {
				return
			}

			if persistInterval > 0 {
				ticker = tickerFn(persistInterval)
				persistHLCUpperBound()
				log.Info(context.Background(), "persisting HLC upper bound is enabled")
			} else {
				if err := clock.ResetHLCUpperBound(persistHLCUpperBoundFn); err != nil {
					log.Fatalf(
						context.Background(),
						"error resetting hlc upper bound: %v",
						err,
					)
				}
				log.Info(context.Background(), "persisting HLC upper bound is disabled")
			}

		case <-ticker.C:
			if persistInterval > 0 {
				persistHLCUpperBound()
			}

		case <-stopCh:
			ticker.Stop()
			return
		}

		if tickCallback != nil {
			tickCallback()
		}
	}
}

// startPersistingHLCUpperBound starts a goroutine to persist an upper bound
// to the HLC.
//
// persistHLCUpperBoundFn is used to persist upper bound of the HLC, and should
// return an error if the persist fails
//
// tickerFn is used to create a new ticker
//
// tickCallback is called whenever persistHLCUpperBoundCh or a ticker tick is
// processed
func (s *Server) startPersistingHLCUpperBound(
	hlcUpperBoundExists bool,
	persistHLCUpperBoundFn func(int64) error,
	tickerFn func(d time.Duration) *time.Ticker,
) error {
	persistHLCUpperBoundIntervalCh := make(chan time.Duration, 1)
	persistHLCUpperBoundInterval.SetOnChange(&s.st.SV, func() {
		persistHLCUpperBoundIntervalCh <- persistHLCUpperBoundInterval.Get(&s.st.SV)
	})

	if hlcUpperBoundExists {
		// The feature to persist upper bounds to wall times is enabled.
		// Persist a new upper bound to continue guaranteeing monotonicity
		// Going forward the goroutine launched below will take over persisting
		// the upper bound
		if err := s.clock.RefreshHLCUpperBound(
			persistHLCUpperBoundFn,
			int64(5*time.Second),
		); err != nil {
			return errors.Wrap(err, "refreshing HLC upper bound")
		}
	}

	s.stopper.RunWorker(
		context.TODO(),
		func(context.Context) {
			periodicallyPersistHLCUpperBound(
				s.clock,
				persistHLCUpperBoundIntervalCh,
				persistHLCUpperBoundFn,
				tickerFn,
				s.stopper.ShouldStop(),
				nil, /* tick callback */
			)
		},
	)
	return nil
}

// getServerEndpointCounter returns a telemetry Counter corresponding to the
// given grpc method.
func getServerEndpointCounter(method string) telemetry.Counter {
	const counterPrefix = "http.grpc-gateway"
	return telemetry.GetCounter(fmt.Sprintf("%s.%s", counterPrefix, method))
}

// SaveClusterStartMode save Cluster Start Mode
func (s *Server) SaveClusterStartMode(startMode string) error {
	if startMode == "" {
		return nil
	}
	storePath := s.cfg.Stores.Specs[0].Path
	file := filepath.Join(string(storePath), "kwbase.start_mode")

	if _, err := os.Stat(file); os.IsNotExist(err) {
		if err := ioutil.WriteFile(file, []byte(startMode), 0644); err != nil {
			return err
		}
	} else {
		return fmt.Errorf("cluster start mode file exist when bootstrap")
	}
	return nil
}

// CheckClusterStartMode check start mode. Should equal to the first start mode.
func (s *Server) CheckClusterStartMode() error {
	if s.cfg.StartMode == "" {
		return nil
	}
	storePath := s.cfg.Stores.Specs[0].Path
	file := filepath.Join(string(storePath), "kwbase.start_mode")

	if _, err := os.Stat(file); os.IsNotExist(err) {
		err := fmt.Errorf("cluster start mode file does not exist")
		return err
	}
	fileContext, err := ioutil.ReadFile(file)
	if err != nil {
		return err
	}
	if string(fileContext) != s.cfg.StartMode {
		return fmt.Errorf("check start mode failed! Node start mode is %s, should be %s",
			string(s.cfg.StartMode), string(fileContext))
	}
	return nil
}

// Get all goroutine stack backtrace.
func getStacks() ([]byte, int) {
	// We don't know how big the traces are, so grow a few times if they don't fit. Start large, though.
	var trace []byte
	for n := 1 << 20; /* 1mb */ n <= (1 << 29); /* 512mb */ n *= 2 {
		trace = make([]byte, n)
		nbytes := runtime.Stack(trace, true /* all */)
		if nbytes < len(trace) {
			return trace[:nbytes], len(trace[:nbytes])
		}
	}
	return trace, len(trace)
}

func (s *Server) dumpAllBackTrace(ctx context.Context) {
	// get all goroutines' backtrace
	stacks, length := getStacks()

	// create file to save all goroutines' backtrace
	dumpPath := s.cfg.Stores.Specs[0].Path

	nowTimeStamp := strconv.FormatInt(timeutil.Now().UnixNano()/1e6, 10)
	dumpGoroutineFile := dumpPath + "/goroutine_backtrace." + nowTimeStamp + ".txt"
	file, err := os.Create(dumpGoroutineFile)
	if err != nil {
		fmt.Println("Error creating file:", err)
		return
	}

	// dump goroutine backtrace
	_, err = file.Write(stacks[:length])
	if err != nil {
		log.Errorf(ctx, "Write file error: %s", err)
		return
	}
	log.Info(context.Background(), "Goroutine backtrace have been written to ", dumpGoroutineFile)

	dumpPathCstr := C.CString(dumpPath)
	nowTimeStampCstr := C.CString(nowTimeStamp)
	defer C.free(unsafe.Pointer(dumpPathCstr))
	defer C.free(unsafe.Pointer(nowTimeStampCstr))

	// dump thread backtrace
	if true == C.TSDumpAllThreadBacktrace(dumpPathCstr, nowTimeStampCstr) {
		dumpThreadFile := dumpPath + "/thread_backtrace." + nowTimeStamp + ".txt"
		log.Info(context.Background(), "Thread backtrace have been written to ", dumpThreadFile)
	} else {
		log.Error(context.Background(), "Dump all thread backtrace failed.")
	}
	return
}

// Start starts the server on the specified port, starts gossip and initializes
// the node using the engines from the server's context. This is complex since
// it sets up the listeners and the associated port muxing, but especially since
// it has to solve the "bootstrapping problem": nodes need to connect to Gossip
// fairly early, but what drives Gossip connectivity are the first range
// replicas in the kv store. This in turn suggests opening the Gossip server
// early. However, naively doing so also serves most other services prematurely,
// which exposes a large surface of potentially underinitialized services. This
// is avoided with some additional complexity that can be summarized as follows:
//
//   - before blocking trying to connect to the Gossip network, we already open
//     the admin UI (so that its diagnostics are available)
//   - we also allow our Gossip and our connection health Ping service
//   - everything else returns Unavailable errors (which are retryable)
//   - once the node has started, unlock all RPCs.
//
// The passed context can be used to trace the server startup. The context
// should represent the general startup operation.
func (s *Server) Start(ctx context.Context) error {
	if !s.cfg.ForbidCatchCoreDump {
		dir := C.CString(s.cfg.LogConfig.Dir)
		defer C.free(unsafe.Pointer(dir))
		C.TSRegisterExceptionHandler(dir)
	}

	ctx = s.AnnotateCtx(ctx)

	s.stopper.RunWorker(ctx, func(context.Context) {
		sigChan := make(chan os.Signal, 1)
		signal.Notify(sigChan, sysutil.DumpBacktraceSignal)
		for {
			select {
			case <-sigChan:
				s.dumpAllBackTrace(ctx)
			case <-s.stopper.ShouldQuiesce():
				return
			}
		}
	})

	// Start the time sanity checker.
	s.startTime = timeutil.Now()
	if err := s.startMonitoringForwardClockJumps(ctx); err != nil {
		return err
	}

	// Connect the node as loopback handler for RPC requests to the
	// local node.
	s.rpcContext.SetLocalInternalServer(s.node)

	// Load the TLS configuration for the HTTP server.
	uiTLSConfig, err := s.cfg.GetUIServerTLSConfig()
	if err != nil {
		return err
	}

	// connManager tracks incoming connections accepted via listeners
	// and automatically closes them when the stopper indicates a
	// shutdown.
	// This handles both:
	// - HTTP connections for the admin UI with an optional TLS handshake over HTTP.
	// - SQL client connections with a TLS handshake over TCP.
	// (gRPC connections are handled separately via s.grpc and perform
	// their TLS handshake on their own)
	connManager := netutil.MakeServer(s.stopper, uiTLSConfig, s)

	// Start a context for the asynchronous network workers.
	workersCtx := s.AnnotateCtx(context.Background())

	// Start the admin UI server. This opens the HTTP listen socket,
	// optionally sets up TLS, and dispatches the server worker for the
	// web UI.
	if err := s.startServeUI(ctx, workersCtx, connManager, uiTLSConfig); err != nil {
		return err
	}

	// Start the RPC server. This opens the RPC/SQL listen socket,
	// and dispatches the server worker for the RPC.
	// The SQL listener is returned, to start the SQL server later
	// below when the server has initialized.
	pgL, startRPCServer, err := s.startListenRPCAndSQL(ctx, workersCtx)
	if err != nil {
		return err
	}

	if s.cfg.TestingKnobs.Server != nil {
		knobs := s.cfg.TestingKnobs.Server.(*TestingKnobs)
		if knobs.SignalAfterGettingRPCAddress != nil {
			close(knobs.SignalAfterGettingRPCAddress)
		}
		if knobs.PauseAfterGettingRPCAddress != nil {
			<-knobs.PauseAfterGettingRPCAddress
		}
	}

	// Initialize grpc-gateway mux and context in order to get the /health
	// endpoint working even before the node has fully initialized.
	jsonpb := &protoutil.JSONPb{
		EnumsAsInts:  true,
		EmitDefaults: true,
		Indent:       "  ",
	}
	protopb := new(protoutil.ProtoPb)
	gwMux := gwruntime.NewServeMux(
		gwruntime.WithMarshalerOption(gwruntime.MIMEWildcard, jsonpb),
		gwruntime.WithMarshalerOption(httputil.JSONContentType, jsonpb),
		gwruntime.WithMarshalerOption(httputil.AltJSONContentType, jsonpb),
		gwruntime.WithMarshalerOption(httputil.ProtoContentType, protopb),
		gwruntime.WithMarshalerOption(httputil.AltProtoContentType, protopb),
		gwruntime.WithOutgoingHeaderMatcher(authenticationHeaderMatcher),
		gwruntime.WithMetadata(forwardAuthenticationMetadata),
	)
	gwCtx, gwCancel := context.WithCancel(s.AnnotateCtx(context.Background()))
	s.stopper.AddCloser(stop.CloserFn(gwCancel))

	// loopback handles the HTTP <-> RPC loopback connection.
	loopback := newLoopbackListener(workersCtx, s.stopper)

	s.stopper.RunWorker(workersCtx, func(workersCtx context.Context) {
		<-s.stopper.ShouldQuiesce()
		_ = loopback.Close()
	})

	s.stopper.RunWorker(workersCtx, func(context.Context) {
		netutil.FatalIfUnexpected(s.grpc.Serve(loopback))
	})

	s.stopper.RunWorker(workersCtx, func(context.Context) {
		select {
		case <-s.gossip.StartModeCh:
			os.Exit(1)
		case <-s.stopper.ShouldQuiesce():
			return
		}
	})

	// Eschew `(*rpc.Context).GRPCDial` to avoid unnecessary moving parts on the
	// uniquely in-process connection.
	dialOpts, err := s.rpcContext.GRPCDialOptions()
	if err != nil {
		return err
	}

	callCountInterceptor := func(
		ctx context.Context,
		method string,
		req, reply interface{},
		cc *grpc.ClientConn,
		invoker grpc.UnaryInvoker,
		opts ...grpc.CallOption,
	) error {
		telemetry.Inc(getServerEndpointCounter(method))
		return invoker(ctx, method, req, reply, cc, opts...)
	}
	conn, err := grpc.DialContext(ctx, s.cfg.AdvertiseAddr, append(append(
		dialOpts,
		grpc.WithUnaryInterceptor(callCountInterceptor)),
		grpc.WithContextDialer(func(ctx context.Context, _ string) (net.Conn, error) {
			return loopback.Connect(ctx)
		}),
	)...)
	if err != nil {
		return err
	}
	s.stopper.RunWorker(workersCtx, func(workersCtx context.Context) {
		<-s.stopper.ShouldQuiesce()
		if err := conn.Close(); err != nil {
			log.Fatal(workersCtx, err)
		}
	})

	for _, gw := range []grpcGatewayServer{s.admin, s.status, s.authentication, &s.tsServer} {
		if err := gw.RegisterGateway(gwCtx, gwMux, conn); err != nil {
			return err
		}
	}
	// Handle /health early. This is necessary for orchestration.  Note
	// that /health is not authenticated, on purpose. This is both
	// because it needs to be available before the cluster is up and can
	// serve authentication requests, and also because it must work for
	// monitoring tools which operate without authentication.
	s.mux.Handle("/health", gwMux)

	s.engines, err = s.cfg.CreateEngines(ctx)
	if err != nil {
		return errors.Wrap(err, "failed to create engines")
	}
	s.stopper.AddCloser(&s.engines)

	s.node.startAssertEngineHealth(ctx, s.engines)

	// Write listener info files early in the startup sequence. `listenerInfo` has a comment.
	listenerFiles := listenerInfo{
		listenRPC:    s.cfg.Addr,
		advertiseRPC: s.cfg.AdvertiseAddr,
		listenSQL:    s.cfg.SQLAddr,
		advertiseSQL: s.cfg.SQLAdvertiseAddr,
		listenHTTP:   s.cfg.HTTPAdvertiseAddr,
	}.Iter()

	for _, storeSpec := range s.cfg.Stores.Specs {
		if storeSpec.InMemory {
			continue
		}
		for base, val := range listenerFiles {
			file := filepath.Join(storeSpec.Path, base)
			if err := ioutil.WriteFile(file, []byte(val), 0644); err != nil {
				return errors.Wrapf(err, "failed to write %s", file)
			}
		}
	}

	bootstrappedEngines, _, _, err := inspectEngines(
		ctx, s.engines,
		s.cfg.Settings.Version.BinaryVersion(),
		s.cfg.Settings.Version.BinaryMinSupportedVersion(),
		&s.rpcContext.ClusterID)
	if err != nil {
		return errors.Wrap(err, "inspecting engines")
	}

	// Filter the gossip bootstrap resolvers based on the listen and
	// advertise addresses.
	listenAddrU := util.NewUnresolvedAddr("tcp", s.cfg.Addr)
	advAddrU := util.NewUnresolvedAddr("tcp", s.cfg.AdvertiseAddr)
	advSQLAddrU := util.NewUnresolvedAddr("tcp", s.cfg.SQLAdvertiseAddr)
	filtered := s.cfg.FilterGossipBootstrapResolvers(ctx, listenAddrU, advAddrU)
	s.gossip.Start(advAddrU, filtered)
	log.Event(ctx, "started gossip")

	if s.cfg.DelayedBootstrapFn != nil {
		defer time.AfterFunc(30*time.Second, s.cfg.DelayedBootstrapFn).Stop()
	}

	var hlcUpperBoundExists bool
	// doBootstrap is set if we're the ones who bootstrapped the cluster.
	var doBootstrap bool
	if len(bootstrappedEngines) > 0 {
		if err := s.CheckClusterStartMode(); err != nil {
			return err
		}
		// The cluster was already initialized.
		doBootstrap = false
		if s.cfg.ReadyFn != nil {
			s.cfg.ReadyFn(false /*waitForInit*/)
		}

		hlcUpperBound, err := kvserver.ReadMaxHLCUpperBound(ctx, bootstrappedEngines)
		if err != nil {
			return errors.Wrap(err, "reading max HLC upper bound")
		}

		if hlcUpperBound > 0 {
			hlcUpperBoundExists = true
		}

		ensureClockMonotonicity(
			ctx,
			s.clock,
			s.startTime,
			hlcUpperBound,
			timeutil.SleepUntil,
		)

		// Ensure that any subsequent use of `kwbase init` will receive
		// an error "the cluster was already initialized."
		if _, err := s.initServer.Bootstrap(ctx, &serverpb.BootstrapRequest{}); err != nil {
			return errors.Wrap(err, "bootstrapping init server")
		}
	} else {
		// We have no existing stores. We start an initServer and then wait for
		// one of the following:
		//
		// - gossip connects (i.e. we're joining an existing cluster, perhaps
		//   freshly bootstrapped but this node doesn't have to know)
		// - we auto-bootstrap (if no join flags were given)
		// - a client bootstraps a cluster via node.
		//
		// TODO(knz): This may need tweaking when #24118 is addressed.

		startRPCServer(workersCtx)

		ready := make(chan struct{})
		if s.cfg.ReadyFn != nil {
			// s.cfg.ReadyFn must be called in any case because the `start`
			// command requires it to signal readiness to a process manager.
			//
			// However we want to be somewhat precisely informative to the user
			// about whether the node is waiting on init / join, or whether
			// the join was successful straight away. So we spawn this goroutine
			// and either:
			// - its timer will fire after 2 seconds and we call ReadyFn(true)
			// - bootstrap completes earlier and the ready chan gets closed,
			//   then we call ReadyFn(false).
			go func() {
				waitForInit := false
				tm := time.After(2 * time.Second)
				select {
				case <-tm:
					waitForInit = true
				case <-ready:
				}
				s.cfg.ReadyFn(waitForInit)
			}()
		}

		log.Info(ctx, "no stores bootstrapped and --join flag specified, awaiting init command or join with an already initialized node.")

		if len(s.cfg.GossipBootstrapResolvers) == 0 {
			// If the _unfiltered_ list of hosts from the --join flag is
			// empty, then this node can bootstrap a new cluster. We disallow
			// this if this node is being started with itself specified as a
			// --join host, because that's too likely to be operator error.
			if _, err := s.initServer.Bootstrap(ctx, &serverpb.BootstrapRequest{}); err != nil {
				return errors.Wrap(err, "while bootstrapping")
			}
			log.Infof(ctx, "**** add additional nodes by specifying --join=%s", s.cfg.AdvertiseAddr)
		}

		initRes, err := s.initServer.awaitBootstrap()
		close(ready)
		if err != nil {
			return err
		}

		doBootstrap = initRes == needBootstrap
		if doBootstrap {
			if err := s.bootstrapCluster(ctx, s.bootstrapVersion()); err != nil {
				return err
			}

			// The FirstNode save start mode
			if err := s.SaveClusterStartMode(s.cfg.StartMode); err != nil {
				return err
			}
		}
	}

	// This opens the main listener.
	startRPCServer(workersCtx)

	// We ran this before, but might've bootstrapped in the meantime. This time
	// we'll get the actual list of bootstrapped and empty engines.
	bootstrappedEngines, emptyEngines, cv, err := inspectEngines(
		ctx, s.engines,
		s.cfg.Settings.Version.BinaryVersion(),
		s.cfg.Settings.Version.BinaryMinSupportedVersion(),
		&s.rpcContext.ClusterID)
	if err != nil {
		return errors.Wrap(err, "inspecting engines")
	}

	// Record a walltime that is lower than the lowest hlc timestamp this current
	// instance of the node can use. We do not use startTime because it is lower
	// than the timestamp used to create the bootstrap schema.
	timeThreshold := s.clock.Now().WallTime

	setTse := func() (*tse.TsEngine, error) {
		if s.cfg.Stores.Specs != nil && s.cfg.Stores.Specs[0].Path != "" && !s.cfg.ForbidCatchCoreDump {
			s.tsEngine, err = s.cfg.CreateTsEngine(ctx, s.stopper)
			if err != nil {
				return nil, errors.Wrap(err, "failed to create ts engine")
			}
			s.stopper.AddCloser(s.tsEngine)
			s.node.tsEngine = s.tsEngine
			s.execCfg.TsEngine = s.tsEngine

			s.node.storeCfg.TsEngine = s.tsEngine
			s.distSQLServer.ServerConfig.TsEngine = s.tsEngine

<<<<<<< HEAD
			tsDBCfg := kvcoord.TsDBConfig{
=======
			tse.TsRaftLogCombineWAL.SetOnChange(&s.st.SV, func() {
				combined := tse.TsRaftLogCombineWAL.Get(&s.st.SV)
				s.tsEngine.SetWriteWAL(!combined)
				if !combined {
					if err := kvserver.ClearReplicasAndResetFlushedIndex(ctx); err != nil {
						log.Warningf(ctx, "failed clear flushed index for replicas, err: %+v", err)
					}
				}
			})

			tse.TsRaftLogSyncPeriod.SetOnChange(&s.st.SV, func() {
				storage.SetSyncPeriod(tse.TsRaftLogSyncPeriod.Get(&s.st.SV))
			})

			tsDBCfg := tscoord.TsDBConfig{
>>>>>>> 7578f1a5
				KvDB:         s.db,
				TsEngine:     s.tsEngine,
				Sender:       s.distSender,
				RPCContext:   s.rpcContext,
				Gossip:       s.gossip,
				Stopper:      s.stopper,
				IsSingleNode: GetSingleNodeModeFlag(s.cfg.ModeFlag),
				Setting:      s.ClusterSettings(),
				NodeID:       s.NodeID(),
			}
			s.tseDB = kvcoord.NewDB(tsDBCfg)
			// s.node.storeCfg.TseDB = s.tseDB
			s.distSQLServer.ServerConfig.TseDB = s.tseDB
		}
		return s.tsEngine, nil
	}
	// init sync period
	storage.SetSyncPeriod(tse.TsRaftLogSyncPeriod.Get(&s.st.SV))
	// Now that we have a monotonic HLC wrt previous incarnations of the process,
	// init all the replicas. At this point *some* store has been bootstrapped or
	// we're joining an existing cluster for the first time.
	if err := s.node.start(
		ctx,
		advAddrU, advSQLAddrU,
		bootstrappedEngines, emptyEngines,
		s.cfg.ClusterName,
		s.cfg.NodeAttributes,
		&s.cfg.Locality,
		cv,
		s.cfg.LocalityAddresses,
		s.execCfg.DistSQLPlanner.SetNodeDesc,
		s.cfg.StartMode,
		setTse,
	); err != nil {
		return err
	}
	sql.Init(s.db, s.tsEngine)

	// NewUDFCache creates a new udf cache.
	s.execCfg.UDFCache = sql.NewUDFCache(
		s.cfg.SQLTableStatCacheSize,
		s.gossip,
		s.db,
		s.internalExecutor,
	)

	s.hashRouterManager, err = hashrouter.NewHashRouterManager(ctx, s.ClusterSettings(), s.db, s.tseDB, s.execCfg, s.gossip, s.leaseMgr, s.nodeLiveness, s.storePool)

	s.distSQLServer.ServerConfig.StatsRefresher = s.execCfg.StatsRefresher
	log.Event(ctx, "started node")
	if err := s.startPersistingHLCUpperBound(
		hlcUpperBoundExists,
		func(t int64) error { /* function to persist upper bound of HLC to all stores */
			return s.node.SetHLCUpperBound(context.Background(), t)
		},
		time.NewTicker,
	); err != nil {
		return err
	}
	s.replicationReporter.Start(ctx, s.stopper)
	s.temporaryObjectCleaner.Start(ctx, s.stopper)

	// Cluster ID should have been determined by this point.
	if s.rpcContext.ClusterID.Get() == uuid.Nil {
		log.Fatal(ctx, "Cluster ID failed to be determined during node startup.")
	}

	s.refreshSettings()

	raven.SetTagsContext(map[string]string{
		"cluster":     s.ClusterID().String(),
		"node":        s.NodeID().String(),
		"server_id":   fmt.Sprintf("%s-%s", s.ClusterID().Short(), s.NodeID()),
		"engine_type": s.cfg.StorageEngine.String(),
	})

	// We can now add the node registry.
	s.recorder.AddNode(s.registry, s.node.Descriptor, s.node.startedAt, s.cfg.AdvertiseAddr, s.cfg.HTTPAdvertiseAddr, s.cfg.SQLAdvertiseAddr)

	// Begin recording runtime statistics.
	// if err := s.startSampleEnvironment(ctx, DefaultMetricsSampleInterval); err != nil {
	//	return err
	// }

	// Begin recording time series data collected by the status monitor.
	s.tsDB.PollSource(
		s.cfg.AmbientCtx, s.recorder, DefaultMetricsSampleInterval, ts.Resolution10s, s.stopper,
	)

	var graphiteOnce sync.Once
	graphiteEndpoint.SetOnChange(&s.st.SV, func() {
		if graphiteEndpoint.Get(&s.st.SV) != "" {
			graphiteOnce.Do(func() {
				s.node.startGraphiteStatsExporter(s.st)
			})
		}
	})

	s.execCfg.GCJobNotifier.Start(ctx)
	s.distSQLServer.Start()
	s.pgServer.Start(ctx, s.stopper)

	s.grpc.setMode(modeOperational)

	log.Infof(ctx, "starting %s server at %s (use: %s)",
		s.cfg.HTTPRequestScheme(), s.cfg.HTTPAddr, s.cfg.HTTPAdvertiseAddr)
	rpcConnType := "grpc/postgres"
	if s.cfg.SplitListenSQL {
		rpcConnType = "grpc"
		log.Infof(ctx, "starting postgres server at %s (use: %s)", s.cfg.SQLAddr, s.cfg.SQLAdvertiseAddr)
	}
	log.Infof(ctx, "starting %s server at %s", rpcConnType, s.cfg.Addr)
	log.Infof(ctx, "advertising KaiwuDB node at %s", s.cfg.AdvertiseAddr)

	log.Event(ctx, "accepting connections")
	// Begin the node liveness heartbeat. Add a callback which records the local
	// store "last up" timestamp for every store whenever the liveness record is
	// updated.
	s.nodeLiveness.StartHeartbeat(ctx, s.stopper, func(ctx context.Context) {
		now := s.clock.Now()
		if err := s.node.stores.VisitStores(func(s *kvserver.Store) error {
			return s.WriteLastUpTimestamp(ctx, now)
		}); err != nil {
			log.Warning(ctx, errors.Wrap(err, "writing last up timestamp"))
		}
	})

	// Begin recording status summaries.
	s.node.startWriteNodeStatus(DefaultMetricsSampleInterval)

	// Start the background thread for periodically refreshing table statistics.
	if err := s.statsRefresher.Start(ctx, s.stopper, stats.DefaultRefreshInterval); err != nil {
		return err
	}

	// Load and register udf functions
	if err := s.execCfg.UDFCache.LoadUDF(ctx, s.stopper); err != nil {
		return err
	}
	s.stmtDiagnosticsRegistry.Start(ctx, s.stopper)

	// Start the protected timestamp subsystem.
	if err := s.protectedtsProvider.Start(ctx, s.stopper); err != nil {
		return err
	}
	if err := s.protectedtsReconciler.Start(ctx, s.stopper); err != nil {
		return err
	}
	// Before serving SQL requests, we have to make sure the database is
	// in an acceptable form for this version of the software.
	// We have to do this after actually starting up the server to be able to
	// seamlessly use the kv client against other nodes in the cluster.
	var mmKnobs sqlmigrations.MigrationManagerTestingKnobs
	if migrationManagerTestingKnobs := s.cfg.TestingKnobs.SQLMigrationManager; migrationManagerTestingKnobs != nil {
		mmKnobs = *migrationManagerTestingKnobs.(*sqlmigrations.MigrationManagerTestingKnobs)
	}
	migrationsExecutor := sql.MakeInternalExecutor(
		ctx, s.pgServer.SQLServer, s.internalMemMetrics, s.ClusterSettings())
	migrationsExecutor.SetSessionData(
		&sessiondata.SessionData{
			// Migrations need an executor with query distribution turned off. This is
			// because the node crashes if migrations fail to execute, and query
			// distribution introduces more moving parts. Local execution is more
			// robust; for example, the DistSender has retries if it can't connect to
			// another node, but DistSQL doesn't. Also see #44101 for why DistSQL is
			// particularly fragile immediately after a node is started (i.e. the
			// present situation).
			DistSQLMode: sessiondata.DistSQLOff,
		})
	migMgr := sqlmigrations.NewManager(
		s.stopper,
		s.db,
		&migrationsExecutor,
		s.clock,
		mmKnobs,
		s.NodeID().String(),
		s.ClusterSettings(),
		s.jobRegistry,
	)
	s.migMgr = migMgr

	// Start garbage collecting system events.
	s.startSystemLogsGC(ctx)

	// Start ts table garbage collecting.
	s.startTSTableGC(ctx)

	// Register gRPC-gateway endpoints used by the admin UI.
	var authHandler http.Handler = gwMux
	if s.cfg.RequireWebSession() {
		authHandler = newAuthenticationMux(s.authentication, authHandler)
	}

	s.mux.Handle(adminPrefix, authHandler)
	// Exempt the health check endpoint from authentication.
	// This mirrors the handling of /health above.
	s.mux.Handle("/_admin/v1/health", gwMux)
	s.mux.Handle(ts.URLPrefix, authHandler)
	s.mux.Handle(statusPrefix, authHandler)
	// The /login endpoint is, by definition, available pre-authentication.
	s.mux.Handle(loginPath, gwMux)
	s.mux.Handle(logoutPath, authHandler)

	// The /_status/vars endpoint is not authenticated either. Useful for monitoring.
	s.mux.Handle(statusVars, http.HandlerFunc(s.status.handleVars))

	// restful api.
	var restfulAuthHandler = newRestAuthMux(s.authentication)
	s.mux.Handle("/restapi/", restfulAuthHandler)
	s.mux.Handle("/restapi/login", http.HandlerFunc(s.restful.handleLogin))
	restfulAuthHandler.Handle("/restapi/ddl", http.HandlerFunc(s.restful.handleDDL))
	restfulAuthHandler.Handle("/restapi/insert", http.HandlerFunc(s.restful.handleInsert))
	restfulAuthHandler.Handle("/restapi/query", http.HandlerFunc(s.restful.handleQuery))
	restfulAuthHandler.Handle("/restapi/telegraf", http.HandlerFunc(s.restful.handleTelegraf))
	restfulAuthHandler.Handle("/restapi/influxdb", http.HandlerFunc(s.restful.handleInfluxDB))
	restfulAuthHandler.Handle("/restapi/opentsdbjson", http.HandlerFunc(s.restful.handleOpenTSDBJson))
	restfulAuthHandler.Handle("/restapi/opentsdbtelnet", http.HandlerFunc(s.restful.handleOpenTSDBTelnet))
	restfulAuthHandler.Handle("/restapi/session", http.HandlerFunc(s.restful.handleSession))

	// Register debugging endpoints.
	var debugHandler http.Handler = s.debug
	if s.cfg.RequireWebSession() {
		// TODO(bdarnell): Refactor our authentication stack.
		// authenticationMux guarantees that we have a non-empty user
		// session, but our machinery for verifying the roles of a user
		// lives on adminServer and is tied to GRPC metadata.
		debugHandler = newAuthenticationMux(s.authentication, http.HandlerFunc(
			func(w http.ResponseWriter, req *http.Request) {
				md := forwardAuthenticationMetadata(req.Context(), req)
				authCtx := metadata.NewIncomingContext(req.Context(), md)
				_, err := s.admin.requireAdminUser(authCtx)
				if err == errInsufficientPrivilege {
					http.Error(w, "admin privilege required", http.StatusUnauthorized)
					return
				} else if err != nil {
					log.Infof(authCtx, "web session error: %s", err)
					http.Error(w, "error checking authentication", http.StatusInternalServerError)
					return
				}
				s.debug.ServeHTTP(w, req)
			}))
	}
	s.mux.Handle(debug.Endpoint, debugHandler)

	log.Event(ctx, "added http endpoints")

	// Start the jobs subsystem.
	{
		var regLiveness jobs.NodeLiveness = s.nodeLiveness
		if testingLiveness := s.cfg.TestingKnobs.RegistryLiveness; testingLiveness != nil {
			regLiveness = testingLiveness.(*jobs.FakeNodeLiveness)
		}
		if err := s.jobRegistry.Start(
			ctx, s.stopper, regLiveness, jobs.DefaultCancelInterval, jobs.DefaultAdoptInterval,
		); err != nil {
			return err
		}
	}

	// Run startup migrations (note: these depend on jobs subsystem running).
	var bootstrapVersion roachpb.Version
	if err := s.db.Txn(ctx, func(ctx context.Context, txn *kv.Txn) error {
		return txn.GetProto(ctx, keys.BootstrapVersionKey, &bootstrapVersion)
	}); err != nil {
		return err
	}

	//if err := s.node.InitPortalDataForNode(ctx, s.MigrationJob); err != nil {
	//	return err
	//}

	if err := sql.InitTSMetaData(ctx, s.db, s.internalExecutor, s.execCfg); err != nil {
		return err
	}

	if err := migMgr.EnsureMigrations(ctx, bootstrapVersion); err != nil {
		return errors.Wrap(err, "ensuring SQL migrations")
	}
	log.Infof(ctx, "done ensuring all necessary migrations have run")

	if err := sql.InitScheduleForKWDB(ctx, s.db, s.internalExecutor); err != nil {
		return err
	}
	if err := sql.InitTsTxnJob(ctx, s.db, s.internalExecutor, s.jobRegistry); err != nil {
		return err
	}
	if err := sql.InitCompressInterval(ctx, s.internalExecutor); err != nil {
		return err
	}

	// Attempt to upgrade cluster version.
	s.startAttemptUpgrade(ctx)

	// for show jobs
	err = s.ShowJobsForInsert(ctx)
	if err != nil {
		log.Errorf(ctx, "insert job info failed, error %v", err.Error())
	}

	// Check if the restful API registration has timed out, and check once every 1/2 * timeout period
	s.stopper.RunWorker(workersCtx, func(workersCtx context.Context) {
		restConnTimeout := time.Duration(SQLRestfulTimeOut.Get(&s.cfg.Settings.SV)*60/2) * time.Second
		checkRestfulTicker := time.NewTicker(restConnTimeout)

		for {
			select {
			case _ = <-checkRestfulTicker.C:
				restfulLogoutErr := s.RestfulLogout(ctx)
				if restfulLogoutErr != nil {
					log.Error(ctx, "restful api logout error %v", restfulLogoutErr.Error())
					return
				}
				restConnTimeout = time.Duration(SQLRestfulTimeOut.Get(&s.cfg.Settings.SV)*60/2) * time.Second
				// simulate obtaining the latest detection cycle after each execution of the detection
				// set the next detection cycle
				checkRestfulTicker.Reset(restConnTimeout)
			case <-s.stopper.ShouldStop():
				return
			}
		}
	})

	// Start serving SQL clients.
	if err := s.startServeSQL(ctx, workersCtx, connManager, pgL); err != nil {
		return err
	}

	// start audit server
	s.auditServer.Start(ctx, s.stopper)

	// Start the async migration to upgrade 19.2-style jobs so they can be run by
	// the job registry in 20.1.
	if err := migMgr.StartSchemaChangeJobMigration(ctx); err != nil {
		return err
	}

	// Start the async migration to upgrade namespace entries from the old
	// namespace table (id 2) to the new one (id 30).
	if err := migMgr.StartSystemNamespaceMigration(ctx, bootstrapVersion); err != nil {
		return err
	}

	// Record node start in telemetry. Get the right counter for this storage
	// engine type as well as type of start (initial boot vs restart).
	nodeStartCounter := "storage.engine."
	switch s.cfg.StorageEngine {
	case enginepb.EngineTypePebble:
		nodeStartCounter += "pebble."
	case enginepb.EngineTypeDefault:
		nodeStartCounter += "default."
	case enginepb.EngineTypeRocksDB:
		nodeStartCounter += "rocksdb."
	case enginepb.EngineTypeTeePebbleRocksDB:
		nodeStartCounter += "pebble+rocksdb."
	}
	if s.InitialBoot() {
		nodeStartCounter += "initial-boot"
	} else {
		nodeStartCounter += "restart"
	}
	telemetry.Count(nodeStartCounter)

	// Record that this node joined the cluster in the event log. Since this
	// executes a SQL query, this must be done after the SQL layer is ready.
	s.node.recordJoinEvent()

	// Delete all orphaned table leases created by a prior instance of this
	// node. This also uses SQL.
	s.leaseMgr.DeleteOrphanedLeases(timeThreshold)

	log.Event(ctx, "server ready")

	s.stopper.RunWorker(workersCtx, func(workersCtx context.Context) {
		<-s.stopper.ShouldStop()
	})

	jobs.RegisterScheduledJobExecutorFactory(
		sql.CompressExecutorName,
		func() (jobs.ScheduledJobExecutor, error) {
			return &sql.ScheduledCompressExecutor{}, nil
		})
	//jobs.RegisterScheduledJobExecutorFactory(
	//	sql.RetentionExecutorName,
	//	func() (jobs.ScheduledJobExecutor, error) {
	//		return &sql.ScheduledRetentionExecutor{}, nil
	//	})
	jobs.RegisterScheduledJobExecutorFactory(
		sql.SQLExecutorName,
		func() (jobs.ScheduledJobExecutor, error) {
			return &sql.ScheduledSQLExecutor{}, nil
		})
	jobs.RegisterScheduledJobExecutorFactory(
		sql.VacuumExecutorName,
		func() (jobs.ScheduledJobExecutor, error) {
			return &sql.ScheduledVacuumExecutor{}, nil
		})
	jobs.RegisterScheduledJobExecutorFactory(
		sql.CountExecutorName,
		func() (jobs.ScheduledJobExecutor, error) {
			return &sql.ScheduledCountExecutor{}, nil
		})
	// Start scheduled jobs daemon.
	jobs.StartJobSchedulerDaemon(
		ctx,
		s.stopper,
		s.registry,
		&scheduledjobs.JobExecutionConfig{
			Settings:         s.execCfg.Settings,
			InternalExecutor: s.internalExecutor,
			DB:               s.execCfg.DB,
			TestingKnobs:     s.cfg.TestingKnobs.JobsTestingKnobs,
			PlanHookMaker: func(opName string, txn *kv.Txn, user string) (interface{}, func()) {
				// This is a hack to get around a Go package dependency cycle. See comment
				// in sql/jobs/registry.go on planHookMaker.
				return sql.NewInternalPlanner(opName, txn, user, &sql.MemoryMetrics{}, s.execCfg)
			},
			StartMode: s.execCfg.StartMode,
		},
		scheduledjobs.ProdJobSchedulerEnv,
	)

	return nil
}

// ShowJobsForInsert is the feature which insert task to system.jobs for show jobs.
func (s *Server) ShowJobsForInsert(ctx context.Context) error {
	err := s.db.Txn(ctx, func(ctx context.Context, txn *kv.Txn) error {
		restartDetails := jobspb.RestartDetails{Time: timeutil.ToUnixMicros(txn.ReadTimestamp().GoTime())}
		var payload = jobspb.Payload{
			Description:    "Start KWBASE SERVICE",
			Statement:      "",
			Username:       "root",
			DescriptorIDs:  []sqlbase.ID{},
			Details:        jobspb.WrapPayloadDetails(restartDetails),
			Noncancelable:  false,
			StartedMicros:  timeutil.ToUnixMicros(txn.ReadTimestamp().GoTime()),
			FinishedMicros: timeutil.ToUnixMicros(txn.ReadTimestamp().GoTime()),
		}
		restartProcess := jobspb.RestartHistoryProgress{}
		var progress = jobspb.Progress{
			Details:       jobspb.WrapProgressDetails(restartProcess),
			RunningStatus: string(""),
		}
		progress.ModifiedMicros = timeutil.ToUnixMicros(txn.ReadTimestamp().GoTime())
		payloadBytes, err := protoutil.Marshal(&payload)
		if err != nil {
			return err
		}
		progressBytes, err := protoutil.Marshal(&progress)
		if err != nil {
			return err
		}
		if err == nil {
			const stmt = "INSERT INTO system.jobs (id, status, payload, progress) VALUES ($1, $2, $3, $4)"
			_, err = s.internalExecutor.Exec(ctx, "job-insert", txn, stmt, s.execCfg.JobRegistry.MakeJobID(), jobs.StatusSucceeded, payloadBytes, progressBytes)
		}
		return nil
	})
	if err != nil {
		return err
	}
	return nil
}

// ConstructCTbNameSpace constructs a relation of one child & super table pair
func ConstructCTbNameSpace(
	name string, cID, sID sqlbase.ID, sName string, dbName string,
) sqlbase.InstNameSpace {
	return sqlbase.InstNameSpace{
		InstName:    name,
		InstTableID: cID,
		TmplTableID: sID,
		DBName:      dbName,
	}
}

// startListenRPCAndSQL starts the RPC and SQL listeners.
// It returns the SQL listener, which can be used
// to start the SQL server when initialization has completed.
// It also returns a function that starts the RPC server,
// when the cluster is known to have bootstrapped or
// when waiting for init().
func (s *Server) startListenRPCAndSQL(
	ctx, workersCtx context.Context,
) (sqlListener net.Listener, startRPCServer func(ctx context.Context), err error) {
	rpcChanName := "rpc/sql"
	if s.cfg.SplitListenSQL {
		rpcChanName = "rpc"
	}
	var ln net.Listener
	if k := s.cfg.TestingKnobs.Server; k != nil {
		knobs := k.(*TestingKnobs)
		ln = knobs.RPCListener
	}
	if ln == nil {
		var err error
		ln, err = listen(ctx, &s.cfg.Addr, &s.cfg.AdvertiseAddr, rpcChanName)
		if err != nil {
			return nil, nil, err
		}
		log.Eventf(ctx, "listening on port %s", s.cfg.Addr)
	}

	var pgL net.Listener
	if s.cfg.SplitListenSQL {
		pgL, err = listen(ctx, &s.cfg.SQLAddr, &s.cfg.SQLAdvertiseAddr, "sql")
		if err != nil {
			return nil, nil, err
		}
		// The SQL listener shutdown worker, which closes everything under
		// the SQL port when the stopper indicates we are shutting down.
		s.stopper.RunWorker(workersCtx, func(workersCtx context.Context) {
			<-s.stopper.ShouldQuiesce()
			if err := pgL.Close(); err != nil {
				log.Fatal(workersCtx, err)
			}
		})
		log.Eventf(ctx, "listening on sql port %s", s.cfg.SQLAddr)
	}

	// The following code is a specialization of util/net.go's ListenAndServe
	// which adds pgwire support. A single port is used to serve all protocols
	// (pg, http, h2) via the following construction:
	//
	// non-TLS case:
	// net.Listen -> cmux.New
	//               |
	//               -  -> pgwire.Match -> pgwire.Server.ServeConn
	//               -  -> cmux.Any -> grpc.(*Server).Serve
	//
	// TLS case:
	// net.Listen -> cmux.New
	//               |
	//               -  -> pgwire.Match -> pgwire.Server.ServeConn
	//               -  -> cmux.Any -> grpc.(*Server).Serve
	//
	// Note that the difference between the TLS and non-TLS cases exists due to
	// Go's lack of an h2c (HTTP2 Clear Text) implementation. See inline comments
	// in util.ListenAndServe for an explanation of how h2c is implemented there
	// and here.

	// serveOnMux is used to ensure that the mux gets listened on eventually,
	// either via the returned startRPCServer() or upon stopping.
	var serveOnMux sync.Once

	m := cmux.New(ln)

	if !s.cfg.SplitListenSQL {
		// If the pg port is split, it will be opened above. Otherwise,
		// we make it hang off the RPC listener via cmux here.
		pgL = m.Match(func(r io.Reader) bool {
			return pgwire.Match(r)
		})
		// Also if the pg port is not split, the actual listen
		// and advertise address for SQL become equal to that of RPC,
		// regardless of what was configured.
		s.cfg.SQLAddr = s.cfg.Addr
		s.cfg.SQLAdvertiseAddr = s.cfg.AdvertiseAddr
	}

	anyL := m.Match(cmux.Any())
	if serverTestKnobs, ok := s.cfg.TestingKnobs.Server.(*TestingKnobs); ok {
		if serverTestKnobs.ContextTestingKnobs.ArtificialLatencyMap != nil {
			anyL = rpc.NewDelayingListener(anyL)
		}
	}

	// The remainder shutdown worker.
	s.stopper.RunWorker(workersCtx, func(context.Context) {
		<-s.stopper.ShouldQuiesce()
		// TODO(bdarnell): Do we need to also close the other listeners?
		netutil.FatalIfUnexpected(anyL.Close())
		<-s.stopper.ShouldStop()
		s.grpc.Stop()
		serveOnMux.Do(func() {
			// The cmux matches don't shut down properly unless serve is called on the
			// cmux at some point. Use serveOnMux to ensure it's called during shutdown
			// if we wouldn't otherwise reach the point where we start serving on it.
			netutil.FatalIfUnexpected(m.Serve())
		})
	})

	// Serve the gRPC endpoint.
	s.stopper.RunWorker(workersCtx, func(context.Context) {
		netutil.FatalIfUnexpected(s.grpc.Serve(anyL))
	})

	// startRPCServer starts the RPC server. We do not do this
	// immediately because we want the cluster to be ready (or ready to
	// initialize) before we accept RPC requests. The caller
	// (Server.Start) will call this at the right moment.
	startRPCServer = func(ctx context.Context) {
		s.stopper.RunWorker(ctx, func(context.Context) {
			serveOnMux.Do(func() {
				netutil.FatalIfUnexpected(m.Serve())
			})
		})
	}

	return pgL, startRPCServer, nil
}

func (s *Server) startServeUI(
	ctx, workersCtx context.Context, connManager netutil.Server, uiTLSConfig *tls.Config,
) error {
	httpLn, err := listen(ctx, &s.cfg.HTTPAddr, &s.cfg.HTTPAdvertiseAddr, "http")
	if err != nil {
		return err
	}
	log.Eventf(ctx, "listening on http port %s", s.cfg.HTTPAddr)

	// The HTTP listener shutdown worker, which closes everything under
	// the HTTP port when the stopper indicates we are shutting down.
	s.stopper.RunWorker(workersCtx, func(workersCtx context.Context) {
		<-s.stopper.ShouldQuiesce()
		if err := httpLn.Close(); err != nil {
			log.Fatal(workersCtx, err)
		}
	})
	if uiTLSConfig != nil {
		httpMux := cmux.New(httpLn)
		clearL := httpMux.Match(cmux.HTTP1())
		tlsL := httpMux.Match(cmux.Any())

		// Dispatch incoming requests to either clearL or tlsL.
		s.stopper.RunWorker(workersCtx, func(context.Context) {
			netutil.FatalIfUnexpected(httpMux.Serve())
		})

		// Serve the plain HTTP (non-TLS) connection over clearL.
		// This produces a HTTP redirect to the `https` URL for the path /,
		// handles the request normally (via s.ServeHTTP) for the path /health,
		// and produces 404 for anything else.
		s.stopper.RunWorker(workersCtx, func(context.Context) {
			mux := http.NewServeMux()
			mux.HandleFunc("/", func(w http.ResponseWriter, r *http.Request) {
				// clean the authorization
				s.restful.authorization = ""
				if restAuth := r.Header.Get("Authorization"); restAuth != "" {
					s.restful.authorization = restAuth
				}
				if restAuth := r.Header.Get("authorization"); restAuth != "" {
					s.restful.authorization = restAuth
				}
				if strings.Count(strings.ToLower(r.RequestURI), "login") > 0 {
					s.restful.ifByLogin = true
				}
				http.Redirect(w, r, "https://"+r.Host+r.RequestURI, http.StatusTemporaryRedirect)
			})
			mux.Handle("/health", s)

			plainRedirectServer := netutil.MakeServer(s.stopper, uiTLSConfig, mux)

			netutil.FatalIfUnexpected(plainRedirectServer.Serve(clearL))
		})

		httpLn = tls.NewListener(tlsL, uiTLSConfig)
	}

	// Serve the HTTP endpoint. This will be the original httpLn
	// listening on --http-addr without TLS if uiTLSConfig was
	// nil, or overridden above if uiTLSConfig was not nil to come from
	// the TLS negotiation over the HTTP port.
	s.stopper.RunWorker(workersCtx, func(context.Context) {
		netutil.FatalIfUnexpected(connManager.Serve(httpLn))
	})
	return nil
}

func (s *Server) startServeSQL(
	ctx, workersCtx context.Context, connManager netutil.Server, pgL net.Listener,
) error {
	log.Info(ctx, "serving sql connections")
	// Start servicing SQL connections.

	pgCtx := s.pgServer.AmbientCtx.AnnotateCtx(context.Background())
	tcpKeepAlive := tcpKeepAliveManager{
		tcpKeepAlive: envutil.EnvOrDefaultDuration("KWBASE_SQL_TCP_KEEP_ALIVE", time.Minute),
	}

	s.stopper.RunWorker(pgCtx, func(pgCtx context.Context) {
		netutil.FatalIfUnexpected(connManager.ServeWith(pgCtx, s.stopper, pgL, func(conn net.Conn) {
			connCtx := logtags.AddTag(pgCtx, "client", conn.RemoteAddr().String())
			tcpKeepAlive.configure(connCtx, conn)

			if err := s.pgServer.ServeConn(connCtx, conn, pgwire.SocketTCP); err != nil {
				log.Errorf(connCtx, "serving SQL client conn: %v", err)
			}
		}))
	})

	// If a unix socket was requested, start serving there too.
	if len(s.cfg.SocketFile) != 0 {
		log.Infof(ctx, "starting postgres server at unix:%s", s.cfg.SocketFile)

		// Unix socket enabled: postgres protocol only.
		unixLn, err := net.Listen("unix", s.cfg.SocketFile)
		if err != nil {
			return err
		}

		s.stopper.RunWorker(workersCtx, func(workersCtx context.Context) {
			<-s.stopper.ShouldQuiesce()
			if err := unixLn.Close(); err != nil {
				log.Fatal(workersCtx, err)
			}
		})

		s.stopper.RunWorker(pgCtx, func(pgCtx context.Context) {
			netutil.FatalIfUnexpected(connManager.ServeWith(pgCtx, s.stopper, unixLn, func(conn net.Conn) {
				connCtx := logtags.AddTag(pgCtx, "client", conn.RemoteAddr().String())
				if err := s.pgServer.ServeConn(connCtx, conn, pgwire.SocketUnix); err != nil {
					log.Error(connCtx, err)
				}
			}))
		})
	}
	return nil
}

func (s *Server) bootstrapVersion() roachpb.Version {
	v := s.cfg.Settings.Version.BinaryVersion()
	if knobs := s.cfg.TestingKnobs.Server; knobs != nil {
		if ov := knobs.(*TestingKnobs).BootstrapVersionOverride; ov != (roachpb.Version{}) {
			v = ov
		}
	}
	return v
}

func (s *Server) bootstrapCluster(ctx context.Context, bootstrapVersion roachpb.Version) error {
	if err := s.node.bootstrapCluster(
		ctx, s.engines, clusterversion.ClusterVersion{Version: bootstrapVersion},
		&s.cfg.DefaultZoneConfig, &s.cfg.DefaultSystemZoneConfig,
	); err != nil {
		return err
	}
	// Force all the system ranges through the replication queue so they
	// upreplicate as quickly as possible when a new node joins. Without this
	// code, the upreplication would be up to the whim of the scanner, which
	// might be too slow for new clusters.
	done := false
	return s.node.stores.VisitStores(func(store *kvserver.Store) error {
		if !done {
			done = true
			return store.ForceReplicationScanAndProcess()
		}
		return nil
	})
}

// Decommission idempotently sets the decommissioning flag for specified nodes.
func (s *Server) Decommission(ctx context.Context, setTo bool, nodeIDs []roachpb.NodeID) error {
	var allNodes []roachpb.NodeID
	for _, nl := range s.nodeLiveness.GetLivenesses() {
		allNodes = append(allNodes, nl.NodeID)
	}
	nodeStatus, err := s.execCfg.StatusServer.Nodes(ctx, &serverpb.NodesRequest{})
	if err != nil {
		return err
	}
	for _, liveness := range nodeStatus.LivenessByNodeID {
		if liveness == storagepb.NodeLivenessStatus_UPGRADING {
			return errors.Errorf("can not run node decommission when cluster has node %+v", liveness)
		}
	}
	eventLogger := sql.MakeEventLogger(s.execCfg)
	eventType := sql.EventLogNodeDecommissioned
	operation := target.Decommission
	if !setTo {
		eventType = sql.EventLogNodeRecommissioned
		operation = target.Recommission
	}
	auditInfo := server.MakeAuditInfo(timeutil.Now(), "", nil,
		operation, target.ObjectNode, 0, nil, nil)

	for _, nodeID := range nodeIDs {
		changeCommitted, err := s.nodeLiveness.SetDecommissioning(ctx, nodeID, setTo)
		if err != nil {
			return errors.Wrapf(err, "during liveness update %d -> %t", nodeID, setTo)
		}
		if changeCommitted {
			// If we die right now or if this transaction fails to commit, the
			// commissioning event will not be recorded to the event log. While we
			// could insert the event record in the same transaction as the liveness
			// update, this would force a 2PC and potentially leave write intents in
			// the node liveness range. Better to make the event logging best effort
			// than to slow down future node liveness transactions.
			//		var nd *roachpb.NodeDescriptor
			if _, err = s.gossip.GetNodeDescriptor(nodeID); err != nil {
				log.Warningf(ctx, "error when got node:%d descriptor, err:%s", nodeID, err)
			}
			if err := s.db.Txn(ctx, func(ctx context.Context, txn *kv.Txn) error {
				auditInfo.SetTarget(uint32(nodeID), "", nil)
				auditInfo.SetReporter([16]byte{}, nodeID, "", "", "", 0)
				return s.auditServer.LogAudit(ctx, txn, &auditInfo)
			}); err != nil {
				log.Errorf(ctx, "unable to record %s event for node %d: %s", operation, nodeID, err)
			}
			if err := s.db.Txn(ctx, func(ctx context.Context, txn *kv.Txn) error {
				return eventLogger.InsertEventRecord(
					ctx, txn, eventType, int32(nodeID), int32(s.NodeID()), struct{}{},
				)
			}); err != nil {
				log.Errorf(ctx, "unable to record %s event for node %d: %s", eventType, nodeID, err)
			}
		}
	}
	return nil
}

// Upgrade idempotently sets the upgrading flag for specified nodes.
func (s *Server) Upgrade(ctx context.Context, isMppMode bool, nodeIDs []roachpb.NodeID) error {
	var allNodes []roachpb.NodeID
	for _, nl := range s.nodeLiveness.GetLivenesses() {
		allNodes = append(allNodes, nl.NodeID)
	}
	nodeStatus, err := s.execCfg.StatusServer.Nodes(ctx, &serverpb.NodesRequest{})
	if err != nil {
		return err
	}
	for _, liveness := range nodeStatus.LivenessByNodeID {
		if liveness != storagepb.NodeLivenessStatus_LIVE && liveness != storagepb.NodeLivenessStatus_DECOMMISSIONED {
			return errors.Errorf("can not upgrade nodes when cluster has node %+v", liveness)
		}
	}

	for _, nodeID := range nodeIDs {

		err := s.nodeLiveness.SetUpgrading(ctx, nodeID, isMppMode, s.node.storeCfg, allNodes)
		if err != nil {
			return errors.Wrapf(err, "during liveness update %d -> %t", nodeID, isMppMode)
		}
		_, err = s.execCfg.InternalExecutor.Exec(ctx, "set time_until_store_dead", nil, ""+
			"SET cluster setting server.time_until_store_dead = '3h';")
		if err != nil {
			return errors.Wrapf(err, "set cluster setting server.time_until_store_dead failed when upgrade")
		}
	}
	return nil
}

// UpgradeComplete calls when upgrade completely.
func (s *Server) UpgradeComplete(ctx context.Context, setTo bool, nodeID roachpb.NodeID) error {
	l, err := s.nodeLiveness.GetLiveness(nodeID)
	if kvserver.LivenessStatus(l, s.clock.Now().GoTime(), s.nodeLiveness.GetLivenessThreshold()) == storagepb.NodeLivenessStatus_UPGRADING {
		err := s.nodeLiveness.SetUpgradingComplete(ctx, nodeID)
		l.Upgrading = false
		if err != nil {
			return errors.Wrapf(err, "during UpgradeComplete %d -> %t", nodeID, setTo)
		}
		kvserver.TimeUntilStoreDead.Default()
		_, err = s.execCfg.InternalExecutor.Exec(ctx, "reset time_until_store_dead", nil, ""+
			"SET cluster setting server.time_until_store_dead = $1 ;", kvserver.TimeUntilStoreDead.Default())
		if err != nil {
			return errors.Wrapf(err, "reset cluster setting server.time_until_store_dead failed when upgrade complete")
		}
	}
	if err != nil {
		return errors.Wrapf(err, "during UpgradeComplete %d -> %t", nodeID, setTo)
	}
	return nil
}

// startSampleEnvironment begins the heap profiler worker.
func (s *Server) startSampleEnvironment(
	ctx context.Context, minSampleInterval time.Duration,
) error {
	// Immediately record summaries once on server startup.
	ctx = s.AnnotateCtx(ctx)

	// Initialize a goroutine dumper if we have an output directory
	// specified.
	var goroutineDumper *goroutinedumper.GoroutineDumper
	if s.cfg.GoroutineDumpDirName != "" {
		hasValidDumpDir := true
		if err := os.MkdirAll(s.cfg.GoroutineDumpDirName, 0755); err != nil {
			// This is possible when running with only in-memory stores;
			// in that case the start-up code sets the output directory
			// to the current directory (.). If wrunning the process
			// from a directory which is not writable, we won't
			// be able to create a sub-directory here.
			log.Warningf(ctx, "cannot create goroutine dump dir -- goroutine dumps will be disabled: %v", err)
			hasValidDumpDir = false
		}
		if hasValidDumpDir {
			var err error
			goroutineDumper, err = goroutinedumper.NewGoroutineDumper(ctx, s.cfg.GoroutineDumpDirName, s.ClusterSettings())
			if err != nil {
				return errors.Wrap(err, "starting goroutine dumper worker")
			}
		}
	}

	// Initialize a heap profiler if we have an output directory
	// specified.
	var heapProfiler *heapprofiler.HeapProfiler
	var nonGoAllocProfiler *heapprofiler.NonGoAllocProfiler
	var statsProfiler *heapprofiler.StatsProfiler
	if s.cfg.HeapProfileDirName != "" {
		hasValidDumpDir := true
		if err := os.MkdirAll(s.cfg.HeapProfileDirName, 0755); err != nil {
			// This is possible when running with only in-memory stores;
			// in that case the start-up code sets the output directory
			// to the current directory (.). If wrunning the process
			// from a directory which is not writable, we won't
			// be able to create a sub-directory here.
			log.Warningf(ctx, "cannot create memory dump dir -- memory profile dumps will be disabled: %v", err)
			hasValidDumpDir = false
		}

		if hasValidDumpDir {
			var err error
			heapProfiler, err = heapprofiler.NewHeapProfiler(ctx, s.cfg.HeapProfileDirName, s.ClusterSettings())
			if err != nil {
				return errors.Wrap(err, "starting heap profiler worker")
			}
			nonGoAllocProfiler, err = heapprofiler.NewNonGoAllocProfiler(ctx, s.cfg.HeapProfileDirName, s.ClusterSettings())
			if err != nil {
				return errors.Wrap(err, "starting non-go alloc profiler worker")
			}
			statsProfiler, err = heapprofiler.NewStatsProfiler(ctx, s.cfg.HeapProfileDirName, s.ClusterSettings())
			if err != nil {
				return errors.Wrap(err, "starting memory stats collector worker")
			}
		}
	}

	s.stopper.RunWorker(ctx, func(ctx context.Context) {
		var goMemStats atomic.Value // *status.GoMemStats
		goMemStats.Store(&status.GoMemStats{})
		var collectingMemStats int32 // atomic, 1 when stats call is ongoing

		timer := timeutil.NewTimer()
		defer timer.Stop()
		timer.Reset(minSampleInterval)

		for {
			select {
			case <-s.stopper.ShouldStop():
				return
			case <-timer.C:
				timer.Read = true
				timer.Reset(minSampleInterval)

				// We read the heap stats on another goroutine and give up after 1s.
				// This is necessary because as of Go 1.12, runtime.ReadMemStats()
				// "stops the world" and that requires first waiting for any current GC
				// run to finish. With a large heap and under extreme conditions, a
				// single GC run may take longer than the default sampling period of
				// 10s. Under normal operations and with more recent versions of Go,
				// this hasn't been observed to be a problem.
				statsCollected := make(chan struct{})
				if atomic.CompareAndSwapInt32(&collectingMemStats, 0, 1) {
					if err := s.stopper.RunAsyncTask(ctx, "get-mem-stats", func(ctx context.Context) {
						var ms status.GoMemStats
						runtime.ReadMemStats(&ms.MemStats)
						ms.Collected = timeutil.Now()
						log.VEventf(ctx, 2, "memstats: %+v", ms)

						goMemStats.Store(&ms)
						atomic.StoreInt32(&collectingMemStats, 0)
						close(statsCollected)
					}); err != nil {
						close(statsCollected)
					}
				}

				select {
				case <-statsCollected:
					// Good; we managed to read the Go memory stats quickly enough.
				case <-time.After(time.Second):
				}

				curStats := goMemStats.Load().(*status.GoMemStats)
				cgoStats := status.GetCGoMemStats(ctx)
				s.runtime.SampleEnvironment(ctx, curStats, cgoStats)
				if goroutineDumper != nil {
					goroutineDumper.MaybeDump(ctx, s.ClusterSettings(), s.runtime.Goroutines.Value())
				}
				if heapProfiler != nil {
					heapProfiler.MaybeTakeProfile(ctx, s.runtime.GoAllocBytes.Value())
					nonGoAllocProfiler.MaybeTakeProfile(ctx, s.runtime.CgoTotalBytes.Value())
					statsProfiler.MaybeTakeProfile(ctx, s.runtime.RSSBytes.Value(), curStats, cgoStats)
				}
			}
		}
	})
	return nil
}

// Stop stops the server.
func (s *Server) Stop() {
	s.stopper.Stop(context.TODO())
}

// ServeHTTP is necessary to implement the http.Handler interface.
func (s *Server) ServeHTTP(w http.ResponseWriter, r *http.Request) {
	// This is our base handler, so catch all panics and make sure they stick.
	defer log.FatalOnPanic()

	// Disable caching of responses.
	w.Header().Set("Cache-control", "no-cache")

	// Set "X-Frame-Options" to "DENY" to prevent clickjacking attacks
	w.Header().Set("X-Frame-Options", "DENY")

	ae := r.Header.Get(httputil.AcceptEncodingHeader)
	switch {
	case strings.Contains(ae, httputil.GzipEncoding):
		w.Header().Set(httputil.ContentEncodingHeader, httputil.GzipEncoding)
		gzw := newGzipResponseWriter(w)
		defer func() {
			// Certain requests must not have a body, yet closing the gzip writer will
			// attempt to write the gzip header. Avoid logging a warning in this case.
			// This is notably triggered by:
			//
			// curl -H 'Accept-Encoding: gzip' \
			// 	    -H 'If-Modified-Since: Thu, 29 Mar 2018 22:36:32 GMT' \
			//      -v http://localhost:8080/favicon.ico > /dev/null
			//
			// which results in a 304 Not Modified.
			if err := gzw.Close(); err != nil && err != http.ErrBodyNotAllowed {
				ctx := s.AnnotateCtx(r.Context())
				log.Warningf(ctx, "error closing gzip response writer: %v", err)
			}
		}()
		w = gzw
	}
	s.mux.ServeHTTP(w, r)
}

// TempDir returns the filepath of the temporary directory used for temp storage.
// It is empty for an in-memory temp storage.
func (s *Server) TempDir() string {
	return s.cfg.TempStorageConfig.Path
}

// PGServer exports the pgwire server. Used by tests.
func (s *Server) PGServer() *pgwire.Server {
	return s.pgServer
}

// TODO(benesch): Use https://github.com/NYTimes/gziphandler instead.
// gzipResponseWriter reinvents the wheel and is not as robust.
type gzipResponseWriter struct {
	gz gzip.Writer
	http.ResponseWriter
}

func newGzipResponseWriter(rw http.ResponseWriter) *gzipResponseWriter {
	var w *gzipResponseWriter
	if wI := gzipResponseWriterPool.Get(); wI == nil {
		w = new(gzipResponseWriter)
	} else {
		w = wI.(*gzipResponseWriter)
	}
	w.Reset(rw)
	return w
}

func (w *gzipResponseWriter) Reset(rw http.ResponseWriter) {
	w.gz.Reset(rw)
	w.ResponseWriter = rw
}

func (w *gzipResponseWriter) Write(b []byte) (int, error) {
	// The underlying http.ResponseWriter can't sniff gzipped data properly, so we
	// do our own sniffing on the uncompressed data.
	if w.Header().Get("Content-Type") == "" {
		w.Header().Set("Content-Type", http.DetectContentType(b))
	}
	return w.gz.Write(b)
}

// Flush implements http.Flusher as required by grpc-gateway for clients
// which access streaming endpoints (as exercised by the acceptance tests
// at time of writing).
func (w *gzipResponseWriter) Flush() {
	// If Flush returns an error, we'll see it on the next call to Write or
	// Close as well, so we can ignore it here.
	if err := w.gz.Flush(); err == nil {
		// Flush the wrapped ResponseWriter as well, if possible.
		if f, ok := w.ResponseWriter.(http.Flusher); ok {
			f.Flush()
		}
	}
}

// Close implements the io.Closer interface. It is not safe to use the
// writer after calling Close.
func (w *gzipResponseWriter) Close() error {
	err := w.gz.Close()
	w.Reset(nil) // release ResponseWriter reference.
	gzipResponseWriterPool.Put(w)
	return err
}

func init() {
	tracing.RegisterTagRemapping("n", "node")
}

// configure attempts to set TCP keep-alive on
// connection. Does not fail on errors.
func (k *tcpKeepAliveManager) configure(ctx context.Context, conn net.Conn) {
	if k.tcpKeepAlive == 0 {
		return
	}

	muxConn, ok := conn.(*cmux.MuxConn)
	if !ok {
		return
	}
	tcpConn, ok := muxConn.Conn.(*net.TCPConn)
	if !ok {
		return
	}

	// Only log success/failure once.
	doLog := atomic.CompareAndSwapInt32(&k.loggedKeepAliveStatus, 0, 1)
	if err := tcpConn.SetKeepAlive(true); err != nil {
		if doLog {
			log.Warningf(ctx, "failed to enable TCP keep-alive for pgwire: %v", err)
		}
		return

	}
	if err := tcpConn.SetKeepAlivePeriod(k.tcpKeepAlive); err != nil {
		if doLog {
			log.Warningf(ctx, "failed to set TCP keep-alive duration for pgwire: %v", err)
		}
		return
	}

	if doLog {
		log.VEventf(ctx, 2, "setting TCP keep-alive to %s for pgwire", k.tcpKeepAlive)
	}
}

type tcpKeepAliveManager struct {
	// The keepalive duration.
	tcpKeepAlive time.Duration
	// loggedKeepAliveStatus ensures that errors about setting the TCP
	// keepalive status are only reported once.
	loggedKeepAliveStatus int32
}

func listen(
	ctx context.Context, addr, advertiseAddr *string, connName string,
) (net.Listener, error) {
	ln, err := net.Listen("tcp", *addr)
	if err != nil {
		return nil, ListenError{
			error: err,
			Addr:  *addr,
		}
	}
	if err := base.UpdateAddrs(ctx, addr, advertiseAddr, ln.Addr()); err != nil {
		return nil, errors.Wrapf(err, "internal error: cannot parse %s listen address", connName)
	}
	return ln, nil
}

// RunLocalSQL calls fn on a SQL internal executor on this server.
// This is meant for use for SQL initialization during bootstrapping.
//
// The internal SQL interface should be used instead of a regular SQL
// network connection for SQL initializations when setting up a new
// server, because it is possible for the server to listen on a
// network interface that is not reachable from loopback. It is also
// possible for the TLS certificates to be invalid when used locally
// (e.g. if the hostname in the cert is an advertised address that's
// only reachable externally).
func (s *Server) RunLocalSQL(
	ctx context.Context, fn func(ctx context.Context, sqlExec *sql.InternalExecutor) error,
) error {
	return fn(ctx, s.internalExecutor)
}

// RestfulLogout function for your API endpoint
func (s *Server) RestfulLogout(ctx context.Context) error {
	if s.restful.connCache == nil {
		return nil
	}
	// get current time.
	tNow := timeutil.Now().Unix()
	// loop to find the expired db.
	for k, v := range s.restful.connCache {
		if tNow-v.lastLoginTime > v.maxLifeTime {
			// stop db.
			if v.db != nil {
				if err := v.db.Close(); err != nil {
					return err
				}
				// set pg conn expired. change login valid to false.
				delete(s.restful.connCache, k)
				log.Infof(ctx, "session %s expired.", v.sessionid)
			}
		}
	}
	return nil
}

//export goPrepareFlush
func goPrepareFlush() C.int {
	ctx := context.Background()
	log.VEventf(ctx, 3, "prepare flush")
	if err := kvserver.SetTsPrepareFlushedIndexForAllReplicas(ctx); err != nil {
		log.Warningf(ctx, "failed prepare flush for replicas, err: %+v", err)
		return -1
	}
	return 0
}

//export goFlushed
func goFlushed() C.int {
	ctx := context.Background()
	log.VEventf(ctx, 3, "set flushed")
	if err := kvserver.SetTsFlushedIndexForAllReplicas(ctx); err != nil {
		log.Warningf(ctx, "failed set flushed for replicas, err: %+v", err)
		return -1
	}
	return 0
}<|MERGE_RESOLUTION|>--- conflicted
+++ resolved
@@ -1900,9 +1900,6 @@
 			s.node.storeCfg.TsEngine = s.tsEngine
 			s.distSQLServer.ServerConfig.TsEngine = s.tsEngine
 
-<<<<<<< HEAD
-			tsDBCfg := kvcoord.TsDBConfig{
-=======
 			tse.TsRaftLogCombineWAL.SetOnChange(&s.st.SV, func() {
 				combined := tse.TsRaftLogCombineWAL.Get(&s.st.SV)
 				s.tsEngine.SetWriteWAL(!combined)
@@ -1917,8 +1914,7 @@
 				storage.SetSyncPeriod(tse.TsRaftLogSyncPeriod.Get(&s.st.SV))
 			})
 
-			tsDBCfg := tscoord.TsDBConfig{
->>>>>>> 7578f1a5
+			tsDBCfg := kvcoord.TsDBConfig{
 				KvDB:         s.db,
 				TsEngine:     s.tsEngine,
 				Sender:       s.distSender,
