// Copyright 2014 The Cockroach Authors.
// Copyright (c) 2022-present, Shanghai Yunxi Technology Co, Ltd. All rights reserved.
//
// Licensed under the Apache License, Version 2.0 (the "License");
// you may not use this file except in compliance with the License.
// You may obtain a copy of the License at
//
//     http://www.apache.org/licenses/LICENSE-2.0
//
// Unless required by applicable law or agreed to in writing, software
// distributed under the License is distributed on an "AS IS" BASIS,
// WITHOUT WARRANTIES OR CONDITIONS OF ANY KIND, either express or implied.
// See the License for the specific language governing permissions and
// limitations under the License.
//
// This software (KWDB) is licensed under Mulan PSL v2.
// You can use this software according to the terms and conditions of the Mulan PSL v2.
// You may obtain a copy of Mulan PSL v2 at:
//          http://license.coscl.org.cn/MulanPSL2
// THIS SOFTWARE IS PROVIDED ON AN "AS IS" BASIS, WITHOUT WARRANTIES OF ANY KIND,
// EITHER EXPRESS OR IMPLIED, INCLUDING BUT NOT LIMITED TO NON-INFRINGEMENT,
// MERCHANTABILITY OR FIT FOR A PARTICULAR PURPOSE.
// See the Mulan PSL v2 for more details.

package server

<<<<<<< HEAD
// #cgo CPPFLAGS: -I../../../kwdbts2/include -I../../../common/src/include
// #cgo LDFLAGS: -lkwdbts2 -lcommon  -lstdc++
=======
// #cgo CPPFLAGS: -I../../../kwdbts2/include
// #cgo LDFLAGS: -lkwdbts2 -lrocksdb -lcommon -lsnappy -lm  -lstdc++
>>>>>>> dadd75aa
// #cgo LDFLAGS: -lprotobuf
// #cgo linux LDFLAGS: -lrt -lpthread
//
// #include <stdlib.h>
// #include <libkwdbts2.h>
import "C"
import (
	"compress/gzip"
	"context"
	"crypto/tls"
	"fmt"
	"io"
	"io/ioutil"
	"math"
	"net"
	"net/http"
	"os"
	"os/signal"
	"path/filepath"
	"runtime"
	"strconv"
	"strings"
	"sync"
	"sync/atomic"
	"time"
	"unsafe"

	"gitee.com/kwbasedb/kwbase/pkg/base"
	"gitee.com/kwbasedb/kwbase/pkg/blobs"
	"gitee.com/kwbasedb/kwbase/pkg/blobs/blobspb"
	"gitee.com/kwbasedb/kwbase/pkg/cdc"
	"gitee.com/kwbasedb/kwbase/pkg/clusterversion"
	"gitee.com/kwbasedb/kwbase/pkg/engine"
	"gitee.com/kwbasedb/kwbase/pkg/engine/ape"
	"gitee.com/kwbasedb/kwbase/pkg/engine/tse"
	"gitee.com/kwbasedb/kwbase/pkg/gossip"
	"gitee.com/kwbasedb/kwbase/pkg/jobs"
	"gitee.com/kwbasedb/kwbase/pkg/jobs/jobspb"
	"gitee.com/kwbasedb/kwbase/pkg/jobs/jobsprotectedts"
	"gitee.com/kwbasedb/kwbase/pkg/keys"
	"gitee.com/kwbasedb/kwbase/pkg/kv"
	"gitee.com/kwbasedb/kwbase/pkg/kv/bulk"
	"gitee.com/kwbasedb/kwbase/pkg/kv/kvclient/kvcoord"
	"gitee.com/kwbasedb/kwbase/pkg/kv/kvserver"
	"gitee.com/kwbasedb/kwbase/pkg/kv/kvserver/closedts/container"
	"gitee.com/kwbasedb/kwbase/pkg/kv/kvserver/protectedts"
	"gitee.com/kwbasedb/kwbase/pkg/kv/kvserver/protectedts/ptprovider"
	"gitee.com/kwbasedb/kwbase/pkg/kv/kvserver/protectedts/ptreconcile"
	"gitee.com/kwbasedb/kwbase/pkg/kv/kvserver/reports"
	"gitee.com/kwbasedb/kwbase/pkg/kv/kvserver/storagebase"
	"gitee.com/kwbasedb/kwbase/pkg/kv/kvserver/storagepb"
	"gitee.com/kwbasedb/kwbase/pkg/roachpb"
	"gitee.com/kwbasedb/kwbase/pkg/rpc"
	"gitee.com/kwbasedb/kwbase/pkg/rpc/nodedialer"
	"gitee.com/kwbasedb/kwbase/pkg/scheduledjobs"
	"gitee.com/kwbasedb/kwbase/pkg/security/audit/event"
	"gitee.com/kwbasedb/kwbase/pkg/security/audit/event/target"
	"gitee.com/kwbasedb/kwbase/pkg/security/audit/server"
	"gitee.com/kwbasedb/kwbase/pkg/server/debug"
	"gitee.com/kwbasedb/kwbase/pkg/server/goroutinedumper"
	"gitee.com/kwbasedb/kwbase/pkg/server/heapprofiler"
	"gitee.com/kwbasedb/kwbase/pkg/server/serverpb"
	"gitee.com/kwbasedb/kwbase/pkg/server/status"
	"gitee.com/kwbasedb/kwbase/pkg/server/telemetry"
	"gitee.com/kwbasedb/kwbase/pkg/settings"
	"gitee.com/kwbasedb/kwbase/pkg/settings/cluster"
	"gitee.com/kwbasedb/kwbase/pkg/sql"
	"gitee.com/kwbasedb/kwbase/pkg/sql/colexec"
	"gitee.com/kwbasedb/kwbase/pkg/sql/distsql"
	"gitee.com/kwbasedb/kwbase/pkg/sql/execinfra"
	"gitee.com/kwbasedb/kwbase/pkg/sql/execinfrapb"
	_ "gitee.com/kwbasedb/kwbase/pkg/sql/gcjob" // register jobs declared outside of pkg/sql
	"gitee.com/kwbasedb/kwbase/pkg/sql/gcjob/gcjobnotifier"
	"gitee.com/kwbasedb/kwbase/pkg/sql/hashrouter"
	"gitee.com/kwbasedb/kwbase/pkg/sql/pgwire"
	"gitee.com/kwbasedb/kwbase/pkg/sql/querycache"
	"gitee.com/kwbasedb/kwbase/pkg/sql/sem/tree"
	"gitee.com/kwbasedb/kwbase/pkg/sql/sessiondata"
	"gitee.com/kwbasedb/kwbase/pkg/sql/sqlbase"
	"gitee.com/kwbasedb/kwbase/pkg/sql/sqlutil"
	"gitee.com/kwbasedb/kwbase/pkg/sql/stats"
	"gitee.com/kwbasedb/kwbase/pkg/sql/stmtdiagnostics"
	"gitee.com/kwbasedb/kwbase/pkg/sqlmigrations"
	"gitee.com/kwbasedb/kwbase/pkg/storage"
	"gitee.com/kwbasedb/kwbase/pkg/storage/cloud"
	"gitee.com/kwbasedb/kwbase/pkg/storage/enginepb"
	"gitee.com/kwbasedb/kwbase/pkg/ts"
<<<<<<< HEAD
	"gitee.com/kwbasedb/kwbase/pkg/tscoord"
=======
	"gitee.com/kwbasedb/kwbase/pkg/tse"
>>>>>>> dadd75aa
	"gitee.com/kwbasedb/kwbase/pkg/util"
	"gitee.com/kwbasedb/kwbase/pkg/util/envutil"
	"gitee.com/kwbasedb/kwbase/pkg/util/hlc"
	"gitee.com/kwbasedb/kwbase/pkg/util/httputil"
	"gitee.com/kwbasedb/kwbase/pkg/util/log"
	"gitee.com/kwbasedb/kwbase/pkg/util/metric"
	"gitee.com/kwbasedb/kwbase/pkg/util/mon"
	"gitee.com/kwbasedb/kwbase/pkg/util/netutil"
	"gitee.com/kwbasedb/kwbase/pkg/util/protoutil"
	"gitee.com/kwbasedb/kwbase/pkg/util/retry"
	"gitee.com/kwbasedb/kwbase/pkg/util/stop"
	"gitee.com/kwbasedb/kwbase/pkg/util/syncutil"
	"gitee.com/kwbasedb/kwbase/pkg/util/sysutil"
	"gitee.com/kwbasedb/kwbase/pkg/util/timeutil"
	"gitee.com/kwbasedb/kwbase/pkg/util/tracing"
	"gitee.com/kwbasedb/kwbase/pkg/util/uuid"
	"github.com/cockroachdb/cmux"
	"github.com/cockroachdb/errors"
	"github.com/cockroachdb/logtags"
	"github.com/getsentry/raven-go"
	gwruntime "github.com/grpc-ecosystem/grpc-gateway/runtime"
	"github.com/marusama/semaphore"
	"github.com/opentracing/opentracing-go"
	"google.golang.org/grpc"
	"google.golang.org/grpc/metadata"
)

var (
	// Allocation pool for gzipResponseWriters.
	gzipResponseWriterPool sync.Pool

	forwardClockJumpCheckEnabled = settings.RegisterPublicBoolSetting(
		"server.clock.forward_jump_check_enabled",
		"if enabled, forward clock jumps > max_offset/2 will cause a panic",
		false,
	)

	persistHLCUpperBoundInterval = settings.RegisterPublicDurationSetting(
		"server.clock.persist_upper_bound_interval",
		"the interval between persisting the wall time upper bound of the clock. The clock "+
			"does not generate a wall time greater than the persisted timestamp and will panic if "+
			"it sees a wall time greater than this value. When kwbase starts, it waits for the "+
			"wall time to catch-up till this persisted timestamp. This guarantees monotonic wall "+
			"time across server restarts. Not setting this or setting a value of 0 disables this "+
			"feature.",
		0,
	)

	partitionInterval = settings.RegisterPublicIntSetting(
		"ts.partition.interval",
		"time series data partition interval",
		864000)

	mountMaxLimit = settings.RegisterPublicIntSetting(
		"ts.mount.max_limit",
		"the limit on the number of mount files compressed by the database process",
		1000)

	partitionLRUCacheLimit = settings.RegisterPublicIntSetting(
		"ts.cached_partitions_per_subgroup.max_limit",
		"the limit on the number of partition table lru_cache",
		20)

	subgroupEntities = settings.RegisterPublicIntSetting(
		"ts.entities_per_subgroup.max_limit",
		"the maximum number of entities that can be held in a subgroup",
		500)

	segmentBlocks = settings.RegisterPublicIntSetting(
		"ts.blocks_per_segment.max_limit",
		"the maximum number of blocks that can be held in a segment",
		1000)

	blockRows = settings.RegisterPublicIntSetting(
		"ts.rows_per_block.max_limit",
		"the maximum number of rows that can be held in a block item",
		1000)

	tsCompressionType = settings.RegisterPublicStringSetting(
		"ts.compression.type",
		"compression algorithm for time series data",
		"gzip")
	tsCompressionLevel = settings.RegisterPublicStringSetting(
		"ts.compression.level",
		"compression level for time series data",
		"middle")

	immediateCompressionThreads = settings.RegisterPublicIntSetting(
		"immediate_compression.threads",
		"number of threads for immediate compression for both relation and time series data",
		3)
	tsCountUseRowWritten = settings.RegisterPublicBoolSetting(
		"ts.count.use_statistics.enabled",
		"use row written when querying count",
		true)
	tsTableCacheCapacity = settings.RegisterPublicIntSetting(
		"ts.table_cache.capacity",
		"maximum limit of ts table cache",
		1000)

	tsAutoVacuumSleep = settings.RegisterPublicValidatedIntSetting(
		"ts.auto_vacuum.sleep",
		"vacuum thread sleep duration, unit millisecond",
		1000,
		func(v int64) error {
			if v < 0 {
				return errors.Errorf("sleep duration must be nonnegative number")
			}
			return nil
		})
)

// TODO(peter): Until go1.11, ServeMux.ServeHTTP was not safe to call
// concurrently with ServeMux.Handle. So we provide our own wrapper with proper
// locking. Slightly less efficient because it locks unnecessarily, but
// safe. See TestServeMuxConcurrency. Should remove once we've upgraded to
// go1.11.
type safeServeMux struct {
	mu  syncutil.RWMutex
	mux http.ServeMux
}

func (mux *safeServeMux) Handle(pattern string, handler http.Handler) {
	mux.mu.Lock()
	mux.mux.Handle(pattern, handler)
	mux.mu.Unlock()
}

func (mux *safeServeMux) ServeHTTP(w http.ResponseWriter, r *http.Request) {
	mux.mu.RLock()
	mux.mux.ServeHTTP(w, r)
	mux.mu.RUnlock()
}

// GetTSEngine gets ts engine
func (s *Server) GetTSEngine() *tse.TsEngine {
	return s.engineHelper.GetTSEngine().(*tse.TsEngine)
}

// GetAPEngine gets ap engine
func (s *Server) GetAPEngine() *ape.Engine {
	return s.engineHelper.GetAPEngine().(*ape.Engine)
}

// Server is the kwbase server node.
type Server struct {
	nodeIDContainer base.NodeIDContainer

	cfg        Config
	st         *cluster.Settings
	mux        safeServeMux
	clock      *hlc.Clock
	startTime  time.Time
	rpcContext *rpc.Context
	// The gRPC server on which the different RPC handlers will be registered.
	grpc             *grpcServer
	gossip           *gossip.Gossip
	nodeDialer       *nodedialer.Dialer
	nodeLiveness     *kvserver.NodeLiveness
	storePool        *kvserver.StorePool
	tcsFactory       *kvcoord.TxnCoordSenderFactory
	distSender       *kvcoord.DistSender
	db               *kv.DB
	pgServer         *pgwire.Server
	distSQLServer    *distsql.ServerImpl
	node             *Node
	registry         *metric.Registry
	recorder         *status.MetricsRecorder
	runtime          *status.RuntimeStatSampler
	admin            *adminServer
	status           *statusServer
	restful          *restfulServer
	authentication   *authenticationServer
	initServer       *initServer
	tsDB             *ts.DB
	tsServer         ts.Server
	raftTransport    *kvserver.RaftTransport
	stopper          *stop.Stopper
	execCfg          *sql.ExecutorConfig
	internalExecutor *sql.InternalExecutor
	leaseMgr         *sql.LeaseManager
	blobService      *blobs.Service
	debug            *debug.Server
	// sessionRegistry can be queried for info on running SQL sessions. It is
	// shared between the sql.Server and the statusServer.
	sessionRegistry        *sql.SessionRegistry
	jobRegistry            *jobs.Registry
	migMgr                 *sqlmigrations.Manager
	statsRefresher         *stats.Refresher
	replicationReporter    *reports.Reporter
	temporaryObjectCleaner *sql.TemporaryObjectCleaner
	engines                Engines
<<<<<<< HEAD
	engineHelper           engine.Helper
	tseDB                  *tscoord.DB
	//apEngine               *ape.ApEngine
	internalMemMetrics sql.MemoryMetrics
	adminMemMetrics    sql.MemoryMetrics
=======
	tsEngine               *tse.TsEngine
	tseDB                  *kvcoord.DB
	internalMemMetrics     sql.MemoryMetrics
	adminMemMetrics        sql.MemoryMetrics
>>>>>>> dadd75aa
	// sqlMemMetrics are used to track memory usage of sql sessions.
	sqlMemMetrics           sql.MemoryMetrics
	protectedtsProvider     protectedts.Provider
	protectedtsReconciler   *ptreconcile.Reconciler
	stmtDiagnosticsRegistry *stmtdiagnostics.Registry

	tsPartitionInternalExecutor *sql.InternalExecutor

	// audit server used to handle security audit events
	auditServer       *server.AuditServer
	hashRouterManager *hashrouter.HRManager
}

// NewServer creates a Server from a server.Config.
func NewServer(cfg Config, stopper *stop.Stopper) (*Server, error) {
	if err := cfg.ValidateAddrs(context.Background(), cfg.StartMode); err != nil {
		return nil, err
	}

	st := cfg.Settings

	if cfg.AmbientCtx.Tracer == nil {
		panic(errors.New("no tracer set in AmbientCtx"))
	}

	var clock *hlc.Clock
	if cfg.ClockDevicePath != "" {
		clockSrc, err := hlc.MakeClockSource(context.Background(), cfg.ClockDevicePath)
		if err != nil {
			return nil, errors.Wrap(err, "instantiating clock source")
		}
		clock = hlc.NewClock(clockSrc.UnixNano, time.Duration(cfg.MaxOffset))
	} else if cfg.TestingKnobs.Server != nil &&
		cfg.TestingKnobs.Server.(*TestingKnobs).ClockSource != nil {
		clock = hlc.NewClock(cfg.TestingKnobs.Server.(*TestingKnobs).ClockSource,
			time.Duration(cfg.MaxOffset))
	} else {
		clock = hlc.NewClock(hlc.UnixNano, time.Duration(cfg.MaxOffset))
	}
	s := &Server{
		st:       st,
		clock:    clock,
		stopper:  stopper,
		cfg:      cfg,
		registry: metric.NewRegistry(),
	}

	// If the tracer has a Close function, call it after the server stops.
	if tr, ok := cfg.AmbientCtx.Tracer.(stop.Closer); ok {
		stopper.AddCloser(tr)
	}

	// Attempt to load TLS configs right away, failures are permanent.
	if !cfg.Insecure {
		// TODO(peter): Call methods on CertificateManager directly. Need to call
		// base.wrapError or similar on the resulting error.
		if _, err := cfg.GetServerTLSConfig(); err != nil {
			return nil, err
		}
		if _, err := cfg.GetUIServerTLSConfig(); err != nil {
			return nil, err
		}
		if _, err := cfg.GetClientTLSConfig(); err != nil {
			return nil, err
		}
		cm, err := cfg.GetCertificateManager()
		if err != nil {
			return nil, err
		}
		cm.RegisterSignalHandler(stopper)
		s.registry.AddMetricStruct(cm.Metrics())
	}

	// Add a dynamic log tag value for the node ID.
	//
	// We need to pass an ambient context to the various server components, but we
	// won't know the node ID until we Start(). At that point it's too late to
	// change the ambient contexts in the components (various background processes
	// will have already started using them).
	//
	// NodeIDContainer allows us to add the log tag to the context now and update
	// the value asynchronously. It's not significantly more expensive than a
	// regular tag since it's just doing an (atomic) load when a log/trace message
	// is constructed. The node ID is set by the Store if this host was
	// bootstrapped; otherwise a new one is allocated in Node.
	s.cfg.AmbientCtx.AddLogTag("n", &s.nodeIDContainer)

	ctx := s.AnnotateCtx(context.Background())

	// Check the compatibility between the configured addresses and that
	// provided in certificates. This also logs the certificate
	// addresses in all cases to aid troubleshooting.
	// This must be called after the certificate manager was initialized
	// and after ValidateAddrs().
	s.cfg.CheckCertificateAddrs(ctx)

	if knobs := s.cfg.TestingKnobs.Server; knobs != nil {
		serverKnobs := knobs.(*TestingKnobs)
		s.rpcContext = rpc.NewContextWithTestingKnobs(
			s.cfg.AmbientCtx, s.cfg.Config, s.clock, s.stopper, cfg.Settings,
			serverKnobs.ContextTestingKnobs,
		)
	} else {
		s.rpcContext = rpc.NewContext(s.cfg.AmbientCtx, s.cfg.Config, s.clock, s.stopper,
			cfg.Settings)
	}
	s.rpcContext.HeartbeatCB = func() {
		if err := s.rpcContext.RemoteClocks.VerifyClockOffset(ctx); err != nil {
			log.Fatal(ctx, err)
		}
	}
	s.registry.AddMetricStruct(s.rpcContext.Metrics())

	s.grpc = newGRPCServer(s.rpcContext)

	s.gossip = gossip.New(
		s.cfg.AmbientCtx,
		&s.rpcContext.ClusterID,
		&s.nodeIDContainer,
		s.rpcContext,
		s.grpc.Server,
		s.stopper,
		s.registry,
		s.cfg.Locality,
		&s.cfg.DefaultZoneConfig,
		s.cfg.Stores.Specs[0].Path,
		s.cfg.StartMode,
	)
	s.nodeDialer = nodedialer.New(s.rpcContext, gossip.AddressResolver(s.gossip))

	// Create blob service for inter-node file sharing.
	var err error
	s.blobService, err = blobs.NewBlobService(s.ClusterSettings().ExternalIODir)
	if err != nil {
		return nil, errors.Wrap(err, "creating blob service")
	}
	blobspb.RegisterBlobServer(s.grpc.Server, s.blobService)

	// A custom RetryOptions is created which uses stopper.ShouldQuiesce() as
	// the Closer. This prevents infinite retry loops from occurring during
	// graceful server shutdown
	//
	// Such a loop occurs when the DistSender attempts a connection to the
	// local server during shutdown, and receives an internal server error (HTTP
	// Code 5xx). This is the correct error for a server to return when it is
	// shutting down, and is normally retryable in a cluster environment.
	// However, on a single-node setup (such as a test), retries will never
	// succeed because the only server has been shut down; thus, the
	// DistSender needs to know that it should not retry in this situation.
	var clientTestingKnobs kvcoord.ClientTestingKnobs
	if kvKnobs := s.cfg.TestingKnobs.KVClient; kvKnobs != nil {
		clientTestingKnobs = *kvKnobs.(*kvcoord.ClientTestingKnobs)
	}
	retryOpts := s.cfg.RetryOptions
	if retryOpts == (retry.Options{}) {
		retryOpts = base.DefaultRetryOptions()
	}
	retryOpts.Closer = s.stopper.ShouldQuiesce()
	distSenderCfg := kvcoord.DistSenderConfig{
		AmbientCtx:      s.cfg.AmbientCtx,
		Settings:        st,
		Clock:           s.clock,
		RPCContext:      s.rpcContext,
		RPCRetryOptions: &retryOpts,
		TestingKnobs:    clientTestingKnobs,
		NodeDialer:      s.nodeDialer,
	}
	s.distSender = kvcoord.NewDistSender(distSenderCfg, s.gossip)
	s.registry.AddMetricStruct(s.distSender.Metrics())

	txnMetrics := kvcoord.MakeTxnMetrics(s.cfg.HistogramWindowInterval())
	s.registry.AddMetricStruct(txnMetrics)
	txnCoordSenderFactoryCfg := kvcoord.TxnCoordSenderFactoryConfig{
		AmbientCtx:   s.cfg.AmbientCtx,
		Settings:     st,
		Clock:        s.clock,
		Stopper:      s.stopper,
		Linearizable: s.cfg.Linearizable,
		Metrics:      txnMetrics,
		TestingKnobs: clientTestingKnobs,
	}
	s.tcsFactory = kvcoord.NewTxnCoordSenderFactory(txnCoordSenderFactoryCfg, s.distSender)

	dbCtx := kv.DefaultDBContext()
	dbCtx.NodeID = &s.nodeIDContainer
	dbCtx.Stopper = s.stopper
	s.db = kv.NewDBWithContext(s.cfg.AmbientCtx, s.tcsFactory, s.clock, dbCtx)

	nlActive, nlRenewal := s.cfg.NodeLivenessDurations()
	s.nodeLiveness = kvserver.NewNodeLiveness(
		s.cfg.AmbientCtx,
		s.clock,
		s.db,
		s.engines,
		s.gossip,
		nlActive,
		nlRenewal,
		s.st,
		s.cfg.HistogramWindowInterval(),
	)
	s.registry.AddMetricStruct(s.nodeLiveness.Metrics())

	s.storePool = kvserver.NewStorePool(
		s.cfg.AmbientCtx,
		s.st,
		s.gossip,
		s.clock,
		s.nodeLiveness.GetNodeCount,
		kvserver.MakeStorePoolNodeLivenessFunc(s.nodeLiveness),
		/* deterministic */ false,
	)

	s.raftTransport = kvserver.NewRaftTransport(
		s.cfg.AmbientCtx, st, s.nodeDialer, s.grpc.Server, s.stopper,
	)

	// Set up internal memory metrics for use by internal SQL executors.
	s.internalMemMetrics = sql.MakeMemMetrics("internal", cfg.HistogramWindowInterval())
	s.registry.AddMetricStruct(s.internalMemMetrics)

	// We do not set memory monitors or a noteworthy limit because the children of
	// this monitor will be setting their own noteworthy limits.
	rootSQLMemoryMonitor := mon.MakeMonitor(
		"root",
		mon.MemoryResource,
		nil,           /* curCount */
		nil,           /* maxHist */
		-1,            /* increment: use default increment */
		math.MaxInt64, /* noteworthy */
		st,
	)
	rootSQLMemoryMonitor.Start(context.Background(), nil, mon.MakeStandaloneBudget(s.cfg.SQLMemoryPoolSize))

	// bulkMemoryMonitor is the parent to all child SQL monitors tracking bulk
	// operations (IMPORT, index backfill). It is itself a child of the
	// ParentMemoryMonitor.
	bulkMemoryMonitor := mon.MakeMonitorInheritWithLimit("bulk-mon", 0 /* limit */, &rootSQLMemoryMonitor)
	bulkMetrics := bulk.MakeBulkMetrics(cfg.HistogramWindowInterval())
	s.registry.AddMetricStruct(bulkMetrics)
	bulkMemoryMonitor.SetMetrics(bulkMetrics.CurBytesCount, bulkMetrics.MaxBytesHist)
	bulkMemoryMonitor.Start(context.Background(), &rootSQLMemoryMonitor, mon.BoundAccount{})

	// Set up the DistSQL temp engine.

	useStoreSpec := cfg.Stores.Specs[s.cfg.TempStorageConfig.SpecIdx]
	tempEngine, tempFS, err := storage.NewTempEngine(ctx, s.cfg.StorageEngine, s.cfg.TempStorageConfig, useStoreSpec)
	if err != nil {
		return nil, errors.Wrap(err, "creating temp storage")
	}
	s.stopper.AddCloser(tempEngine)
	// Remove temporary directory linked to tempEngine after closing
	// tempEngine.
	s.stopper.AddCloser(stop.CloserFn(func() {
		firstStore := cfg.Stores.Specs[s.cfg.TempStorageConfig.SpecIdx]
		var err error
		if firstStore.InMemory {
			// First store is in-memory so we remove the temp
			// directory directly since there is no record file.
			err = os.RemoveAll(s.cfg.TempStorageConfig.Path)
		} else {
			// If record file exists, we invoke CleanupTempDirs to
			// also remove the record after the temp directory is
			// removed.
			recordPath := filepath.Join(firstStore.Path, TempDirsRecordFilename)
			err = storage.CleanupTempDirs(recordPath)
		}
		if err != nil {
			log.Errorf(context.TODO(), "could not remove temporary store directory: %v", err.Error())
		}
	}))

	// Set up admin memory metrics for use by admin SQL executors.
	s.adminMemMetrics = sql.MakeMemMetrics("admin", cfg.HistogramWindowInterval())
	s.registry.AddMetricStruct(s.adminMemMetrics)

	s.tsDB = ts.NewDB(s.db, s.cfg.Settings)
	s.registry.AddMetricStruct(s.tsDB.Metrics())
	nodeCountFn := func() int64 {
		return s.nodeLiveness.Metrics().LiveNodes.Value()
	}
	s.tsServer = ts.MakeServer(s.cfg.AmbientCtx, s.tsDB, nodeCountFn, s.cfg.TimeSeriesServerConfig, s.stopper)

	// The InternalExecutor will be further initialized later, as we create more
	// of the server's components. There's a circular dependency - many things
	// need an InternalExecutor, but the InternalExecutor needs an ExecutorConfig,
	// which in turn needs many things. That's why everybody that needs an
	// InternalExecutor uses this one instance.
	internalExecutor := &sql.InternalExecutor{}
	tsPartitionInternalExecutor := &sql.InternalExecutor{}

	//s.mgrReplication = replmanager.MakeManagerReplication(s.db, tsPartitionInternalExecutor, s.cfg.Settings)
	//s.replications = repls.MakeReplications(s.db, tsPartitionInternalExecutor, s.cfg.Settings)
	//s.relaReplication = replingest.MakeManagerReplication(s.db, tsPartitionInternalExecutor)
	//s.replSystemTable = repltable.MakeReplicationSystemTableManager(s.db, tsPartitionInternalExecutor)

	// This function defines how ExternalStorage objects are created.
	externalStorage := func(ctx context.Context, dest roachpb.ExternalStorage) (cloud.ExternalStorage, error) {
		return cloud.MakeExternalStorage(
			ctx, dest, s.cfg.ExternalIOConfig, st,
			blobs.NewBlobClientFactory(
				s.nodeIDContainer.Get(),
				s.nodeDialer,
				st.ExternalIODir,
			),
		)
	}
	externalStorageFromURI := func(ctx context.Context, uri string) (cloud.ExternalStorage, error) {
		return cloud.ExternalStorageFromURI(
			ctx, uri, s.cfg.ExternalIOConfig, st,
			blobs.NewBlobClientFactory(
				s.nodeIDContainer.Get(),
				s.nodeDialer,
				st.ExternalIODir,
			),
		)
	}

	if s.protectedtsProvider, err = ptprovider.New(ptprovider.Config{
		DB:               s.db,
		InternalExecutor: internalExecutor,
		Settings:         st,
	}); err != nil {
		return nil, err
	}

	// Similarly for execCfg.
	var execCfg sql.ExecutorConfig

	// TODO(bdarnell): make StoreConfig configurable.
	storeCfg := kvserver.StoreConfig{
		DefaultZoneConfig:       &s.cfg.DefaultZoneConfig,
		Settings:                st,
		AmbientCtx:              s.cfg.AmbientCtx,
		RaftConfig:              s.cfg.RaftConfig,
		Clock:                   s.clock,
		DB:                      s.db,
		Gossip:                  s.gossip,
		NodeLiveness:            s.nodeLiveness,
		Transport:               s.raftTransport,
		NodeDialer:              s.nodeDialer,
		RPCContext:              s.rpcContext,
		ScanInterval:            s.cfg.ScanInterval,
		ScanMinIdleTime:         s.cfg.ScanMinIdleTime,
		ScanMaxIdleTime:         s.cfg.ScanMaxIdleTime,
		TimestampCachePageSize:  s.cfg.TimestampCachePageSize,
		HistogramWindowInterval: s.cfg.HistogramWindowInterval(),
		StorePool:               s.storePool,
		SQLExecutor:             internalExecutor,
		LogRangeEvents:          s.cfg.EventLogEnabled,
		RangeDescriptorCache:    s.distSender.RangeDescriptorCache(),
		TimeSeriesDataStore:     s.tsDB,

		// Initialize the closed timestamp subsystem. Note that it won't
		// be ready until it is .Start()ed, but the grpc server can be
		// registered early.
		ClosedTimestamp: container.NewContainer(container.Config{
			Settings: st,
			Stopper:  s.stopper,
			Clock:    s.nodeLiveness.AsLiveClock(),
			// NB: s.node is not defined at this point, but it will be
			// before this is ever called.
			Refresh: func(rangeIDs ...roachpb.RangeID) {
				for _, rangeID := range rangeIDs {
					repl, _, err := s.node.stores.GetReplicaForRangeID(rangeID)
					if err != nil || repl == nil {
						continue
					}
					repl.EmitMLAI()
				}
			},
			Dialer: s.nodeDialer.CTDialer(),
		}),

		EnableEpochRangeLeases:  true,
		ExternalStorage:         externalStorage,
		ExternalStorageFromURI:  externalStorageFromURI,
		ProtectedTimestampCache: s.protectedtsProvider,
	}

	if storeTestingKnobs := s.cfg.TestingKnobs.Store; storeTestingKnobs != nil {
		storeCfg.TestingKnobs = *storeTestingKnobs.(*kvserver.StoreTestingKnobs)
	}

	s.recorder = status.NewMetricsRecorder(s.clock, s.nodeLiveness, s.rpcContext, s.gossip, st)
	s.registry.AddMetricStruct(s.rpcContext.RemoteClocks.Metrics())

	s.runtime = status.NewRuntimeStatSampler(ctx, s.clock)
	s.registry.AddMetricStruct(s.runtime)

	// Set up audit server
	s.auditServer = server.NewAuditServer(ctx, s.ClusterSettings(), s.registry, s.clock)

	s.node = NewNode(
		storeCfg, s.recorder, s.registry, s.stopper,
		txnMetrics, nil, s.auditServer, &s.rpcContext.ClusterID)

	roachpb.RegisterInternalServer(s.grpc.Server, s.node)
	kvserver.RegisterPerReplicaServer(s.grpc.Server, s.node.perReplicaServer)
	s.node.storeCfg.ClosedTimestamp.RegisterClosedTimestampServer(s.grpc.Server)
	s.replicationReporter = reports.NewReporter(
		s.db, s.node.stores, s.storePool,
		s.ClusterSettings(), s.nodeLiveness, internalExecutor)

	s.sessionRegistry = sql.NewSessionRegistry()
	var jobAdoptionStopFile string
	for _, spec := range s.cfg.Stores.Specs {
		if !spec.InMemory && spec.Path != "" {
			jobAdoptionStopFile = filepath.Join(spec.Path, jobs.PreventAdoptionFile)
			break
		}
	}
	s.jobRegistry = jobs.MakeRegistry(
		s.cfg.AmbientCtx,
		s.stopper,
		s.clock,
		s.db,
		internalExecutor,
		&s.nodeIDContainer,
		st,
		s.cfg.HistogramWindowInterval(),
		func(opName string, user string) (interface{}, func()) {
			// This is a hack to get around a Go package dependency cycle. See comment
			// in sql/jobs/registry.go on planHookMaker.
			return sql.NewInternalPlanner(opName, nil, user, &sql.MemoryMetrics{}, &execCfg)
		},
		jobAdoptionStopFile,
	)
	replRegister := jobs.MakeRegistry(
		s.cfg.AmbientCtx,
		s.stopper,
		s.clock,
		s.db,
		internalExecutor,
		&s.nodeIDContainer,
		st,
		s.cfg.HistogramWindowInterval(),
		func(opName string, user string) (interface{}, func()) {
			// This is a hack to get around a Go package dependency cycle. See comment
			// in sql/jobs/registry.go on planHookMaker.
			return sql.NewInternalPlanner(opName, nil, user, &sql.MemoryMetrics{}, &execCfg)
		},
		"",
	)
	s.registry.AddMetricStruct(s.jobRegistry.MetricsStruct())
	s.protectedtsReconciler = ptreconcile.NewReconciler(ptreconcile.Config{
		Settings: s.st,
		Stores:   s.node.stores,
		DB:       s.db,
		Storage:  s.protectedtsProvider,
		Cache:    s.protectedtsProvider,
		StatusFuncs: ptreconcile.StatusFuncs{
			jobsprotectedts.MetaType: jobsprotectedts.MakeStatusFunc(s.jobRegistry),
		},
	})
	s.registry.AddMetricStruct(s.protectedtsReconciler.Metrics())

	distSQLMetrics := execinfra.MakeDistSQLMetrics(cfg.HistogramWindowInterval())
	s.registry.AddMetricStruct(distSQLMetrics)

	gcJobNotifier := gcjobnotifier.New(cfg.Settings, s.gossip, s.stopper)

	// Set up Lease Manager
	var lmKnobs sql.LeaseManagerTestingKnobs
	if leaseManagerTestingKnobs := cfg.TestingKnobs.SQLLeaseManager; leaseManagerTestingKnobs != nil {
		lmKnobs = *leaseManagerTestingKnobs.(*sql.LeaseManagerTestingKnobs)
	}
	s.leaseMgr = sql.NewLeaseManager(
		s.cfg.AmbientCtx,
		&s.nodeIDContainer,
		s.db,
		s.clock,
		nil, /* internalExecutor - will be set later because of circular dependencies */
		st,
		lmKnobs,
		s.stopper,
		s.cfg.LeaseManagerConfig,
	)

	// Set up the DistSQL server.
	distSQLCfg := execinfra.ServerConfig{
		AmbientContext: s.cfg.AmbientCtx,
		Settings:       st,
		RuntimeStats:   s.runtime,
		DB:             s.db,
		Executor:       internalExecutor,
		FlowDB:         kv.NewDB(s.cfg.AmbientCtx, s.tcsFactory, s.clock),
		RPCContext:     s.rpcContext,
		Stopper:        s.stopper,
		NodeID:         &s.nodeIDContainer,
		ClusterID:      &s.rpcContext.ClusterID,
		ClusterName:    s.cfg.ClusterName,

		TempStorage:     tempEngine,
		TempStoragePath: s.cfg.TempStorageConfig.Path,
		TempFS:          tempFS,
		// KWBASE_VEC_MAX_OPEN_FDS specifies the maximum number of open file
		// descriptors that the vectorized execution engine may have open at any
		// one time. This limit is implemented as a weighted semaphore acquired
		// before opening files.
		VecFDSemaphore: semaphore.New(envutil.EnvOrDefaultInt("KWBASE_VEC_MAX_OPEN_FDS", colexec.VecMaxOpenFDsLimit)),
		DiskMonitor:    s.cfg.TempStorageConfig.Mon,

		ParentMemoryMonitor: &rootSQLMemoryMonitor,
		BulkAdder: func(
			ctx context.Context, db *kv.DB, ts hlc.Timestamp, opts storagebase.BulkAdderOptions,
		) (storagebase.BulkAdder, error) {
			// Attach a child memory monitor to enable control over the BulkAdder's
			// memory usage.
			bulkMon := execinfra.NewMonitor(ctx, &bulkMemoryMonitor, fmt.Sprintf("bulk-adder-monitor"))
			return bulk.MakeBulkAdder(ctx, db, s.distSender.RangeDescriptorCache(), s.st, ts, opts, bulkMon)
		},

		Metrics: &distSQLMetrics,

		JobRegistry:  s.jobRegistry,
		Gossip:       s.gossip,
		NodeDialer:   s.nodeDialer,
		LeaseManager: s.leaseMgr,

		ExternalStorage:        externalStorage,
		ExternalStorageFromURI: externalStorageFromURI,
	}
	s.cfg.TempStorageConfig.Mon.SetMetrics(distSQLMetrics.CurDiskBytesCount, distSQLMetrics.MaxDiskBytesHist)
	if distSQLTestingKnobs := s.cfg.TestingKnobs.DistSQL; distSQLTestingKnobs != nil {
		distSQLCfg.TestingKnobs = *distSQLTestingKnobs.(*execinfra.TestingKnobs)
	}

	if cfg.TestingKnobs.JobsTestingKnobs != nil {
		distSQLCfg.TestingKnobs.JobsTestingKnobs = cfg.TestingKnobs.JobsTestingKnobs
	}

	s.distSQLServer = distsql.NewServer(ctx, distSQLCfg)
	execinfrapb.RegisterDistSQLServer(s.grpc.Server, s.distSQLServer)

	s.admin = newAdminServer(s)
	s.status = newStatusServer(
		s.cfg.AmbientCtx,
		st,
		s.cfg.Config,
		s.admin,
		s.db,
		s.gossip,
		s.recorder,
		s.nodeLiveness,
		s.storePool,
		s.rpcContext,
		s.node.stores,
		s.stopper,
		s.sessionRegistry,
		internalExecutor,
	)
	s.restful = newRestfulServer(s)
	s.authentication = newAuthenticationServer(s)
	for _, gw := range []grpcGatewayServer{s.admin, s.status, s.authentication, &s.tsServer} {
		gw.RegisterService(s.grpc.Server)
	}

	// initialize the CDC Coordinator to handle the connection from Pipe Job.
	s.distSQLServer.CDCCoordinator = cdc.NewCoordinator(
		s.st, s.grpc.Server, s.stopper, s.gossip, s.internalExecutor, s.status,
	)

	// TODO(andrei): We're creating an initServer even through the inspection of
	// our engines in Server.Start() might reveal that we're already bootstrapped
	// and so we don't need to accept a Bootstrap RPC. The creation of this server
	// early means that a Bootstrap RPC might erroneously succeed. We should
	// figure out early if our engines are bootstrapped and, if they are, create a
	// dummy implementation of the InitServer that rejects all RPCs.
	s.initServer = newInitServer(s.gossip.Connected, s.stopper.ShouldStop(), s.auditServer, s.node.clusterID)
	serverpb.RegisterInitServer(s.grpc.Server, s.initServer)

	nodeInfo := sql.NodeInfo{
		AdminURL:  cfg.AdminURL,
		PGURL:     cfg.PGURL,
		ClusterID: s.ClusterID,
		NodeID:    &s.nodeIDContainer,
	}

	virtualSchemas, err := sql.NewVirtualSchemaHolder(ctx, st)
	if err != nil {
		return nil, errors.Wrap(err, "creating virtual schema holder")
	}

	// Set up Executor

	var sqlExecutorTestingKnobs sql.ExecutorTestingKnobs
	if k := s.cfg.TestingKnobs.SQLExecutor; k != nil {
		sqlExecutorTestingKnobs = *k.(*sql.ExecutorTestingKnobs)
	} else {
		sqlExecutorTestingKnobs = sql.ExecutorTestingKnobs{}
	}

	loggerCtx, _ := s.stopper.WithCancelOnStop(ctx)

	execCfg = sql.ExecutorConfig{
		Settings:                s.st,
		NodeInfo:                nodeInfo,
		DefaultZoneConfig:       &s.cfg.DefaultZoneConfig,
		Locality:                s.cfg.Locality,
		AmbientCtx:              s.cfg.AmbientCtx,
		DB:                      s.db,
		Gossip:                  s.gossip,
		MetricsRecorder:         s.recorder,
		DistSender:              s.distSender,
		RPCContext:              s.rpcContext,
		LeaseManager:            s.leaseMgr,
		Clock:                   s.clock,
		DistSQLSrv:              s.distSQLServer,
		StatusServer:            s.status,
		SessionRegistry:         s.sessionRegistry,
		JobRegistry:             s.jobRegistry,
		ReplRegistry:            replRegister,
		VirtualSchemas:          virtualSchemas,
		HistogramWindowInterval: s.cfg.HistogramWindowInterval(),
		RangeDescriptorCache:    s.distSender.RangeDescriptorCache(),
		LeaseHolderCache:        s.distSender.LeaseHolderCache(),
		RoleMemberCache:         &sql.MembershipCache{},
		TestingKnobs:            sqlExecutorTestingKnobs,
		Addr:                    s.cfg.AdvertiseAddr,
		AuditServer:             s.auditServer,

		DistSQLPlanner: sql.NewDistSQLPlanner(
			ctx,
			execinfra.Version,
			s.st,
			// The node descriptor will be set later, once it is initialized.
			roachpb.NodeDescriptor{},
			s.rpcContext,
			s.distSQLServer,
			s.distSender,
			s.gossip,
			s.stopper,
			s.nodeLiveness,
			s.nodeDialer,
		),

		TableStatsCache: stats.NewTableStatisticsCache(
			s.cfg.SQLTableStatCacheSize,
			s.gossip,
			s.db,
			internalExecutor,
		),

		// Note: don't forget to add the secondary loggers as closers
		// on the Stopper, below.

		ExecLogger: log.NewSecondaryLogger(
			loggerCtx, nil /* dirName */, "sql-exec",
			true /* enableGc */, false /*forceSyncWrites*/, true, /* enableMsgCount */
		),

		// Note: the auth logger uses sync writes because we don't want an
		// attacker to easily "erase their traces" after an attack by
		// crashing the server before it has a chance to write the last
		// few log lines to disk.
		//
		// TODO(knz): We could worry about disk I/O activity incurred by
		// logging here in case a malicious user spams the server with
		// (failing) connection attempts to cause a DoS failure; this
		// would be a good reason to invest into a syslog sink for logs.
		AuthLogger: log.NewSecondaryLogger(
			loggerCtx, nil /* dirName */, "auth",
			true /* enableGc */, true /*forceSyncWrites*/, true, /* enableMsgCount */
		),

		// AuditLogger syncs to disk for the same reason as AuthLogger.
		AuditLogger: log.NewSecondaryLogger(
			loggerCtx, s.cfg.SQLAuditLogDirName, "sql-audit",
			true /* enableGc */, true /*forceSyncWrites*/, true, /* enableMsgCount */
		),

		SlowQueryLogger: log.NewSecondaryLogger(
			loggerCtx, nil, "sql-slow",
			true /*enableGc*/, false /*forceSyncWrites*/, true, /* enableMsgCount */
		),

		QueryCache:                 querycache.New(s.cfg.SQLQueryCacheSize),
		ProtectedTimestampProvider: s.protectedtsProvider,

		GCJobNotifier:  gcJobNotifier,
		ProcedureCache: sql.New(ctx, s.cfg.ProcedureCacheSize, sql.DefaultProcedureCacheShardNum),

		CDCCoordinator: s.distSQLServer.CDCCoordinator,
	}

	execCfg.StartMode = sql.ChangeStartMode(s.cfg.StartMode)

	s.stopper.AddCloser(execCfg.ExecLogger)
	s.stopper.AddCloser(execCfg.AuditLogger)
	s.stopper.AddCloser(execCfg.SlowQueryLogger)
	s.stopper.AddCloser(execCfg.AuthLogger)

	if sqlSchemaChangerTestingKnobs := s.cfg.TestingKnobs.SQLSchemaChanger; sqlSchemaChangerTestingKnobs != nil {
		execCfg.SchemaChangerTestingKnobs = sqlSchemaChangerTestingKnobs.(*sql.SchemaChangerTestingKnobs)
	} else {
		execCfg.SchemaChangerTestingKnobs = new(sql.SchemaChangerTestingKnobs)
	}
	if gcJobTestingKnobs := s.cfg.TestingKnobs.GCJob; gcJobTestingKnobs != nil {
		execCfg.GCJobTestingKnobs = gcJobTestingKnobs.(*sql.GCJobTestingKnobs)
	} else {
		execCfg.GCJobTestingKnobs = new(sql.GCJobTestingKnobs)
	}
	if distSQLRunTestingKnobs := s.cfg.TestingKnobs.DistSQL; distSQLRunTestingKnobs != nil {
		execCfg.DistSQLRunTestingKnobs = distSQLRunTestingKnobs.(*execinfra.TestingKnobs)
	} else {
		execCfg.DistSQLRunTestingKnobs = new(execinfra.TestingKnobs)
	}
	if sqlEvalContext := s.cfg.TestingKnobs.SQLEvalContext; sqlEvalContext != nil {
		execCfg.EvalContextTestingKnobs = *sqlEvalContext.(*tree.EvalContextTestingKnobs)
	}
	if pgwireKnobs := s.cfg.TestingKnobs.PGWireTestingKnobs; pgwireKnobs != nil {
		execCfg.PGWireTestingKnobs = pgwireKnobs.(*sql.PGWireTestingKnobs)
	}

	s.statsRefresher = stats.MakeRefresher(
		s.st,
		internalExecutor,
		execCfg.TableStatsCache,
		stats.DefaultAsOfTime,
	)
	execCfg.StatsRefresher = s.statsRefresher

	// Set up internal memory metrics for use by internal SQL executors.
	s.sqlMemMetrics = sql.MakeMemMetrics("sql", cfg.HistogramWindowInterval())
	s.registry.AddMetricStruct(s.sqlMemMetrics)

	//s.mgrReplationMetrics = replicationmgr.MakeReplicationMetrics()
	//s.registry.AddMetricStruct(s.mgrReplationMetrics)

	s.pgServer = pgwire.MakeServer(
		s.cfg.AmbientCtx,
		s.cfg.Config,
		s.ClusterSettings(),
		s.sqlMemMetrics,
		&rootSQLMemoryMonitor,
		s.cfg.HistogramWindowInterval(),
		&execCfg,
	)

	// Now that we have a pgwire.Server (which has a sql.Server), we can close a
	// circular dependency between the rowexec.Server and sql.Server and set
	// SessionBoundInternalExecutorFactory. The same applies for setting a
	// SessionBoundInternalExecutor on the the job registry.
	ieFactory := func(
		ctx context.Context, sessionData *sessiondata.SessionData,
	) sqlutil.InternalExecutor {
		ie := sql.MakeInternalExecutor(
			ctx,
			s.pgServer.SQLServer,
			s.sqlMemMetrics,
			s.st,
		)
		ie.SetSessionData(sessionData)
		return &ie
	}
	s.distSQLServer.ServerConfig.SessionBoundInternalExecutorFactory = ieFactory
	s.jobRegistry.SetSessionBoundInternalExecutorFactory(ieFactory)

	s.distSQLServer.ServerConfig.ProtectedTimestampProvider = execCfg.ProtectedTimestampProvider

	for _, m := range s.pgServer.Metrics() {
		s.registry.AddMetricStruct(m)
	}
	*internalExecutor = sql.MakeInternalExecutor(
		ctx, s.pgServer.SQLServer, s.internalMemMetrics, s.ClusterSettings(),
	)
	*tsPartitionInternalExecutor = sql.MakeInternalExecutor(
		ctx, s.pgServer.SQLServer, s.internalMemMetrics, s.ClusterSettings())
	tsPartitionInternalExecutor.SetSessionData(&sessiondata.SessionData{
		// for replicateManage
		DistSQLMode: sessiondata.DistSQLAuto,
	})

	s.internalExecutor = internalExecutor
	s.tsPartitionInternalExecutor = tsPartitionInternalExecutor
	execCfg.InternalExecutor = internalExecutor
	s.stmtDiagnosticsRegistry = stmtdiagnostics.NewRegistry(
		internalExecutor, s.db, s.gossip, st)
	s.status.setStmtDiagnosticsRequester(s.stmtDiagnosticsRegistry)
	execCfg.StmtDiagnosticsRecorder = s.stmtDiagnosticsRegistry

	s.execCfg = &execCfg
	s.leaseMgr.SetInternalExecutor(execCfg.InternalExecutor)
	s.leaseMgr.RefreshLeases(s.stopper, s.db, s.gossip)
	s.leaseMgr.PeriodicallyRefreshSomeLeases()

	//s.node.InitLogger(&execCfg)
	s.cfg.DefaultZoneConfig = cfg.DefaultZoneConfig

	s.debug = debug.NewServer(s.ClusterSettings(), s.pgServer.HBADebugFn())
	s.temporaryObjectCleaner = sql.NewTemporaryObjectCleaner(
		s.st,
		s.db,
		s.registry,
		s.distSQLServer.ServerConfig.SessionBoundInternalExecutorFactory,
		s.status,
		s.node.stores.IsMeta1Leaseholder,
		sqlExecutorTestingKnobs,
	)

	s.distSQLServer.CDCCoordinator.SetDistInternalExecutor(tsPartitionInternalExecutor)

	// init audit server
	s.auditServer.InitLogHandler(event.InitEvents(ctx, s.execCfg, s.registry))
	s.node.InitLogger(&execCfg)
	if err != nil {
		return nil, err
	}
	return s, nil
}

// ClusterSettings returns the cluster settings.
func (s *Server) ClusterSettings() *cluster.Settings {
	return s.st
}

// AnnotateCtx is a convenience wrapper; see AmbientContext.
func (s *Server) AnnotateCtx(ctx context.Context) context.Context {
	return s.cfg.AmbientCtx.AnnotateCtx(ctx)
}

// AnnotateCtxWithSpan is a convenience wrapper; see AmbientContext.
func (s *Server) AnnotateCtxWithSpan(
	ctx context.Context, opName string,
) (context.Context, opentracing.Span) {
	return s.cfg.AmbientCtx.AnnotateCtxWithSpan(ctx, opName)
}

// ClusterID returns the ID of the cluster this server is a part of.
func (s *Server) ClusterID() uuid.UUID {
	return s.rpcContext.ClusterID.Get()
}

// NodeID returns the ID of this node within its cluster.
func (s *Server) NodeID() roachpb.NodeID {
	return s.node.Descriptor.NodeID
}

// InitialBoot returns whether this is the first time the node has booted.
// Only intended to help print debugging info during server startup.
func (s *Server) InitialBoot() bool {
	return s.node.initialBoot
}

// grpcGatewayServer represents a grpc service with HTTP endpoints through GRPC
// gateway.
type grpcGatewayServer interface {
	RegisterService(g *grpc.Server)
	RegisterGateway(
		ctx context.Context,
		mux *gwruntime.ServeMux,
		conn *grpc.ClientConn,
	) error
}

// ListenError is returned from Start when we fail to start listening on either
// the main Cockroach port or the HTTP port, so that the CLI can instruct the
// user on what might have gone wrong.
type ListenError struct {
	error
	Addr string
}

// inspectEngines goes through engines and checks which ones are bootstrapped
// and which ones are empty.
// It also calls SynthesizeClusterVersionFromEngines to get the cluster version,
// or to set it if no engines have a version in them already.
func inspectEngines(
	ctx context.Context,
	engines []storage.Engine,
	binaryVersion, binaryMinSupportedVersion roachpb.Version,
	clusterIDContainer *base.ClusterIDContainer,
) (
	bootstrappedEngines []storage.Engine,
	emptyEngines []storage.Engine,
	_ clusterversion.ClusterVersion,
	_ error,
) {
	for _, eng := range engines {
		storeIdent, err := kvserver.ReadStoreIdent(ctx, eng)
		if _, notBootstrapped := err.(*kvserver.NotBootstrappedError); notBootstrapped {
			emptyEngines = append(emptyEngines, eng)
			continue
		} else if err != nil {
			return nil, nil, clusterversion.ClusterVersion{}, err
		}
		clusterID := clusterIDContainer.Get()
		if storeIdent.ClusterID != uuid.Nil {
			if clusterID == uuid.Nil {
				clusterIDContainer.Set(ctx, storeIdent.ClusterID)
			} else if storeIdent.ClusterID != clusterID {
				return nil, nil, clusterversion.ClusterVersion{},
					errors.Errorf("conflicting store cluster IDs: %s, %s", storeIdent.ClusterID, clusterID)
			}
		}
		bootstrappedEngines = append(bootstrappedEngines, eng)
	}

	cv, err := kvserver.SynthesizeClusterVersionFromEngines(ctx, bootstrappedEngines, binaryVersion, binaryMinSupportedVersion)
	if err != nil {
		return nil, nil, clusterversion.ClusterVersion{}, err
	}
	return bootstrappedEngines, emptyEngines, cv, nil
}

// listenerInfo is a helper used to write files containing various listener
// information to the store directories. In contrast to the "listening url
// file", these are written once the listeners are available, before the server
// is necessarily ready to serve.
type listenerInfo struct {
	listenRPC    string // the (RPC) listen address, rewritten after name resolution and port allocation
	advertiseRPC string // contains the original addr part of --listen/--advertise, with actual port number after port allocation if original was 0
	listenHTTP   string // the HTTP endpoint
	listenSQL    string // the SQL endpoint, rewritten after name resolution and port allocation
	advertiseSQL string // contains the original addr part of --sql-addr, with actual port number after port allocation if original was 0
}

// Iter returns a mapping of file names to desired contents.
func (li listenerInfo) Iter() map[string]string {
	return map[string]string{
		"kwbase.advertise-addr":     li.advertiseRPC,
		"kwbase.http-addr":          li.listenHTTP,
		"kwbase.listen-addr":        li.listenRPC,
		"kwbase.sql-addr":           li.listenSQL,
		"kwbase.advertise-sql-addr": li.advertiseSQL,
	}
}

// startMonitoringForwardClockJumps starts a background task to monitor forward
// clock jumps based on a cluster setting
func (s *Server) startMonitoringForwardClockJumps(ctx context.Context) error {
	forwardJumpCheckEnabled := make(chan bool, 1)
	s.stopper.AddCloser(stop.CloserFn(func() { close(forwardJumpCheckEnabled) }))

	forwardClockJumpCheckEnabled.SetOnChange(&s.st.SV, func() {
		forwardJumpCheckEnabled <- forwardClockJumpCheckEnabled.Get(&s.st.SV)
	})

	if err := s.clock.StartMonitoringForwardClockJumps(
		ctx,
		forwardJumpCheckEnabled,
		time.NewTicker,
		nil, /* tick callback */
	); err != nil {
		return errors.Wrap(err, "monitoring forward clock jumps")
	}

	log.Info(ctx, "monitoring forward clock jumps based on server.clock.forward_jump_check_enabled")
	return nil
}

// ensureClockMonotonicity sleeps till the wall time reaches
// prevHLCUpperBound. prevHLCUpperBound > 0 implies we need to guarantee HLC
// monotonicity across server restarts. prevHLCUpperBound is the last
// successfully persisted timestamp greater then any wall time used by the
// server.
//
// If prevHLCUpperBound is 0, the function sleeps up to max offset
func ensureClockMonotonicity(
	ctx context.Context,
	clock *hlc.Clock,
	startTime time.Time,
	prevHLCUpperBound int64,
	sleepUntilFn func(until int64, currTime func() int64),
) {
	var sleepUntil int64
	if prevHLCUpperBound != 0 {
		// Sleep until previous HLC upper bound to ensure wall time monotonicity
		sleepUntil = prevHLCUpperBound + 1
	} else {
		// Previous HLC Upper bound is not known
		// We might have to sleep a bit to protect against this node producing non-
		// monotonic timestamps. Before restarting, its clock might have been driven
		// by other nodes' fast clocks, but when we restarted, we lost all this
		// information. For example, a client might have written a value at a
		// timestamp that's in the future of the restarted node's clock, and if we
		// don't do something, the same client's read would not return the written
		// value. So, we wait up to MaxOffset; we couldn't have served timestamps more
		// than MaxOffset in the future (assuming that MaxOffset was not changed, see
		// #9733).
		//
		// As an optimization for tests, we don't sleep if all the stores are brand
		// new. In this case, the node will not serve anything anyway until it
		// synchronizes with other nodes.
		sleepUntil = startTime.UnixNano() + int64(clock.MaxOffset()) + 1
	}

	currentWallTimeFn := func() int64 { /* function to report current time */
		return clock.Now().WallTime
	}
	currentWallTime := currentWallTimeFn()
	delta := time.Duration(sleepUntil - currentWallTime)
	if delta > 0 {
		log.Infof(
			ctx,
			"Sleeping till wall time %v to catches up to %v to ensure monotonicity. Delta: %v",
			currentWallTime,
			sleepUntil,
			delta,
		)
		sleepUntilFn(sleepUntil, currentWallTimeFn)
	}
}

// periodicallyPersistHLCUpperBound periodically persists an upper bound of
// the HLC's wall time. The interval for persisting is read from
// persistHLCUpperBoundIntervalCh. An interval of 0 disables persisting.
//
// persistHLCUpperBoundFn is used to persist the hlc upper bound, and should
// return an error if the persist fails.
//
// tickerFn is used to create the ticker used for persisting
//
// tickCallback is called whenever a tick is processed
func periodicallyPersistHLCUpperBound(
	clock *hlc.Clock,
	persistHLCUpperBoundIntervalCh chan time.Duration,
	persistHLCUpperBoundFn func(int64) error,
	tickerFn func(d time.Duration) *time.Ticker,
	stopCh <-chan struct{},
	tickCallback func(),
) {
	// Create a ticker which can be used in selects.
	// This ticker is turned on / off based on persistHLCUpperBoundIntervalCh
	ticker := tickerFn(time.Hour)
	ticker.Stop()

	// persistInterval is the interval used for persisting the
	// an upper bound of the HLC
	var persistInterval time.Duration
	var ok bool

	persistHLCUpperBound := func() {
		if err := clock.RefreshHLCUpperBound(
			persistHLCUpperBoundFn,
			int64(persistInterval*3), /* delta to compute upper bound */
		); err != nil {
			log.Fatalf(
				context.Background(),
				"error persisting HLC upper bound: %v",
				err,
			)
		}
	}

	for {
		select {
		case persistInterval, ok = <-persistHLCUpperBoundIntervalCh:
			ticker.Stop()
			if !ok {
				return
			}

			if persistInterval > 0 {
				ticker = tickerFn(persistInterval)
				persistHLCUpperBound()
				log.Info(context.Background(), "persisting HLC upper bound is enabled")
			} else {
				if err := clock.ResetHLCUpperBound(persistHLCUpperBoundFn); err != nil {
					log.Fatalf(
						context.Background(),
						"error resetting hlc upper bound: %v",
						err,
					)
				}
				log.Info(context.Background(), "persisting HLC upper bound is disabled")
			}

		case <-ticker.C:
			if persistInterval > 0 {
				persistHLCUpperBound()
			}

		case <-stopCh:
			ticker.Stop()
			return
		}

		if tickCallback != nil {
			tickCallback()
		}
	}
}

// startPersistingHLCUpperBound starts a goroutine to persist an upper bound
// to the HLC.
//
// persistHLCUpperBoundFn is used to persist upper bound of the HLC, and should
// return an error if the persist fails
//
// tickerFn is used to create a new ticker
//
// tickCallback is called whenever persistHLCUpperBoundCh or a ticker tick is
// processed
func (s *Server) startPersistingHLCUpperBound(
	hlcUpperBoundExists bool,
	persistHLCUpperBoundFn func(int64) error,
	tickerFn func(d time.Duration) *time.Ticker,
) error {
	persistHLCUpperBoundIntervalCh := make(chan time.Duration, 1)
	persistHLCUpperBoundInterval.SetOnChange(&s.st.SV, func() {
		persistHLCUpperBoundIntervalCh <- persistHLCUpperBoundInterval.Get(&s.st.SV)
	})

	if hlcUpperBoundExists {
		// The feature to persist upper bounds to wall times is enabled.
		// Persist a new upper bound to continue guaranteeing monotonicity
		// Going forward the goroutine launched below will take over persisting
		// the upper bound
		if err := s.clock.RefreshHLCUpperBound(
			persistHLCUpperBoundFn,
			int64(5*time.Second),
		); err != nil {
			return errors.Wrap(err, "refreshing HLC upper bound")
		}
	}

	s.stopper.RunWorker(
		context.TODO(),
		func(context.Context) {
			periodicallyPersistHLCUpperBound(
				s.clock,
				persistHLCUpperBoundIntervalCh,
				persistHLCUpperBoundFn,
				tickerFn,
				s.stopper.ShouldStop(),
				nil, /* tick callback */
			)
		},
	)
	return nil
}

// getServerEndpointCounter returns a telemetry Counter corresponding to the
// given grpc method.
func getServerEndpointCounter(method string) telemetry.Counter {
	const counterPrefix = "http.grpc-gateway"
	return telemetry.GetCounter(fmt.Sprintf("%s.%s", counterPrefix, method))
}

// SaveClusterStartMode save Cluster Start Mode
func (s *Server) SaveClusterStartMode(startMode string) error {
	if startMode == "" {
		return nil
	}
	storePath := s.cfg.Stores.Specs[0].Path
	file := filepath.Join(string(storePath), "kwbase.start_mode")

	if _, err := os.Stat(file); os.IsNotExist(err) {
		if err := ioutil.WriteFile(file, []byte(startMode), 0644); err != nil {
			return err
		}
	} else {
		return fmt.Errorf("cluster start mode file exist when bootstrap")
	}
	return nil
}

// CheckClusterStartMode check start mode. Should equal to the first start mode.
func (s *Server) CheckClusterStartMode() error {
	if s.cfg.StartMode == "" {
		return nil
	}
	storePath := s.cfg.Stores.Specs[0].Path
	file := filepath.Join(string(storePath), "kwbase.start_mode")

	if _, err := os.Stat(file); os.IsNotExist(err) {
		err := fmt.Errorf("cluster start mode file does not exist")
		return err
	}
	fileContext, err := ioutil.ReadFile(file)
	if err != nil {
		return err
	}
	if string(fileContext) != s.cfg.StartMode {
		return fmt.Errorf("check start mode failed! Node start mode is %s, should be %s",
			string(s.cfg.StartMode), string(fileContext))
	}
	return nil
}

// Get all goroutine stack backtrace.
func getStacks() ([]byte, int) {
	// We don't know how big the traces are, so grow a few times if they don't fit. Start large, though.
	var trace []byte
	for n := 1 << 20; /* 1mb */ n <= (1 << 29); /* 512mb */ n *= 2 {
		trace = make([]byte, n)
		nbytes := runtime.Stack(trace, true /* all */)
		if nbytes < len(trace) {
			return trace[:nbytes], len(trace[:nbytes])
		}
	}
	return trace, len(trace)
}

func (s *Server) dumpAllBackTrace(ctx context.Context) {
	// get all goroutines' backtrace
	stacks, length := getStacks()

	// create file to save all goroutines' backtrace
	dumpPath := s.cfg.Stores.Specs[0].Path

	nowTimeStamp := strconv.FormatInt(timeutil.Now().UnixNano()/1e6, 10)
	dumpGoroutineFile := dumpPath + "/goroutine_backtrace." + nowTimeStamp + ".txt"
	file, err := os.Create(dumpGoroutineFile)
	if err != nil {
		fmt.Println("Error creating file:", err)
		return
	}

	// dump goroutine backtrace
	_, err = file.Write(stacks[:length])
	if err != nil {
		log.Errorf(ctx, "Write file error: %s", err)
		return
	}
	log.Info(context.Background(), "Goroutine backtrace have been written to ", dumpGoroutineFile)

	dumpPathCstr := C.CString(dumpPath)
	nowTimeStampCstr := C.CString(nowTimeStamp)
	defer C.free(unsafe.Pointer(dumpPathCstr))
	defer C.free(unsafe.Pointer(nowTimeStampCstr))

	// dump thread backtrace
	if true == C.TSDumpAllThreadBacktrace(dumpPathCstr, nowTimeStampCstr) {
		dumpThreadFile := dumpPath + "/thread_backtrace." + nowTimeStamp + ".txt"
		log.Info(context.Background(), "Thread backtrace have been written to ", dumpThreadFile)
	} else {
		log.Error(context.Background(), "Dump all thread backtrace failed.")
	}
	return
}

// Start starts the server on the specified port, starts gossip and initializes
// the node using the engines from the server's context. This is complex since
// it sets up the listeners and the associated port muxing, but especially since
// it has to solve the "bootstrapping problem": nodes need to connect to Gossip
// fairly early, but what drives Gossip connectivity are the first range
// replicas in the kv store. This in turn suggests opening the Gossip server
// early. However, naively doing so also serves most other services prematurely,
// which exposes a large surface of potentially underinitialized services. This
// is avoided with some additional complexity that can be summarized as follows:
//
//   - before blocking trying to connect to the Gossip network, we already open
//     the admin UI (so that its diagnostics are available)
//   - we also allow our Gossip and our connection health Ping service
//   - everything else returns Unavailable errors (which are retryable)
//   - once the node has started, unlock all RPCs.
//
// The passed context can be used to trace the server startup. The context
// should represent the general startup operation.
func (s *Server) Start(ctx context.Context) error {
	if !s.cfg.ForbidCatchCoreDump {
		dir := C.CString(s.cfg.LogConfig.Dir)
		defer C.free(unsafe.Pointer(dir))
		C.TSRegisterExceptionHandler(dir)
	}

	ctx = s.AnnotateCtx(ctx)

	s.stopper.RunWorker(ctx, func(context.Context) {
		sigChan := make(chan os.Signal, 1)
		signal.Notify(sigChan, sysutil.DumpBacktraceSignal)
		for {
			select {
			case <-sigChan:
				s.dumpAllBackTrace(ctx)
			case <-s.stopper.ShouldQuiesce():
				return
			}
		}
	})

	// Start the time sanity checker.
	s.startTime = timeutil.Now()
	if err := s.startMonitoringForwardClockJumps(ctx); err != nil {
		return err
	}

	// Connect the node as loopback handler for RPC requests to the
	// local node.
	s.rpcContext.SetLocalInternalServer(s.node)

	// Load the TLS configuration for the HTTP server.
	uiTLSConfig, err := s.cfg.GetUIServerTLSConfig()
	if err != nil {
		return err
	}

	// connManager tracks incoming connections accepted via listeners
	// and automatically closes them when the stopper indicates a
	// shutdown.
	// This handles both:
	// - HTTP connections for the admin UI with an optional TLS handshake over HTTP.
	// - SQL client connections with a TLS handshake over TCP.
	// (gRPC connections are handled separately via s.grpc and perform
	// their TLS handshake on their own)
	connManager := netutil.MakeServer(s.stopper, uiTLSConfig, s)

	// Start a context for the asynchronous network workers.
	workersCtx := s.AnnotateCtx(context.Background())

	// Start the admin UI server. This opens the HTTP listen socket,
	// optionally sets up TLS, and dispatches the server worker for the
	// web UI.
	if err := s.startServeUI(ctx, workersCtx, connManager, uiTLSConfig); err != nil {
		return err
	}

	// Start the RPC server. This opens the RPC/SQL listen socket,
	// and dispatches the server worker for the RPC.
	// The SQL listener is returned, to start the SQL server later
	// below when the server has initialized.
	pgL, startRPCServer, err := s.startListenRPCAndSQL(ctx, workersCtx)
	if err != nil {
		return err
	}

	// Pre check AE RPC host/port.
	if s.cfg.StartMode != base.StartSingleNodeCmdName {
		if err = s.checkBRPC(ctx); err != nil {
			return err
		}
	}

	if s.cfg.TestingKnobs.Server != nil {
		knobs := s.cfg.TestingKnobs.Server.(*TestingKnobs)
		if knobs.SignalAfterGettingRPCAddress != nil {
			close(knobs.SignalAfterGettingRPCAddress)
		}
		if knobs.PauseAfterGettingRPCAddress != nil {
			<-knobs.PauseAfterGettingRPCAddress
		}
	}

	// Initialize grpc-gateway mux and context in order to get the /health
	// endpoint working even before the node has fully initialized.
	jsonpb := &protoutil.JSONPb{
		EnumsAsInts:  true,
		EmitDefaults: true,
		Indent:       "  ",
	}
	protopb := new(protoutil.ProtoPb)
	gwMux := gwruntime.NewServeMux(
		gwruntime.WithMarshalerOption(gwruntime.MIMEWildcard, jsonpb),
		gwruntime.WithMarshalerOption(httputil.JSONContentType, jsonpb),
		gwruntime.WithMarshalerOption(httputil.AltJSONContentType, jsonpb),
		gwruntime.WithMarshalerOption(httputil.ProtoContentType, protopb),
		gwruntime.WithMarshalerOption(httputil.AltProtoContentType, protopb),
		gwruntime.WithOutgoingHeaderMatcher(authenticationHeaderMatcher),
		gwruntime.WithMetadata(forwardAuthenticationMetadata),
	)
	gwCtx, gwCancel := context.WithCancel(s.AnnotateCtx(context.Background()))
	s.stopper.AddCloser(stop.CloserFn(gwCancel))

	// loopback handles the HTTP <-> RPC loopback connection.
	loopback := newLoopbackListener(workersCtx, s.stopper)

	s.stopper.RunWorker(workersCtx, func(workersCtx context.Context) {
		<-s.stopper.ShouldQuiesce()
		_ = loopback.Close()
	})

	s.stopper.RunWorker(workersCtx, func(context.Context) {
		netutil.FatalIfUnexpected(s.grpc.Serve(loopback))
	})

	s.stopper.RunWorker(workersCtx, func(context.Context) {
		select {
		case <-s.gossip.StartModeCh:
			os.Exit(1)
		case <-s.stopper.ShouldQuiesce():
			return
		}
	})

	// Eschew `(*rpc.Context).GRPCDial` to avoid unnecessary moving parts on the
	// uniquely in-process connection.
	dialOpts, err := s.rpcContext.GRPCDialOptions()
	if err != nil {
		return err
	}

	callCountInterceptor := func(
		ctx context.Context,
		method string,
		req, reply interface{},
		cc *grpc.ClientConn,
		invoker grpc.UnaryInvoker,
		opts ...grpc.CallOption,
	) error {
		telemetry.Inc(getServerEndpointCounter(method))
		return invoker(ctx, method, req, reply, cc, opts...)
	}
	conn, err := grpc.DialContext(ctx, s.cfg.AdvertiseAddr, append(append(
		dialOpts,
		grpc.WithUnaryInterceptor(callCountInterceptor)),
		grpc.WithContextDialer(func(ctx context.Context, _ string) (net.Conn, error) {
			return loopback.Connect(ctx)
		}),
	)...)
	if err != nil {
		return err
	}
	s.stopper.RunWorker(workersCtx, func(workersCtx context.Context) {
		<-s.stopper.ShouldQuiesce()
		if err := conn.Close(); err != nil {
			log.Fatal(workersCtx, err)
		}
	})

	for _, gw := range []grpcGatewayServer{s.admin, s.status, s.authentication, &s.tsServer} {
		if err := gw.RegisterGateway(gwCtx, gwMux, conn); err != nil {
			return err
		}
	}
	// Handle /health early. This is necessary for orchestration.  Note
	// that /health is not authenticated, on purpose. This is both
	// because it needs to be available before the cluster is up and can
	// serve authentication requests, and also because it must work for
	// monitoring tools which operate without authentication.
	s.mux.Handle("/health", gwMux)

	s.engines, err = s.cfg.CreateEngines(ctx)
	if err != nil {
		return errors.Wrap(err, "failed to create engines")
	}

	s.node.startAssertEngineHealth(ctx, s.engines)

	// Write listener info files early in the startup sequence. `listenerInfo` has a comment.
	listenerFiles := listenerInfo{
		listenRPC:    s.cfg.Addr,
		advertiseRPC: s.cfg.AdvertiseAddr,
		listenSQL:    s.cfg.SQLAddr,
		advertiseSQL: s.cfg.SQLAdvertiseAddr,
		listenHTTP:   s.cfg.HTTPAdvertiseAddr,
	}.Iter()

	for _, storeSpec := range s.cfg.Stores.Specs {
		if storeSpec.InMemory {
			continue
		}
		for base, val := range listenerFiles {
			file := filepath.Join(storeSpec.Path, base)
			if err := ioutil.WriteFile(file, []byte(val), 0644); err != nil {
				return errors.Wrapf(err, "failed to write %s", file)
			}
		}
	}

	bootstrappedEngines, _, _, err := inspectEngines(
		ctx, s.engines,
		s.cfg.Settings.Version.BinaryVersion(),
		s.cfg.Settings.Version.BinaryMinSupportedVersion(),
		&s.rpcContext.ClusterID)
	if err != nil {
		return errors.Wrap(err, "inspecting engines")
	}

	// Filter the gossip bootstrap resolvers based on the listen and
	// advertise addresses.
	listenAddrU := util.NewUnresolvedAddr("tcp", s.cfg.Addr)
	advAddrU := util.NewUnresolvedAddr("tcp", s.cfg.AdvertiseAddr)
	advSQLAddrU := util.NewUnresolvedAddr("tcp", s.cfg.SQLAdvertiseAddr)
	brpcAddrU := util.NewUnresolvedAddr("tcp", s.cfg.AdvertiseBrpcAddr)
	filtered := s.cfg.FilterGossipBootstrapResolvers(ctx, listenAddrU, advAddrU)
	s.gossip.Start(advAddrU, filtered)
	log.Event(ctx, "started gossip")

	if s.cfg.DelayedBootstrapFn != nil {
		defer time.AfterFunc(30*time.Second, s.cfg.DelayedBootstrapFn).Stop()
	}

	var hlcUpperBoundExists bool
	// doBootstrap is set if we're the ones who bootstrapped the cluster.
	var doBootstrap bool
	if len(bootstrappedEngines) > 0 {
		if err := s.CheckClusterStartMode(); err != nil {
			return err
		}
		// The cluster was already initialized.
		doBootstrap = false
		if s.cfg.ReadyFn != nil {
			s.cfg.ReadyFn(false /*waitForInit*/)
		}

		hlcUpperBound, err := kvserver.ReadMaxHLCUpperBound(ctx, bootstrappedEngines)
		if err != nil {
			return errors.Wrap(err, "reading max HLC upper bound")
		}

		if hlcUpperBound > 0 {
			hlcUpperBoundExists = true
		}

		ensureClockMonotonicity(
			ctx,
			s.clock,
			s.startTime,
			hlcUpperBound,
			timeutil.SleepUntil,
		)

		// Ensure that any subsequent use of `kwbase init` will receive
		// an error "the cluster was already initialized."
		if _, err := s.initServer.Bootstrap(ctx, &serverpb.BootstrapRequest{}); err != nil {
			return errors.Wrap(err, "bootstrapping init server")
		}
	} else {
		// We have no existing stores. We start an initServer and then wait for
		// one of the following:
		//
		// - gossip connects (i.e. we're joining an existing cluster, perhaps
		//   freshly bootstrapped but this node doesn't have to know)
		// - we auto-bootstrap (if no join flags were given)
		// - a client bootstraps a cluster via node.
		//
		// TODO(knz): This may need tweaking when #24118 is addressed.

		startRPCServer(workersCtx)

		ready := make(chan struct{})
		if s.cfg.ReadyFn != nil {
			// s.cfg.ReadyFn must be called in any case because the `start`
			// command requires it to signal readiness to a process manager.
			//
			// However we want to be somewhat precisely informative to the user
			// about whether the node is waiting on init / join, or whether
			// the join was successful straight away. So we spawn this goroutine
			// and either:
			// - its timer will fire after 2 seconds and we call ReadyFn(true)
			// - bootstrap completes earlier and the ready chan gets closed,
			//   then we call ReadyFn(false).
			go func() {
				waitForInit := false
				tm := time.After(2 * time.Second)
				select {
				case <-tm:
					waitForInit = true
				case <-ready:
				}
				s.cfg.ReadyFn(waitForInit)
			}()
		}

		log.Info(ctx, "no stores bootstrapped and --join flag specified, awaiting init command or join with an already initialized node.")

		if len(s.cfg.GossipBootstrapResolvers) == 0 {
			// If the _unfiltered_ list of hosts from the --join flag is
			// empty, then this node can bootstrap a new cluster. We disallow
			// this if this node is being started with itself specified as a
			// --join host, because that's too likely to be operator error.
			if _, err := s.initServer.Bootstrap(ctx, &serverpb.BootstrapRequest{}); err != nil {
				return errors.Wrap(err, "while bootstrapping")
			}
			log.Infof(ctx, "**** add additional nodes by specifying --join=%s", s.cfg.AdvertiseAddr)
		}

		initRes, err := s.initServer.awaitBootstrap()
		close(ready)
		if err != nil {
			return err
		}

		doBootstrap = initRes == needBootstrap
		if doBootstrap {
			if err := s.bootstrapCluster(ctx, s.bootstrapVersion()); err != nil {
				return err
			}

			// The FirstNode save start mode
			if err := s.SaveClusterStartMode(s.cfg.StartMode); err != nil {
				return err
			}
		}
	}

	// This opens the main listener.
	startRPCServer(workersCtx)

	// We ran this before, but might've bootstrapped in the meantime. This time
	// we'll get the actual list of bootstrapped and empty engines.
	bootstrappedEngines, emptyEngines, cv, err := inspectEngines(
		ctx, s.engines,
		s.cfg.Settings.Version.BinaryVersion(),
		s.cfg.Settings.Version.BinaryMinSupportedVersion(),
		&s.rpcContext.ClusterID)
	if err != nil {
		return errors.Wrap(err, "inspecting engines")
	}

	// Record a walltime that is lower than the lowest hlc timestamp this current
	// instance of the node can use. We do not use startTime because it is lower
	// than the timestamp used to create the bootstrap schema.
	timeThreshold := s.clock.Now().WallTime

	setTse := func() (*engine.Helper, error) {
		if s.cfg.Stores.Specs != nil && s.cfg.Stores.Specs[0].Path != "" && !s.cfg.ForbidCatchCoreDump {
			s.engineHelper, err = s.cfg.CreateTsEngine(ctx, s.stopper, s.ClusterID().String())
			if err != nil {
				return nil, errors.Wrap(err, "failed to create ts engine")
			}
			s.stopper.AddCloser(s.GetTSEngine())
			s.node.tsEngine = s.GetTSEngine()
			s.execCfg.EngineHelper = s.engineHelper

			s.node.storeCfg.EngineHelper = s.engineHelper
			s.distSQLServer.ServerConfig.EngineHelper = s.engineHelper

			if !GetSingleNodeModeFlag(s.cfg.ModeFlag) {
				tse.TsRaftLogCombineWAL.SetOnChange(&s.st.SV, func() {
					combined := tse.TsRaftLogCombineWAL.Get(&s.st.SV)
					s.GetTSEngine().SetRaftLogCombinedWAL(combined)
					if !combined {
						if err := kvserver.ClearReplicasAndResetFlushedIndex(ctx); err != nil {
							log.Warningf(ctx, "failed clear flushed index for replicas, err: %+v", err)
						}
					}
				})

				tse.TsRaftLogSyncPeriod.SetOnChange(&s.st.SV, func() {
					storage.SetSyncPeriod(tse.TsRaftLogSyncPeriod.Get(&s.st.SV))
				})
			}

			tsDBCfg := kvcoord.TsDBConfig{
				KvDB:         s.db,
				EngineHelper: s.engineHelper,
				Sender:       s.distSender,
				RPCContext:   s.rpcContext,
				Gossip:       s.gossip,
				Stopper:      s.stopper,
				IsSingleNode: GetSingleNodeModeFlag(s.cfg.ModeFlag),
				Setting:      s.ClusterSettings(),
				NodeID:       s.NodeID(),
			}
			s.tseDB = kvcoord.NewDB(tsDBCfg)
			// s.node.storeCfg.TseDB = s.tseDB
			s.distSQLServer.ServerConfig.TseDB = s.tseDB
		}
		return &s.engineHelper, nil
	}
	// init sync period
	storage.SetSyncPeriod(tse.TsRaftLogSyncPeriod.Get(&s.st.SV))

	err = s.StartApEngine(ctx)
	if err != nil {
		return err
	}
	// Now that we have a monotonic HLC wrt previous incarnations of the process,
	// init all the replicas. At this point *some* store has been bootstrapped or
	// we're joining an existing cluster for the first time.
	if err := s.node.start(
		ctx,
		advAddrU, advSQLAddrU, brpcAddrU,
		bootstrappedEngines, emptyEngines,
		s.cfg.ClusterName,
		s.cfg.NodeAttributes,
		&s.cfg.Locality,
		cv,
		s.cfg.LocalityAddresses,
		s.execCfg.DistSQLPlanner.SetNodeDesc,
		s.cfg.StartMode,
		setTse,
	); err != nil {
		return err
	}
	sql.Init(s.db, s.GetTSEngine())

	// close tsEngine will use rocksDB, so close rocksDB after close tsEngine.
	s.stopper.AddCloser(&s.engines)

	// NewUDFCache creates a new udf cache.
	s.execCfg.UDFCache = sql.NewUDFCache(
		s.cfg.SQLTableStatCacheSize,
		s.gossip,
		s.db,
		s.internalExecutor,
	)

	s.hashRouterManager, err = hashrouter.NewHashRouterManager(ctx, s.ClusterSettings(), s.db, s.tseDB, s.execCfg, s.gossip, s.leaseMgr, s.nodeLiveness, s.storePool)

	s.distSQLServer.ServerConfig.StatsRefresher = s.execCfg.StatsRefresher
	log.Event(ctx, "started node")
	if err := s.startPersistingHLCUpperBound(
		hlcUpperBoundExists,
		func(t int64) error { /* function to persist upper bound of HLC to all stores */
			return s.node.SetHLCUpperBound(context.Background(), t)
		},
		time.NewTicker,
	); err != nil {
		return err
	}
	s.replicationReporter.Start(ctx, s.stopper)
	s.temporaryObjectCleaner.Start(ctx, s.stopper)

	// Cluster ID should have been determined by this point.
	if s.rpcContext.ClusterID.Get() == uuid.Nil {
		log.Fatal(ctx, "Cluster ID failed to be determined during node startup.")
	}

	s.refreshSettings()

	raven.SetTagsContext(map[string]string{
		"cluster":     s.ClusterID().String(),
		"node":        s.NodeID().String(),
		"server_id":   fmt.Sprintf("%s-%s", s.ClusterID().Short(), s.NodeID()),
		"engine_type": s.cfg.StorageEngine.String(),
	})

	// We can now add the node registry.
	s.recorder.AddNode(s.registry, s.node.Descriptor, s.node.startedAt, s.cfg.AdvertiseAddr, s.cfg.HTTPAdvertiseAddr, s.cfg.SQLAdvertiseAddr)

	// Begin recording runtime statistics.
	if err := s.startSampleEnvironment(ctx, DefaultMetricsSampleInterval); err != nil {
		return err
	}

	// Begin recording time series data collected by the status monitor.
	s.tsDB.PollSource(
		s.cfg.AmbientCtx, s.recorder, DefaultMetricsSampleInterval, ts.Resolution10s, s.stopper,
	)

	var graphiteOnce sync.Once
	graphiteEndpoint.SetOnChange(&s.st.SV, func() {
		if graphiteEndpoint.Get(&s.st.SV) != "" {
			graphiteOnce.Do(func() {
				s.node.startGraphiteStatsExporter(s.st)
			})
		}
	})

	s.execCfg.GCJobNotifier.Start(ctx)
	s.distSQLServer.Start()
	s.pgServer.Start(ctx, s.stopper)

	s.grpc.setMode(modeOperational)

	log.Infof(ctx, "starting %s server at %s (use: %s)",
		s.cfg.HTTPRequestScheme(), s.cfg.HTTPAddr, s.cfg.HTTPAdvertiseAddr)
	rpcConnType := "grpc/postgres"
	if s.cfg.SplitListenSQL {
		rpcConnType = "grpc"
		log.Infof(ctx, "starting postgres server at %s (use: %s)", s.cfg.SQLAddr, s.cfg.SQLAdvertiseAddr)
	}
	log.Infof(ctx, "starting %s server at %s", rpcConnType, s.cfg.Addr)
	log.Infof(ctx, "advertising KaiwuDB node at %s", s.cfg.AdvertiseAddr)

	log.Event(ctx, "accepting connections")
	// Begin the node liveness heartbeat. Add a callback which records the local
	// store "last up" timestamp for every store whenever the liveness record is
	// updated.
	s.nodeLiveness.StartHeartbeat(ctx, s.stopper, func(ctx context.Context) {
		now := s.clock.Now()
		if err := s.node.stores.VisitStores(func(s *kvserver.Store) error {
			return s.WriteLastUpTimestamp(ctx, now)
		}); err != nil {
			log.Warning(ctx, errors.Wrap(err, "writing last up timestamp"))
		}
	})

	// Begin recording status summaries.
	s.node.startWriteNodeStatus(DefaultMetricsSampleInterval)

	// Start the background thread for periodically refreshing table statistics.
	if err := s.statsRefresher.Start(ctx, s.stopper, stats.DefaultRefreshInterval); err != nil {
		return err
	}

	// Load and register udf functions
	if err := s.execCfg.UDFCache.LoadUDF(ctx, s.stopper); err != nil {
		return err
	}
	s.stmtDiagnosticsRegistry.Start(ctx, s.stopper)

	// Start the protected timestamp subsystem.
	if err := s.protectedtsProvider.Start(ctx, s.stopper); err != nil {
		return err
	}
	if err := s.protectedtsReconciler.Start(ctx, s.stopper); err != nil {
		return err
	}
	// Before serving SQL requests, we have to make sure the database is
	// in an acceptable form for this version of the software.
	// We have to do this after actually starting up the server to be able to
	// seamlessly use the kv client against other nodes in the cluster.
	var mmKnobs sqlmigrations.MigrationManagerTestingKnobs
	if migrationManagerTestingKnobs := s.cfg.TestingKnobs.SQLMigrationManager; migrationManagerTestingKnobs != nil {
		mmKnobs = *migrationManagerTestingKnobs.(*sqlmigrations.MigrationManagerTestingKnobs)
	}
	migrationsExecutor := sql.MakeInternalExecutor(
		ctx, s.pgServer.SQLServer, s.internalMemMetrics, s.ClusterSettings())
	migrationsExecutor.SetSessionData(
		&sessiondata.SessionData{
			// Migrations need an executor with query distribution turned off. This is
			// because the node crashes if migrations fail to execute, and query
			// distribution introduces more moving parts. Local execution is more
			// robust; for example, the DistSender has retries if it can't connect to
			// another node, but DistSQL doesn't. Also see #44101 for why DistSQL is
			// particularly fragile immediately after a node is started (i.e. the
			// present situation).
			DistSQLMode: sessiondata.DistSQLOff,
		})
	migMgr := sqlmigrations.NewManager(
		s.stopper,
		s.db,
		&migrationsExecutor,
		s.clock,
		mmKnobs,
		s.NodeID().String(),
		s.ClusterSettings(),
		s.jobRegistry,
	)
	s.migMgr = migMgr

	// Start garbage collecting system events.
	s.startSystemLogsGC(ctx)

	// Start ts table garbage collecting.
	s.startTSTableGC(ctx)

	// Register gRPC-gateway endpoints used by the admin UI.
	var authHandler http.Handler = gwMux
	if s.cfg.RequireWebSession() {
		authHandler = newAuthenticationMux(s.authentication, authHandler)
	}

	s.mux.Handle(adminPrefix, authHandler)
	// Exempt the health check endpoint from authentication.
	// This mirrors the handling of /health above.
	s.mux.Handle("/_admin/v1/health", gwMux)
	s.mux.Handle(ts.URLPrefix, authHandler)
	s.mux.Handle(statusPrefix, authHandler)
	// The /login endpoint is, by definition, available pre-authentication.
	s.mux.Handle(loginPath, gwMux)
	s.mux.Handle(logoutPath, authHandler)

	// The /_status/vars endpoint is not authenticated either. Useful for monitoring.
	s.mux.Handle(statusVars, http.HandlerFunc(s.status.handleVars))

	// restful api.
	var restfulAuthHandler = newRestAuthMux(s.authentication)
	s.mux.Handle("/restapi/", restfulAuthHandler)
	s.mux.Handle("/restapi/login", http.HandlerFunc(s.restful.handleLogin))
	restfulAuthHandler.Handle("/restapi/ddl", http.HandlerFunc(s.restful.handleDDL))
	restfulAuthHandler.Handle("/restapi/insert", http.HandlerFunc(s.restful.handleInsert))
	restfulAuthHandler.Handle("/restapi/query", http.HandlerFunc(s.restful.handleQuery))
	restfulAuthHandler.Handle("/restapi/telegraf", http.HandlerFunc(s.restful.handleTelegraf))
	restfulAuthHandler.Handle("/restapi/influxdb", http.HandlerFunc(s.restful.handleInfluxDB))
	restfulAuthHandler.Handle("/restapi/opentsdbjson", http.HandlerFunc(s.restful.handleOpenTSDBJson))
	restfulAuthHandler.Handle("/restapi/opentsdbtelnet", http.HandlerFunc(s.restful.handleOpenTSDBTelnet))
	restfulAuthHandler.Handle("/restapi/session", http.HandlerFunc(s.restful.handleSession))

	// Register debugging endpoints.
	var debugHandler http.Handler = s.debug
	if s.cfg.RequireWebSession() {
		// TODO(bdarnell): Refactor our authentication stack.
		// authenticationMux guarantees that we have a non-empty user
		// session, but our machinery for verifying the roles of a user
		// lives on adminServer and is tied to GRPC metadata.
		debugHandler = newAuthenticationMux(s.authentication, http.HandlerFunc(
			func(w http.ResponseWriter, req *http.Request) {
				md := forwardAuthenticationMetadata(req.Context(), req)
				authCtx := metadata.NewIncomingContext(req.Context(), md)
				_, err := s.admin.requireAdminUser(authCtx)
				if err == errInsufficientPrivilege {
					http.Error(w, "admin privilege required", http.StatusUnauthorized)
					return
				} else if err != nil {
					log.Infof(authCtx, "web session error: %s", err)
					http.Error(w, "error checking authentication", http.StatusInternalServerError)
					return
				}
				s.debug.ServeHTTP(w, req)
			}))
	}
	s.mux.Handle(debug.Endpoint, debugHandler)

	log.Event(ctx, "added http endpoints")

	// Start the jobs subsystem.
	{
		var regLiveness jobs.NodeLiveness = s.nodeLiveness
		if testingLiveness := s.cfg.TestingKnobs.RegistryLiveness; testingLiveness != nil {
			regLiveness = testingLiveness.(*jobs.FakeNodeLiveness)
		}
		if err := s.jobRegistry.Start(
			ctx, s.stopper, regLiveness, jobs.DefaultCancelInterval, jobs.DefaultAdoptInterval,
		); err != nil {
			return err
		}
	}

	// Run startup migrations (note: these depend on jobs subsystem running).
	var bootstrapVersion roachpb.Version
	if err := s.db.Txn(ctx, func(ctx context.Context, txn *kv.Txn) error {
		return txn.GetProto(ctx, keys.BootstrapVersionKey, &bootstrapVersion)
	}); err != nil {
		return err
	}

	//if err := s.node.InitPortalDataForNode(ctx, s.MigrationJob); err != nil {
	//	return err
	//}

	if err := sql.InitTSMetaData(ctx, s.db, s.internalExecutor, s.execCfg); err != nil {
		return err
	}

	if err := migMgr.EnsureMigrations(ctx, bootstrapVersion); err != nil {
		return errors.Wrap(err, "ensuring SQL migrations")
	}
	log.Infof(ctx, "done ensuring all necessary migrations have run")

	if err := sql.InitScheduleForKWDB(ctx, s.db, s.internalExecutor); err != nil {
		return err
	}
	if err := sql.InitTsTxnJob(ctx, s.db, s.internalExecutor, s.jobRegistry); err != nil {
		return err
	}
	if err := sql.InitCompressInterval(ctx, s.internalExecutor); err != nil {
		return err
	}

	// Attempt to upgrade cluster version.
	s.startAttemptUpgrade(ctx)

	// for show jobs
	err = s.ShowJobsForInsert(ctx)
	if err != nil {
		log.Errorf(ctx, "insert job info failed, error %v", err.Error())
	}

	// Check if the restful API registration has timed out, and check once every 1/2 * timeout period
	s.stopper.RunWorker(workersCtx, func(workersCtx context.Context) {
		restConnTimeout := time.Duration(SQLRestfulTimeOut.Get(&s.cfg.Settings.SV)*60/2) * time.Second
		checkRestfulTicker := time.NewTicker(restConnTimeout)

		for {
			select {
			case _ = <-checkRestfulTicker.C:
				restfulLogoutErr := s.RestfulLogout(ctx)
				if restfulLogoutErr != nil {
					log.Error(ctx, "restful api logout error %v", restfulLogoutErr.Error())
					return
				}
				restConnTimeout = time.Duration(SQLRestfulTimeOut.Get(&s.cfg.Settings.SV)*60/2) * time.Second
				// simulate obtaining the latest detection cycle after each execution of the detection
				// set the next detection cycle
				checkRestfulTicker.Reset(restConnTimeout)
			case <-s.stopper.ShouldStop():
				return
			}
		}
	})

	// Start serving SQL clients.
	if err := s.startServeSQL(ctx, workersCtx, connManager, pgL); err != nil {
		return err
	}

	// start audit server
	s.auditServer.Start(ctx, s.stopper)

	// Start the async migration to upgrade 19.2-style jobs so they can be run by
	// the job registry in 20.1.
	if err := migMgr.StartSchemaChangeJobMigration(ctx); err != nil {
		return err
	}

	// Start the async migration to upgrade namespace entries from the old
	// namespace table (id 2) to the new one (id 30).
	if err := migMgr.StartSystemNamespaceMigration(ctx, bootstrapVersion); err != nil {
		return err
	}

	// Record node start in telemetry. Get the right counter for this storage
	// engine type as well as type of start (initial boot vs restart).
	nodeStartCounter := "storage.engine."
	switch s.cfg.StorageEngine {
	case enginepb.EngineTypePebble:
		nodeStartCounter += "pebble."
	case enginepb.EngineTypeDefault:
		nodeStartCounter += "default."
	case enginepb.EngineTypeRocksDB:
		nodeStartCounter += "rocksdb."
	case enginepb.EngineTypeTeePebbleRocksDB:
		nodeStartCounter += "pebble+rocksdb."
	}
	if s.InitialBoot() {
		nodeStartCounter += "initial-boot"
	} else {
		nodeStartCounter += "restart"
	}
	telemetry.Count(nodeStartCounter)

	// Record that this node joined the cluster in the event log. Since this
	// executes a SQL query, this must be done after the SQL layer is ready.
	s.node.recordJoinEvent()

	// Delete all orphaned table leases created by a prior instance of this
	// node. This also uses SQL.
	s.leaseMgr.DeleteOrphanedLeases(timeThreshold)

	log.Event(ctx, "server ready")

	s.stopper.RunWorker(workersCtx, func(workersCtx context.Context) {
		<-s.stopper.ShouldStop()
	})

	jobs.RegisterScheduledJobExecutorFactory(
		sql.CompressExecutorName,
		func() (jobs.ScheduledJobExecutor, error) {
			return &sql.ScheduledCompressExecutor{}, nil
		})
	//jobs.RegisterScheduledJobExecutorFactory(
	//	sql.RetentionExecutorName,
	//	func() (jobs.ScheduledJobExecutor, error) {
	//		return &sql.ScheduledRetentionExecutor{}, nil
	//	})
	jobs.RegisterScheduledJobExecutorFactory(
		sql.SQLExecutorName,
		func() (jobs.ScheduledJobExecutor, error) {
			return &sql.ScheduledSQLExecutor{}, nil
		})
	jobs.RegisterScheduledJobExecutorFactory(
		sql.VacuumExecutorName,
		func() (jobs.ScheduledJobExecutor, error) {
			return &sql.ScheduledVacuumExecutor{}, nil
		})
	jobs.RegisterScheduledJobExecutorFactory(
		sql.CountExecutorName,
		func() (jobs.ScheduledJobExecutor, error) {
			return &sql.ScheduledCountExecutor{}, nil
		})
	// Start scheduled jobs daemon.
	jobs.StartJobSchedulerDaemon(
		ctx,
		s.stopper,
		s.registry,
		&scheduledjobs.JobExecutionConfig{
			Settings:         s.execCfg.Settings,
			InternalExecutor: s.internalExecutor,
			DB:               s.execCfg.DB,
			TestingKnobs:     s.cfg.TestingKnobs.JobsTestingKnobs,
			PlanHookMaker: func(opName string, txn *kv.Txn, user string) (interface{}, func()) {
				// This is a hack to get around a Go package dependency cycle. See comment
				// in sql/jobs/registry.go on planHookMaker.
				return sql.NewInternalPlanner(opName, txn, user, &sql.MemoryMetrics{}, s.execCfg)
			},
			StartMode: s.execCfg.StartMode,
		},
		scheduledjobs.ProdJobSchedulerEnv,
	)

	return nil
}

// ShowJobsForInsert is the feature which insert task to system.jobs for show jobs.
func (s *Server) ShowJobsForInsert(ctx context.Context) error {
	err := s.db.Txn(ctx, func(ctx context.Context, txn *kv.Txn) error {
		restartDetails := jobspb.RestartDetails{Time: timeutil.ToUnixMicros(txn.ReadTimestamp().GoTime())}
		var payload = jobspb.Payload{
			Description:    "Start KWBASE SERVICE",
			Statement:      "",
			Username:       "root",
			DescriptorIDs:  []sqlbase.ID{},
			Details:        jobspb.WrapPayloadDetails(restartDetails),
			Noncancelable:  false,
			StartedMicros:  timeutil.ToUnixMicros(txn.ReadTimestamp().GoTime()),
			FinishedMicros: timeutil.ToUnixMicros(txn.ReadTimestamp().GoTime()),
		}
		restartProcess := jobspb.RestartHistoryProgress{}
		var progress = jobspb.Progress{
			Details:       jobspb.WrapProgressDetails(restartProcess),
			RunningStatus: string(""),
		}
		progress.ModifiedMicros = timeutil.ToUnixMicros(txn.ReadTimestamp().GoTime())
		payloadBytes, err := protoutil.Marshal(&payload)
		if err != nil {
			return err
		}
		progressBytes, err := protoutil.Marshal(&progress)
		if err != nil {
			return err
		}
		if err == nil {
			const stmt = "INSERT INTO system.jobs (id, status, payload, progress) VALUES ($1, $2, $3, $4)"
			_, err = s.internalExecutor.Exec(ctx, "job-insert", txn, stmt, s.execCfg.JobRegistry.MakeJobID(), jobs.StatusSucceeded, payloadBytes, progressBytes)
		}
		return nil
	})
	if err != nil {
		return err
	}
	return nil
}

// ConstructCTbNameSpace constructs a relation of one child & super table pair
func ConstructCTbNameSpace(
	name string, cID, sID sqlbase.ID, sName string, dbName string,
) sqlbase.InstNameSpace {
	return sqlbase.InstNameSpace{
		InstName:    name,
		InstTableID: cID,
		TmplTableID: sID,
		DBName:      dbName,
	}
}

// startListenRPCAndSQL starts the RPC and SQL listeners.
// It returns the SQL listener, which can be used
// to start the SQL server when initialization has completed.
// It also returns a function that starts the RPC server,
// when the cluster is known to have bootstrapped or
// when waiting for init().
func (s *Server) startListenRPCAndSQL(
	ctx, workersCtx context.Context,
) (sqlListener net.Listener, startRPCServer func(ctx context.Context), err error) {
	rpcChanName := "rpc/sql"
	if s.cfg.SplitListenSQL {
		rpcChanName = "rpc"
	}
	var ln net.Listener
	if k := s.cfg.TestingKnobs.Server; k != nil {
		knobs := k.(*TestingKnobs)
		ln = knobs.RPCListener
	}
	if ln == nil {
		var err error
		ln, err = listen(ctx, &s.cfg.Addr, &s.cfg.AdvertiseAddr, rpcChanName)
		if err != nil {
			return nil, nil, err
		}
		log.Eventf(ctx, "listening on port %s", s.cfg.Addr)
	}

	var pgL net.Listener
	if s.cfg.SplitListenSQL {
		pgL, err = listen(ctx, &s.cfg.SQLAddr, &s.cfg.SQLAdvertiseAddr, "sql")
		if err != nil {
			return nil, nil, err
		}
		// The SQL listener shutdown worker, which closes everything under
		// the SQL port when the stopper indicates we are shutting down.
		s.stopper.RunWorker(workersCtx, func(workersCtx context.Context) {
			<-s.stopper.ShouldQuiesce()
			if err := pgL.Close(); err != nil {
				log.Fatal(workersCtx, err)
			}
		})
		log.Eventf(ctx, "listening on sql port %s", s.cfg.SQLAddr)
	}

	// The following code is a specialization of util/net.go's ListenAndServe
	// which adds pgwire support. A single port is used to serve all protocols
	// (pg, http, h2) via the following construction:
	//
	// non-TLS case:
	// net.Listen -> cmux.New
	//               |
	//               -  -> pgwire.Match -> pgwire.Server.ServeConn
	//               -  -> cmux.Any -> grpc.(*Server).Serve
	//
	// TLS case:
	// net.Listen -> cmux.New
	//               |
	//               -  -> pgwire.Match -> pgwire.Server.ServeConn
	//               -  -> cmux.Any -> grpc.(*Server).Serve
	//
	// Note that the difference between the TLS and non-TLS cases exists due to
	// Go's lack of an h2c (HTTP2 Clear Text) implementation. See inline comments
	// in util.ListenAndServe for an explanation of how h2c is implemented there
	// and here.

	// serveOnMux is used to ensure that the mux gets listened on eventually,
	// either via the returned startRPCServer() or upon stopping.
	var serveOnMux sync.Once

	m := cmux.New(ln)

	if !s.cfg.SplitListenSQL {
		// If the pg port is split, it will be opened above. Otherwise,
		// we make it hang off the RPC listener via cmux here.
		pgL = m.Match(func(r io.Reader) bool {
			return pgwire.Match(r)
		})
		// Also if the pg port is not split, the actual listen
		// and advertise address for SQL become equal to that of RPC,
		// regardless of what was configured.
		s.cfg.SQLAddr = s.cfg.Addr
		s.cfg.SQLAdvertiseAddr = s.cfg.AdvertiseAddr
	}

	anyL := m.Match(cmux.Any())
	if serverTestKnobs, ok := s.cfg.TestingKnobs.Server.(*TestingKnobs); ok {
		if serverTestKnobs.ContextTestingKnobs.ArtificialLatencyMap != nil {
			anyL = rpc.NewDelayingListener(anyL)
		}
	}

	// The remainder shutdown worker.
	s.stopper.RunWorker(workersCtx, func(context.Context) {
		<-s.stopper.ShouldQuiesce()
		// TODO(bdarnell): Do we need to also close the other listeners?
		netutil.FatalIfUnexpected(anyL.Close())
		<-s.stopper.ShouldStop()
		s.grpc.Stop()
		serveOnMux.Do(func() {
			// The cmux matches don't shut down properly unless serve is called on the
			// cmux at some point. Use serveOnMux to ensure it's called during shutdown
			// if we wouldn't otherwise reach the point where we start serving on it.
			netutil.FatalIfUnexpected(m.Serve())
		})
	})

	// Serve the gRPC endpoint.
	s.stopper.RunWorker(workersCtx, func(context.Context) {
		netutil.FatalIfUnexpected(s.grpc.Serve(anyL))
	})

	// startRPCServer starts the RPC server. We do not do this
	// immediately because we want the cluster to be ready (or ready to
	// initialize) before we accept RPC requests. The caller
	// (Server.Start) will call this at the right moment.
	startRPCServer = func(ctx context.Context) {
		s.stopper.RunWorker(ctx, func(context.Context) {
			serveOnMux.Do(func() {
				netutil.FatalIfUnexpected(m.Serve())
			})
		})
	}

	return pgL, startRPCServer, nil
}

func (s *Server) startServeUI(
	ctx, workersCtx context.Context, connManager netutil.Server, uiTLSConfig *tls.Config,
) error {
	httpLn, err := listen(ctx, &s.cfg.HTTPAddr, &s.cfg.HTTPAdvertiseAddr, "http")
	if err != nil {
		return err
	}
	log.Eventf(ctx, "listening on http port %s", s.cfg.HTTPAddr)

	// The HTTP listener shutdown worker, which closes everything under
	// the HTTP port when the stopper indicates we are shutting down.
	s.stopper.RunWorker(workersCtx, func(workersCtx context.Context) {
		<-s.stopper.ShouldQuiesce()
		if err := httpLn.Close(); err != nil {
			log.Fatal(workersCtx, err)
		}
	})
	if uiTLSConfig != nil {
		httpMux := cmux.New(httpLn)
		clearL := httpMux.Match(cmux.HTTP1())
		tlsL := httpMux.Match(cmux.Any())

		// Dispatch incoming requests to either clearL or tlsL.
		s.stopper.RunWorker(workersCtx, func(context.Context) {
			netutil.FatalIfUnexpected(httpMux.Serve())
		})

		// Serve the plain HTTP (non-TLS) connection over clearL.
		// This produces a HTTP redirect to the `https` URL for the path /,
		// handles the request normally (via s.ServeHTTP) for the path /health,
		// and produces 404 for anything else.
		s.stopper.RunWorker(workersCtx, func(context.Context) {
			mux := http.NewServeMux()
			mux.HandleFunc("/", func(w http.ResponseWriter, r *http.Request) {
				// clean the authorization
				s.restful.authorization = ""
				if restAuth := r.Header.Get("Authorization"); restAuth != "" {
					s.restful.authorization = restAuth
				}
				if restAuth := r.Header.Get("authorization"); restAuth != "" {
					s.restful.authorization = restAuth
				}
				if strings.Count(strings.ToLower(r.RequestURI), "login") > 0 {
					s.restful.ifByLogin = true
				}
				http.Redirect(w, r, "https://"+r.Host+r.RequestURI, http.StatusTemporaryRedirect)
			})
			mux.Handle("/health", s)

			plainRedirectServer := netutil.MakeServer(s.stopper, uiTLSConfig, mux)

			netutil.FatalIfUnexpected(plainRedirectServer.Serve(clearL))
		})

		httpLn = tls.NewListener(tlsL, uiTLSConfig)
	}

	// Serve the HTTP endpoint. This will be the original httpLn
	// listening on --http-addr without TLS if uiTLSConfig was
	// nil, or overridden above if uiTLSConfig was not nil to come from
	// the TLS negotiation over the HTTP port.
	s.stopper.RunWorker(workersCtx, func(context.Context) {
		netutil.FatalIfUnexpected(connManager.Serve(httpLn))
	})
	return nil
}

func (s *Server) checkBRPC(ctx context.Context) error {
	var err error
	_, err = listen(ctx, &s.cfg.BRPCAddr, &s.cfg.AdvertiseBrpcAddr, "brpc")
	if err != nil {
		return err
	}
	log.Eventf(ctx, "listening on port %s", s.cfg.Addr)
	return nil
}

func (s *Server) startServeSQL(
	ctx, workersCtx context.Context, connManager netutil.Server, pgL net.Listener,
) error {
	log.Info(ctx, "serving sql connections")
	// Start servicing SQL connections.

	pgCtx := s.pgServer.AmbientCtx.AnnotateCtx(context.Background())
	tcpKeepAlive := tcpKeepAliveManager{
		tcpKeepAlive: envutil.EnvOrDefaultDuration("KWBASE_SQL_TCP_KEEP_ALIVE", time.Minute),
	}

	s.stopper.RunWorker(pgCtx, func(pgCtx context.Context) {
		netutil.FatalIfUnexpected(connManager.ServeWith(pgCtx, s.stopper, pgL, func(conn net.Conn) {
			connCtx := logtags.AddTag(pgCtx, "client", conn.RemoteAddr().String())
			tcpKeepAlive.configure(connCtx, conn)

			if err := s.pgServer.ServeConn(connCtx, conn, pgwire.SocketTCP); err != nil {
				log.Errorf(connCtx, "serving SQL client conn: %v", err)
			}
		}))
	})

	// If a unix socket was requested, start serving there too.
	if len(s.cfg.SocketFile) != 0 {
		log.Infof(ctx, "starting postgres server at unix:%s", s.cfg.SocketFile)

		// Unix socket enabled: postgres protocol only.
		unixLn, err := net.Listen("unix", s.cfg.SocketFile)
		if err != nil {
			return err
		}

		s.stopper.RunWorker(workersCtx, func(workersCtx context.Context) {
			<-s.stopper.ShouldQuiesce()
			if err := unixLn.Close(); err != nil {
				log.Fatal(workersCtx, err)
			}
		})

		s.stopper.RunWorker(pgCtx, func(pgCtx context.Context) {
			netutil.FatalIfUnexpected(connManager.ServeWith(pgCtx, s.stopper, unixLn, func(conn net.Conn) {
				connCtx := logtags.AddTag(pgCtx, "client", conn.RemoteAddr().String())
				if err := s.pgServer.ServeConn(connCtx, conn, pgwire.SocketUnix); err != nil {
					log.Error(connCtx, err)
				}
			}))
		})
	}
	return nil
}

func (s *Server) bootstrapVersion() roachpb.Version {
	v := s.cfg.Settings.Version.BinaryVersion()
	if knobs := s.cfg.TestingKnobs.Server; knobs != nil {
		if ov := knobs.(*TestingKnobs).BootstrapVersionOverride; ov != (roachpb.Version{}) {
			v = ov
		}
	}
	return v
}

func (s *Server) bootstrapCluster(ctx context.Context, bootstrapVersion roachpb.Version) error {
	if err := s.node.bootstrapCluster(
		ctx, s.engines, clusterversion.ClusterVersion{Version: bootstrapVersion},
		&s.cfg.DefaultZoneConfig, &s.cfg.DefaultSystemZoneConfig,
	); err != nil {
		return err
	}
	// Force all the system ranges through the replication queue so they
	// upreplicate as quickly as possible when a new node joins. Without this
	// code, the upreplication would be up to the whim of the scanner, which
	// might be too slow for new clusters.
	done := false
	return s.node.stores.VisitStores(func(store *kvserver.Store) error {
		if !done {
			done = true
			return store.ForceReplicationScanAndProcess()
		}
		return nil
	})
}

// Decommission idempotently sets the decommissioning flag for specified nodes.
func (s *Server) Decommission(ctx context.Context, setTo bool, nodeIDs []roachpb.NodeID) error {
	var allNodes []roachpb.NodeID
	for _, nl := range s.nodeLiveness.GetLivenesses() {
		allNodes = append(allNodes, nl.NodeID)
	}
	nodeStatus, err := s.execCfg.StatusServer.Nodes(ctx, &serverpb.NodesRequest{})
	if err != nil {
		return err
	}
	for _, liveness := range nodeStatus.LivenessByNodeID {
		if liveness == storagepb.NodeLivenessStatus_UPGRADING {
			return errors.Errorf("can not run node decommission when cluster has node %+v", liveness)
		}
	}
	eventLogger := sql.MakeEventLogger(s.execCfg)
	eventType := sql.EventLogNodeDecommissioned
	operation := target.Decommission
	if !setTo {
		eventType = sql.EventLogNodeRecommissioned
		operation = target.Recommission
	}
	auditInfo := server.MakeAuditInfo(timeutil.Now(), "", nil,
		operation, target.ObjectNode, 0, nil, nil)

	for _, nodeID := range nodeIDs {
		changeCommitted, err := s.nodeLiveness.SetDecommissioning(ctx, nodeID, setTo)
		if err != nil {
			return errors.Wrapf(err, "during liveness update %d -> %t", nodeID, setTo)
		}
		if changeCommitted {
			// If we die right now or if this transaction fails to commit, the
			// commissioning event will not be recorded to the event log. While we
			// could insert the event record in the same transaction as the liveness
			// update, this would force a 2PC and potentially leave write intents in
			// the node liveness range. Better to make the event logging best effort
			// than to slow down future node liveness transactions.
			//		var nd *roachpb.NodeDescriptor
			if _, err = s.gossip.GetNodeDescriptor(nodeID); err != nil {
				log.Warningf(ctx, "error when got node:%d descriptor, err:%s", nodeID, err)
			}
			if err := s.db.Txn(ctx, func(ctx context.Context, txn *kv.Txn) error {
				auditInfo.SetTarget(uint32(nodeID), "", nil)
				auditInfo.SetReporter([16]byte{}, nodeID, "", "", "", 0)
				return s.auditServer.LogAudit(ctx, txn, &auditInfo)
			}); err != nil {
				log.Errorf(ctx, "unable to record %s event for node %d: %s", operation, nodeID, err)
			}
			if err := s.db.Txn(ctx, func(ctx context.Context, txn *kv.Txn) error {
				return eventLogger.InsertEventRecord(
					ctx, txn, eventType, int32(nodeID), int32(s.NodeID()), struct{}{},
				)
			}); err != nil {
				log.Errorf(ctx, "unable to record %s event for node %d: %s", eventType, nodeID, err)
			}
		}
	}
	return nil
}

// Upgrade idempotently sets the upgrading flag for specified nodes.
func (s *Server) Upgrade(ctx context.Context, isMppMode bool, nodeIDs []roachpb.NodeID) error {
	var allNodes []roachpb.NodeID
	for _, nl := range s.nodeLiveness.GetLivenesses() {
		allNodes = append(allNodes, nl.NodeID)
	}
	nodeStatus, err := s.execCfg.StatusServer.Nodes(ctx, &serverpb.NodesRequest{})
	if err != nil {
		return err
	}
	for _, liveness := range nodeStatus.LivenessByNodeID {
		if liveness != storagepb.NodeLivenessStatus_LIVE && liveness != storagepb.NodeLivenessStatus_DECOMMISSIONED {
			return errors.Errorf("can not upgrade nodes when cluster has node %+v", liveness)
		}
	}

	for _, nodeID := range nodeIDs {

		err := s.nodeLiveness.SetUpgrading(ctx, nodeID, isMppMode, s.node.storeCfg, allNodes)
		if err != nil {
			return errors.Wrapf(err, "during liveness update %d -> %t", nodeID, isMppMode)
		}
		_, err = s.execCfg.InternalExecutor.Exec(ctx, "set time_until_store_dead", nil, ""+
			"SET cluster setting server.time_until_store_dead = '3h';")
		if err != nil {
			return errors.Wrapf(err, "set cluster setting server.time_until_store_dead failed when upgrade")
		}
	}
	return nil
}

// UpgradeComplete calls when upgrade completely.
func (s *Server) UpgradeComplete(ctx context.Context, setTo bool, nodeID roachpb.NodeID) error {
	l, err := s.nodeLiveness.GetLiveness(nodeID)
	if kvserver.LivenessStatus(l, s.clock.Now().GoTime(), s.nodeLiveness.GetLivenessThreshold()) == storagepb.NodeLivenessStatus_UPGRADING {
		err := s.nodeLiveness.SetUpgradingComplete(ctx, nodeID)
		l.Upgrading = false
		if err != nil {
			return errors.Wrapf(err, "during UpgradeComplete %d -> %t", nodeID, setTo)
		}
		kvserver.TimeUntilStoreDead.Default()
		_, err = s.execCfg.InternalExecutor.Exec(ctx, "reset time_until_store_dead", nil, ""+
			"SET cluster setting server.time_until_store_dead = $1 ;", kvserver.TimeUntilStoreDead.Default())
		if err != nil {
			return errors.Wrapf(err, "reset cluster setting server.time_until_store_dead failed when upgrade complete")
		}
	}
	if err != nil {
		return errors.Wrapf(err, "during UpgradeComplete %d -> %t", nodeID, setTo)
	}
	return nil
}

// startSampleEnvironment begins the heap profiler worker.
func (s *Server) startSampleEnvironment(
	ctx context.Context, minSampleInterval time.Duration,
) error {
	// Immediately record summaries once on server startup.
	ctx = s.AnnotateCtx(ctx)

	// Initialize a goroutine dumper if we have an output directory
	// specified.
	var goroutineDumper *goroutinedumper.GoroutineDumper
	if s.cfg.GoroutineDumpDirName != "" {
		hasValidDumpDir := true
		if err := os.MkdirAll(s.cfg.GoroutineDumpDirName, 0755); err != nil {
			// This is possible when running with only in-memory stores;
			// in that case the start-up code sets the output directory
			// to the current directory (.). If wrunning the process
			// from a directory which is not writable, we won't
			// be able to create a sub-directory here.
			log.Warningf(ctx, "cannot create goroutine dump dir -- goroutine dumps will be disabled: %v", err)
			hasValidDumpDir = false
		}
		if hasValidDumpDir {
			var err error
			goroutineDumper, err = goroutinedumper.NewGoroutineDumper(ctx, s.cfg.GoroutineDumpDirName, s.ClusterSettings())
			if err != nil {
				return errors.Wrap(err, "starting goroutine dumper worker")
			}
		}
	}

	// Initialize a heap profiler if we have an output directory
	// specified.
	var heapProfiler *heapprofiler.HeapProfiler
	var nonGoAllocProfiler *heapprofiler.NonGoAllocProfiler
	var statsProfiler *heapprofiler.StatsProfiler
	if s.cfg.HeapProfileDirName != "" {
		hasValidDumpDir := true
		if err := os.MkdirAll(s.cfg.HeapProfileDirName, 0755); err != nil {
			// This is possible when running with only in-memory stores;
			// in that case the start-up code sets the output directory
			// to the current directory (.). If wrunning the process
			// from a directory which is not writable, we won't
			// be able to create a sub-directory here.
			log.Warningf(ctx, "cannot create memory dump dir -- memory profile dumps will be disabled: %v", err)
			hasValidDumpDir = false
		}

		if hasValidDumpDir {
			var err error
			heapProfiler, err = heapprofiler.NewHeapProfiler(ctx, s.cfg.HeapProfileDirName, s.ClusterSettings())
			if err != nil {
				return errors.Wrap(err, "starting heap profiler worker")
			}
			nonGoAllocProfiler, err = heapprofiler.NewNonGoAllocProfiler(ctx, s.cfg.HeapProfileDirName, s.ClusterSettings())
			if err != nil {
				return errors.Wrap(err, "starting non-go alloc profiler worker")
			}
			statsProfiler, err = heapprofiler.NewStatsProfiler(ctx, s.cfg.HeapProfileDirName, s.ClusterSettings())
			if err != nil {
				return errors.Wrap(err, "starting memory stats collector worker")
			}
		}
	}

	s.stopper.RunWorker(ctx, func(ctx context.Context) {
		var goMemStats atomic.Value // *status.GoMemStats
		goMemStats.Store(&status.GoMemStats{})
		var collectingMemStats int32 // atomic, 1 when stats call is ongoing

		timer := timeutil.NewTimer()
		defer timer.Stop()
		timer.Reset(minSampleInterval)

		for {
			select {
			case <-s.stopper.ShouldStop():
				return
			case <-timer.C:
				timer.Read = true
				timer.Reset(minSampleInterval)

				// We read the heap stats on another goroutine and give up after 1s.
				// This is necessary because as of Go 1.12, runtime.ReadMemStats()
				// "stops the world" and that requires first waiting for any current GC
				// run to finish. With a large heap and under extreme conditions, a
				// single GC run may take longer than the default sampling period of
				// 10s. Under normal operations and with more recent versions of Go,
				// this hasn't been observed to be a problem.
				statsCollected := make(chan struct{})
				if atomic.CompareAndSwapInt32(&collectingMemStats, 0, 1) {
					if err := s.stopper.RunAsyncTask(ctx, "get-mem-stats", func(ctx context.Context) {
						var ms status.GoMemStats
						runtime.ReadMemStats(&ms.MemStats)
						ms.Collected = timeutil.Now()
						log.VEventf(ctx, 2, "memstats: %+v", ms)

						goMemStats.Store(&ms)
						atomic.StoreInt32(&collectingMemStats, 0)
						close(statsCollected)
					}); err != nil {
						close(statsCollected)
					}
				}

				select {
				case <-statsCollected:
					// Good; we managed to read the Go memory stats quickly enough.
				case <-time.After(time.Second):
				}

				curStats := goMemStats.Load().(*status.GoMemStats)
				cgoStats := status.GetCGoMemStats(ctx)
				s.runtime.SampleEnvironment(ctx, curStats, cgoStats)
				if goroutineDumper != nil {
					goroutineDumper.MaybeDump(ctx, s.ClusterSettings(), s.runtime.Goroutines.Value())
				}
				if heapProfiler != nil {
					heapProfiler.MaybeTakeProfile(ctx, s.runtime.GoAllocBytes.Value())
					nonGoAllocProfiler.MaybeTakeProfile(ctx, s.runtime.CgoTotalBytes.Value())
					statsProfiler.MaybeTakeProfile(ctx, s.runtime.RSSBytes.Value(), curStats, cgoStats)
				}
			}
		}
	})
	return nil
}

// Stop stops the server.
func (s *Server) Stop() {
	s.stopper.Stop(context.TODO())
}

// ServeHTTP is necessary to implement the http.Handler interface.
func (s *Server) ServeHTTP(w http.ResponseWriter, r *http.Request) {
	// This is our base handler, so catch all panics and make sure they stick.
	defer log.FatalOnPanic()

	// Disable caching of responses.
	w.Header().Set("Cache-control", "no-cache")

	// Set "X-Frame-Options" to "DENY" to prevent clickjacking attacks
	w.Header().Set("X-Frame-Options", "DENY")

	ae := r.Header.Get(httputil.AcceptEncodingHeader)
	switch {
	case strings.Contains(ae, httputil.GzipEncoding):
		w.Header().Set(httputil.ContentEncodingHeader, httputil.GzipEncoding)
		gzw := newGzipResponseWriter(w)
		defer func() {
			// Certain requests must not have a body, yet closing the gzip writer will
			// attempt to write the gzip header. Avoid logging a warning in this case.
			// This is notably triggered by:
			//
			// curl -H 'Accept-Encoding: gzip' \
			// 	    -H 'If-Modified-Since: Thu, 29 Mar 2018 22:36:32 GMT' \
			//      -v http://localhost:8080/favicon.ico > /dev/null
			//
			// which results in a 304 Not Modified.
			if err := gzw.Close(); err != nil && err != http.ErrBodyNotAllowed {
				ctx := s.AnnotateCtx(r.Context())
				log.Warningf(ctx, "error closing gzip response writer: %v", err)
			}
		}()
		w = gzw
	}
	s.mux.ServeHTTP(w, r)
}

// TempDir returns the filepath of the temporary directory used for temp storage.
// It is empty for an in-memory temp storage.
func (s *Server) TempDir() string {
	return s.cfg.TempStorageConfig.Path
}

// PGServer exports the pgwire server. Used by tests.
func (s *Server) PGServer() *pgwire.Server {
	return s.pgServer
}

// TODO(benesch): Use https://github.com/NYTimes/gziphandler instead.
// gzipResponseWriter reinvents the wheel and is not as robust.
type gzipResponseWriter struct {
	gz gzip.Writer
	http.ResponseWriter
}

func newGzipResponseWriter(rw http.ResponseWriter) *gzipResponseWriter {
	var w *gzipResponseWriter
	if wI := gzipResponseWriterPool.Get(); wI == nil {
		w = new(gzipResponseWriter)
	} else {
		w = wI.(*gzipResponseWriter)
	}
	w.Reset(rw)
	return w
}

func (w *gzipResponseWriter) Reset(rw http.ResponseWriter) {
	w.gz.Reset(rw)
	w.ResponseWriter = rw
}

func (w *gzipResponseWriter) Write(b []byte) (int, error) {
	// The underlying http.ResponseWriter can't sniff gzipped data properly, so we
	// do our own sniffing on the uncompressed data.
	if w.Header().Get("Content-Type") == "" {
		w.Header().Set("Content-Type", http.DetectContentType(b))
	}
	return w.gz.Write(b)
}

// Flush implements http.Flusher as required by grpc-gateway for clients
// which access streaming endpoints (as exercised by the acceptance tests
// at time of writing).
func (w *gzipResponseWriter) Flush() {
	// If Flush returns an error, we'll see it on the next call to Write or
	// Close as well, so we can ignore it here.
	if err := w.gz.Flush(); err == nil {
		// Flush the wrapped ResponseWriter as well, if possible.
		if f, ok := w.ResponseWriter.(http.Flusher); ok {
			f.Flush()
		}
	}
}

// Close implements the io.Closer interface. It is not safe to use the
// writer after calling Close.
func (w *gzipResponseWriter) Close() error {
	err := w.gz.Close()
	w.Reset(nil) // release ResponseWriter reference.
	gzipResponseWriterPool.Put(w)
	return err
}

func init() {
	tracing.RegisterTagRemapping("n", "node")
}

// configure attempts to set TCP keep-alive on
// connection. Does not fail on errors.
func (k *tcpKeepAliveManager) configure(ctx context.Context, conn net.Conn) {
	if k.tcpKeepAlive == 0 {
		return
	}

	muxConn, ok := conn.(*cmux.MuxConn)
	if !ok {
		return
	}
	tcpConn, ok := muxConn.Conn.(*net.TCPConn)
	if !ok {
		return
	}

	// Only log success/failure once.
	doLog := atomic.CompareAndSwapInt32(&k.loggedKeepAliveStatus, 0, 1)
	if err := tcpConn.SetKeepAlive(true); err != nil {
		if doLog {
			log.Warningf(ctx, "failed to enable TCP keep-alive for pgwire: %v", err)
		}
		return

	}
	if err := tcpConn.SetKeepAlivePeriod(k.tcpKeepAlive); err != nil {
		if doLog {
			log.Warningf(ctx, "failed to set TCP keep-alive duration for pgwire: %v", err)
		}
		return
	}

	if doLog {
		log.VEventf(ctx, 2, "setting TCP keep-alive to %s for pgwire", k.tcpKeepAlive)
	}
}

type tcpKeepAliveManager struct {
	// The keepalive duration.
	tcpKeepAlive time.Duration
	// loggedKeepAliveStatus ensures that errors about setting the TCP
	// keepalive status are only reported once.
	loggedKeepAliveStatus int32
}

func listen(
	ctx context.Context, addr, advertiseAddr *string, connName string,
) (net.Listener, error) {
	ln, err := net.Listen("tcp", *addr)
	if err != nil {
		return nil, ListenError{
			error: err,
			Addr:  *addr,
		}
	}
	if err := base.UpdateAddrs(ctx, addr, advertiseAddr, ln.Addr()); err != nil {
		return nil, errors.Wrapf(err, "internal error: cannot parse %s listen address", connName)
	}
	return ln, nil
}

// RunLocalSQL calls fn on a SQL internal executor on this server.
// This is meant for use for SQL initialization during bootstrapping.
//
// The internal SQL interface should be used instead of a regular SQL
// network connection for SQL initializations when setting up a new
// server, because it is possible for the server to listen on a
// network interface that is not reachable from loopback. It is also
// possible for the TLS certificates to be invalid when used locally
// (e.g. if the hostname in the cert is an advertised address that's
// only reachable externally).
func (s *Server) RunLocalSQL(
	ctx context.Context, fn func(ctx context.Context, sqlExec *sql.InternalExecutor) error,
) error {
	return fn(ctx, s.internalExecutor)
}

// RestfulLogout function for your API endpoint
func (s *Server) RestfulLogout(ctx context.Context) error {
	if s.restful.connCache == nil {
		return nil
	}
	// get current time.
	tNow := timeutil.Now().Unix()
	// loop to find the expired db.
	for k, v := range s.restful.connCache {
		if tNow-v.lastLoginTime > v.maxLifeTime {
			// stop db.
			if v.db != nil {
				if err := v.db.Close(); err != nil {
					return err
				}
				// set pg conn expired. change login valid to false.
				delete(s.restful.connCache, k)
				log.Infof(ctx, "session %s expired.", v.sessionid)
			}
		}
	}
	return nil
}

//export goPrepareFlush
func goPrepareFlush() C.int {
	ctx := context.Background()
	log.VEventf(ctx, 3, "prepare flush")
	if err := kvserver.SetTsPrepareFlushedIndexForAllReplicas(ctx); err != nil {
		log.Warningf(ctx, "failed prepare flush for replicas, err: %+v", err)
		return -1
	}
	return 0
}

//export goFlushed
func goFlushed() C.int {
	ctx := context.Background()
	log.VEventf(ctx, 3, "set flushed")
	if err := kvserver.SetTsFlushedIndexForAllReplicas(ctx); err != nil {
		log.Warningf(ctx, "failed set flushed for replicas, err: %+v", err)
		return -1
	}
	return 0
}

// attachAllApDatabase attach all ap database in ap engine.
func (s *Server) attachAllApDatabase(ctx context.Context) error {
	if err := s.db.Txn(ctx, func(ctx context.Context, txn *kv.Txn) error {
		descs, err := sql.GetAllDatabaseDescriptors(ctx, txn)
		if err != nil {
			return err
		}
		var apDBs []string
		type AttachInfo struct {
			asName     string
			attachInfo string
		}
		var apMysqlAttachs []AttachInfo
		for _, desc := range descs {
			if desc.EngineType == tree.EngineTypeAP {
				if desc.ApDatabaseType == tree.ApDatabaseTypeDuckDB {
					apDBs = append(apDBs, desc.Name)
				} else if desc.ApDatabaseType == tree.ApDatabaseTypeMysql {
					apMysqlAttachs = append(apMysqlAttachs, AttachInfo{asName: desc.Name, attachInfo: desc.AttachInfo})
				}
			}
		}

		if len(apDBs) > 0 {
			err = s.GetAPEngine().AttachDatabase(apDBs)
			if err != nil {
				return errors.Wrapf(err, "failed to attach ap database %s", apDBs)
			}
		}
		conn, err := s.GetAPEngine().CreateConnection()
		if err != nil {
			return errors.Wrapf(err, "failed to create ap connection")
		}
		defer s.GetAPEngine().DestroyConnection(conn)
		for _, v := range apMysqlAttachs {
			attachStmt := fmt.Sprintf("ATTACH '%s' AS %s (TYPE mysql_scanner)", v.attachInfo, v.asName)
			err = s.GetAPEngine().Exec(conn, attachStmt)
			if err != nil {
				return errors.Wrapf(err, "failed to attach mysql database %s, attach info: %s", v.asName, v.attachInfo)
			}
		}

		return nil
	}); err != nil {
		return err
	}
	return nil
}

// StartApEngine start ap engine.
func (s *Server) StartApEngine(ctx context.Context) error {
	var err error
	var apEngine *ape.Engine
	dbPath := ""
	if len(s.cfg.Stores.Specs) != 0 {
		dbPath = s.cfg.Stores.Specs[0].Path
	}
	apEngine, err = ape.NewApEngine(s.stopper, ape.EngineConfig{Dir: dbPath})
	if err != nil {
		return errors.Wrap(err, "failed to create ap engine")
	}
	s.stopper.AddCloser(apEngine)
	s.engineHelper.SetAPEngine(apEngine)
	s.distSQLServer.ServerConfig.EngineHelper = s.engineHelper
	return nil
}<|MERGE_RESOLUTION|>--- conflicted
+++ resolved
@@ -24,13 +24,8 @@
 
 package server
 
-<<<<<<< HEAD
 // #cgo CPPFLAGS: -I../../../kwdbts2/include -I../../../common/src/include
-// #cgo LDFLAGS: -lkwdbts2 -lcommon  -lstdc++
-=======
-// #cgo CPPFLAGS: -I../../../kwdbts2/include
 // #cgo LDFLAGS: -lkwdbts2 -lrocksdb -lcommon -lsnappy -lm  -lstdc++
->>>>>>> dadd75aa
 // #cgo LDFLAGS: -lprotobuf
 // #cgo linux LDFLAGS: -lrt -lpthread
 //
@@ -118,11 +113,6 @@
 	"gitee.com/kwbasedb/kwbase/pkg/storage/cloud"
 	"gitee.com/kwbasedb/kwbase/pkg/storage/enginepb"
 	"gitee.com/kwbasedb/kwbase/pkg/ts"
-<<<<<<< HEAD
-	"gitee.com/kwbasedb/kwbase/pkg/tscoord"
-=======
-	"gitee.com/kwbasedb/kwbase/pkg/tse"
->>>>>>> dadd75aa
 	"gitee.com/kwbasedb/kwbase/pkg/util"
 	"gitee.com/kwbasedb/kwbase/pkg/util/envutil"
 	"gitee.com/kwbasedb/kwbase/pkg/util/hlc"
@@ -315,18 +305,11 @@
 	replicationReporter    *reports.Reporter
 	temporaryObjectCleaner *sql.TemporaryObjectCleaner
 	engines                Engines
-<<<<<<< HEAD
 	engineHelper           engine.Helper
-	tseDB                  *tscoord.DB
-	//apEngine               *ape.ApEngine
-	internalMemMetrics sql.MemoryMetrics
-	adminMemMetrics    sql.MemoryMetrics
-=======
 	tsEngine               *tse.TsEngine
 	tseDB                  *kvcoord.DB
 	internalMemMetrics     sql.MemoryMetrics
 	adminMemMetrics        sql.MemoryMetrics
->>>>>>> dadd75aa
 	// sqlMemMetrics are used to track memory usage of sql sessions.
 	sqlMemMetrics           sql.MemoryMetrics
 	protectedtsProvider     protectedts.Provider
