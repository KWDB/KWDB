--- conflicted
+++ resolved
@@ -696,13 +696,8 @@
 // below; search this file for "Keyword category lists".
 
 // Ordinary key words in alphabetical order.
-<<<<<<< HEAD
-%token <str> ABORT ACTION ADD ADMIN AGGREGATE AUDIT AUDITS
+%token <str> ABORT ACTION ADD ADMIN AFTER AGGREGATE AUDIT AUDITS
 %token <str> ALL ALTER ANALYSE ANALYZE AND AND_AND ANY ANNOTATE_TYPE AP APPLICATIONS ARRAY AS ASC
-=======
-%token <str> ABORT ACTION ADD ADMIN AFTER AGGREGATE AUDIT AUDITS
-%token <str> ALL ALTER ANALYSE ANALYZE AND AND_AND ANY ANNOTATE_TYPE APPLICATIONS ARRAY AS ASC
->>>>>>> dadd75aa
 %token <str> ASYMMETRIC ASSIGN AT ATTRIBUTE ATTRIBUTES AUTHORIZATION AUTOMATIC
 
 %token <str> STMT_HINT ACCESS_HINT NO_ACCESS_HINT TABLE_SCAN IGNORE_TABLE_SCAN USE_INDEX_SCAN IGNORE_INDEX_SCAN  LEADING_HINT
