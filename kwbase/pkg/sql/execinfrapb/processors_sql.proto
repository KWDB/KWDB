--- conflicted
+++ resolved
@@ -163,33 +163,6 @@
   TsDeleteEntities = 4;
   TsDropDeleteEntities = 5;
   TsDropTsTable = 6;
-<<<<<<< HEAD
-  TsDeleteExpiredData = 7;
-  TsCompressTsTable = 8;
-  TsAddColumn = 9;
-  TsUpdateTag = 10;
-  TsDropColumn = 11;
-  TsAlterPartitionInterval = 12;
-  TsInsertSelect = 13;
-  TsDeleteMultiEntitiesData = 14;
-  TsCommit = 15;
-  TsRollback = 16;
-  TsAlterType = 17;
-  TsAlterCompressInterval = 18;
-  TsAutonomy = 19;
-  TsManualCompressTable = 20;
-  TsVacuum = 21;
-  TsAlterVacuumInterval = 22;
-  TsCreateTagIndex = 23;
-  TsDropTagIndex = 24;
-  TsAlterTagIndex = 25;
-  TsCount = 26;
-  TsAlterRetentions = 27;
-  APCreateDatabase = 28;
-  APCreateTable = 29;
-  APDropDatabase = 30;
-  APDropTable = 31;
-=======
   TsAddColumn = 7;
   TsUpdateTag = 8;
   TsDropColumn = 9;
@@ -207,7 +180,10 @@
   TsDropTagIndex = 21;
   TsAlterTagIndex = 22;
   TsAlterRetentions = 23;
->>>>>>> 38cd9ad9
+  APCreateDatabase = 24;
+  APCreateTable = 25;
+  APDropDatabase = 26;
+  APDropTable = 27;
 }
 
 // TsInsertSelSpec build payLoads for TsInsert
