// Copyright 2018 The Cockroach Authors.
// Copyright (c) 2022-present, Shanghai Yunxi Technology Co, Ltd. All rights reserved.
//
// Licensed under the Apache License, Version 2.0 (the "License");
// you may not use this file except in compliance with the License.
// You may obtain a copy of the License at
//
//     http://www.apache.org/licenses/LICENSE-2.0
//
// Unless required by applicable law or agreed to in writing, software
// distributed under the License is distributed on an "AS IS" BASIS,
// WITHOUT WARRANTIES OR CONDITIONS OF ANY KIND, either express or implied.
// See the License for the specific language governing permissions and
// limitations under the License.
//
// This software (KWDB) is licensed under Mulan PSL v2.
// You can use this software according to the terms and conditions of the Mulan PSL v2.
// You may obtain a copy of Mulan PSL v2 at:
//          http://license.coscl.org.cn/MulanPSL2
// THIS SOFTWARE IS PROVIDED ON AN "AS IS" BASIS, WITHOUT WARRANTIES OF ANY KIND,
// EITHER EXPRESS OR IMPLIED, INCLUDING BUT NOT LIMITED TO NON-INFRINGEMENT,
// MERCHANTABILITY OR FIT FOR A PARTICULAR PURPOSE.
// See the Mulan PSL v2 for more details.

package sql

import (
	"bytes"
	"compress/zlib"
	"context"
	"encoding/base64"
	"fmt"
	"net/url"
	"strings"

	"gitee.com/kwbasedb/kwbase/pkg/roachpb"
	"gitee.com/kwbasedb/kwbase/pkg/sql/execinfrapb"
	"gitee.com/kwbasedb/kwbase/pkg/sql/opt"
	"gitee.com/kwbasedb/kwbase/pkg/sql/opt/cat"
	"gitee.com/kwbasedb/kwbase/pkg/sql/opt/constraint"
	"gitee.com/kwbasedb/kwbase/pkg/sql/opt/exec"
	"gitee.com/kwbasedb/kwbase/pkg/sql/opt/exec/execbuilder"
	"gitee.com/kwbasedb/kwbase/pkg/sql/opt/memo"
	"gitee.com/kwbasedb/kwbase/pkg/sql/row"
	"gitee.com/kwbasedb/kwbase/pkg/sql/rowexec"
	"gitee.com/kwbasedb/kwbase/pkg/sql/sem/builtins"
	"gitee.com/kwbasedb/kwbase/pkg/sql/sem/tree"
	"gitee.com/kwbasedb/kwbase/pkg/sql/span"
	"gitee.com/kwbasedb/kwbase/pkg/sql/sqlbase"
	"gitee.com/kwbasedb/kwbase/pkg/sql/types"
	"gitee.com/kwbasedb/kwbase/pkg/util"
	"gitee.com/kwbasedb/kwbase/pkg/util/encoding"
	"github.com/cockroachdb/errors"
	"github.com/lib/pq/oid"
)

type execFactory struct {
	planner *planner
}

var _ exec.Factory = &execFactory{}

func makeExecFactory(p *planner) execFactory {
	return execFactory{planner: p}
}

// ConstructValues is part of the exec.Factory interface.
func (ef *execFactory) ConstructValues(
	rows [][]tree.TypedExpr, cols sqlbase.ResultColumns,
) (exec.Node, error) {
	if len(cols) == 0 && len(rows) == 1 {
		return &unaryNode{}, nil
	}
	if len(rows) == 0 {
		return &zeroNode{columns: cols}, nil
	}
	return &valuesNode{
		columns:          cols,
		tuples:           rows,
		specifiedInQuery: true,
	}, nil
}

// ConstructScan is part of the exec.Factory interface.
func (ef *execFactory) ConstructScan(
	table cat.Table,
	index cat.Index,
	needed exec.ColumnOrdinalSet,
	indexConstraint *constraint.Constraint,
	hardLimit int64,
	softLimit int64,
	reverse bool,
	maxResults uint64,
	reqOrdering exec.OutputOrdering,
	rowCount float64,
	locking *tree.LockingItem,
) (exec.Node, error) {
	tabDesc := table.(*optTable).desc
	indexDesc := index.(*optIndex).desc
	// Create a scanNode.
	scan := ef.planner.Scan()
	colCfg := makeScanColumnsConfig(table, needed)

	sb := span.MakeBuilder(tabDesc.TableDesc(), indexDesc)

	// initTable checks that the current user has the correct privilege to access
	// the table. However, the privilege has already been checked in optbuilder,
	// and does not need to be rechecked. In fact, it's an error to check the
	// privilege if the table was originally part of a view, since lower privilege
	// users might be able to access a view that uses a higher privilege table.
	ef.planner.skipSelectPrivilegeChecks = true
	defer func() { ef.planner.skipSelectPrivilegeChecks = false }()
	if err := scan.initTable(context.TODO(), ef.planner, tabDesc, nil, colCfg); err != nil {
		return nil, err
	}

	if indexConstraint != nil && indexConstraint.IsContradiction() {
		return newZeroNode(scan.resultColumns), nil
	}

	scan.index = indexDesc
	scan.isSecondaryIndex = indexDesc != &tabDesc.PrimaryIndex
	scan.hardLimit = hardLimit
	scan.softLimit = softLimit

	scan.reverse = reverse
	scan.maxResults = maxResults
	scan.parallelScansEnabled = sqlbase.ParallelScans.Get(&ef.planner.extendedEvalCtx.Settings.SV)
	var err error
	scan.spans, err = sb.SpansFromConstraint(indexConstraint, needed, false /* forDelete */)
	if err != nil {
		return nil, err
	}
	for i := range reqOrdering {
		if reqOrdering[i].ColIdx >= len(colCfg.wantedColumns) {
			return nil, errors.Errorf("invalid reqOrdering: %v", reqOrdering)
		}
	}
	scan.reqOrdering = ReqOrdering(reqOrdering)
	scan.estimatedRowCount = uint64(rowCount)
	if locking != nil {
		scan.lockingStrength = sqlbase.ToScanLockingStrength(locking.Strength)
		scan.lockingWaitPolicy = sqlbase.ToScanLockingWaitPolicy(locking.WaitPolicy)
	}
	return scan, nil
}

// ConstructTSScan is part of the exec.Factory interface.
func (ef *execFactory) ConstructTSScan(
	table cat.Table,
	private *memo.TSScanPrivate,
<<<<<<< HEAD
	tagFilter, primaryFilter []tree.TypedExpr,
	rowCount float64,
=======
	tagFilter, primaryFilter, tagIndexFilter []tree.TypedExpr,
>>>>>>> d88732f3
) (exec.Node, error) {
	// Create a tsScanNode.
	tsScan := ef.planner.TSScan()

	ef.planner.skipSelectPrivilegeChecks = true
	defer func() { ef.planner.skipSelectPrivilegeChecks = false }()

	// Calculate the physical column ID and record it in the ScanSource.
	private.Cols.ForEach(func(i opt.ColumnID) {
		tsScan.ScanSource.Add(int(i) - int(private.Table.ColumnID(0)) + 1)
	})
	tsScan.Table = table
	resultCols := make(sqlbase.ResultColumns, 0)

	count := 0

	// Construct the resultCols which the column need to be scanned.
	tsScan.PrimaryTagValues = make(map[uint32][]string, 0)
	tsScan.TagIndex.TagIndexValues = make([]map[uint32][]string, len(private.TagIndex.TagIndexValues))
	tsScan.TagIndex.UnionType = private.TagIndex.UnionType
	tsScan.TagIndex.IndexID = private.TagIndex.IndexID
	for j := range private.TagIndex.TagIndexValues {
		tsScan.TagIndex.TagIndexValues[j] = make(map[uint32][]string, 0)
	}
	for i := 0; i < table.DeletableColumnCount(); i++ {
		colID := private.Table.ColumnID(count)
		col := table.Column(i)
		if v, ok := private.PrimaryTagValues[uint32(private.Table.ColumnID(i))]; ok {
			tsScan.PrimaryTagValues[uint32(table.Column(i).ColID())] = v
		}
		for j := range private.TagIndex.TagIndexValues {
			if v, ok := private.TagIndex.TagIndexValues[j][uint32(private.Table.ColumnID(i))]; ok {
				tsScan.TagIndex.TagIndexValues[j][uint32(table.Column(i).ColID())] = v
			}
		}
		if private.Cols.Contains(colID) {
			resultCols = append(
				resultCols,
				sqlbase.ResultColumn{
					Name:           string(col.ColName()),
					Typ:            col.DatumType(),
					TableID:        sqlbase.ID(table.ID()),
					PGAttributeNum: sqlbase.ColumnID(col.ColID()),
					TypeModifier:   col.DatumType().TypeModifier(),
				},
			)
		}
		count++
	}
	tsScan.filterVars = tree.MakeIndexedVarHelper(tsScan, len(resultCols))
	tsScan.resultColumns = resultCols
	tsScan.AccessMode = execinfrapb.TSTableReadMode(private.AccessMode)
	tsScan.HintType = private.HintType
	tsScan.orderedType = private.OrderedScanType
	tsScan.ScanAggArray = private.ScanAggs
	tsScan.TableMetaID = private.Table
	tsScan.estimatedRowCount = uint64(rowCount)

	// bind tag filter and primary filter to tsScanNode.
	bindFilter := func(filters []tree.TypedExpr, primaryTag bool, tagIndex bool) bool {
		for _, fil := range filters {
			expr := tsScan.filterVars.Rebind(fil, true /* alsoReset */, false /* normalizeToNonNil */)
			if expr == nil {
				// Filter statically evaluates to true. Just return the input plan.
				return false
			}
			if primaryTag {
				tsScan.PrimaryTagFilterArray = append(tsScan.PrimaryTagFilterArray, expr)
			} else if tagIndex {
				tsScan.TagIndexFilterArray = append(tsScan.TagIndexFilterArray, expr)
			} else {
				tsScan.TagFilterArray = append(tsScan.TagFilterArray, expr)
			}
		}
		return true
	}
	if !bindFilter(tagFilter, false, false) {
		return tsScan, nil
	}

	if !bindFilter(primaryFilter, true, false) {
		return tsScan, nil
	}

	if !bindFilter(tagIndexFilter, false, true) {
		return tsScan, nil
	}

	return tsScan, nil
}

// ConstructTsInsertSelect insert into time series table select time series data
func (ef *execFactory) ConstructTsInsertSelect(
	input exec.Node,
	tableID uint64,
	dbID uint64,
	cols opt.ColList,
	colIdxs opt.ColIdxs,
	tableName string,
	tableType int32,
) (exec.Node, error) {
	insSel := tsInsertSelectNodePool.Get().(*tsInsertSelectNode)
	insSel.plan = input.(planNode)
	insSel.TableID = tableID
	insSel.TableName = tableName
	insSel.DBID = dbID
	insSel.TableType = tableType
	resCols := make([]int32, len(cols))
	for i := range cols {
		resCols[i] = int32(cols[i])
	}
	resColIdxs := make([]int32, len(colIdxs))
	for i := range colIdxs {
		resColIdxs[i] = int32(colIdxs[i])
	}
	insSel.Cols = resCols
	insSel.ColIdxs = resColIdxs

	return insSel, nil
}

// ConstructSynchronizer construct synchronizer node
func (ef *execFactory) ConstructSynchronizer(input exec.Node, degree int64) (exec.Node, error) {
	plan := input.(planNode)
	resultCols := planColumns(plan)
	mergeScanNode := &synchronizerNode{
		columns: resultCols,
		plan:    plan,
		degree:  int32(degree),
	}
	return mergeScanNode, nil
}

// ConstructVirtualScan is part of the exec.Factory interface.
func (ef *execFactory) ConstructVirtualScan(table cat.Table) (exec.Node, error) {
	tn := &table.(*optVirtualTable).name
	virtual, err := ef.planner.getVirtualTabler().getVirtualTableEntry(tn)
	if err != nil {
		return nil, err
	}
	columns, constructor := virtual.getPlanInfo(table.(*optVirtualTable).desc.TableDesc())

	return &delayedNode{
		columns: columns,
		constructor: func(ctx context.Context, p *planner) (planNode, error) {
			return constructor(ctx, p, tn.Catalog())
		},
	}, nil
}

func asDataSource(n exec.Node) planDataSource {
	plan := n.(planNode)
	return planDataSource{
		columns: planColumns(plan),
		plan:    plan,
	}
}

// ConstructFilter is part of the exec.Factory interface.
func (ef *execFactory) ConstructFilter(
	n exec.Node, filter tree.TypedExpr, reqOrdering exec.OutputOrdering, execInTSEngine bool,
) (exec.Node, error) {
	// Push the filter into the scanNode. We cannot do this if the scanNode has a
	// limit (it would make the limit apply AFTER the filter).
	if s, ok := n.(*scanNode); ok && s.filter == nil && s.hardLimit == 0 {
		s.filter = s.filterVars.Rebind(filter, true /* alsoReset */, false /* normalizeToNonNil */)
		// Note: if the filter statically evaluates to true, s.filter stays nil.
		s.reqOrdering = ReqOrdering(reqOrdering)
		return s, nil
	}
	engine := tree.EngineTypeRelational
	if execInTSEngine {
		engine = tree.EngineTypeTimeseries
		switch src := n.(type) {
		case *tsScanNode:
			src.filter = src.filterVars.Rebind(filter, true /* alsoReset */, false /* normalizeToNonNil */)
			return src, nil
		case *synchronizerNode:
			if s, ok := src.plan.(*tsScanNode); ok {
				s.filter = s.filterVars.Rebind(filter, true /* alsoReset */, false /* normalizeToNonNil */)
				return src, nil
			}
		case *sortNode:
			if s, ok := src.plan.(*synchronizerNode); ok {
				if s1, ok1 := s.plan.(*sortNode); ok1 {
					if s2, ok2 := s1.plan.(*tsScanNode); ok2 {
						s2.filter = s2.filterVars.Rebind(filter, true /* alsoReset */, false /* normalizeToNonNil */)
						return src, nil
					}
				}
			}
		}
	}

	// Create a filterNode.
	src := asDataSource(n)
	f := &filterNode{
		source: src,
		engine: engine,
	}
	f.ivarHelper = tree.MakeIndexedVarHelper(f, len(src.columns))
	f.filter = f.ivarHelper.Rebind(filter, true /* alsoReset */, false /* normalizeToNonNil */)
	if f.filter == nil {
		// Filter statically evaluates to true. Just return the input plan.
		return n, nil
	}
	f.reqOrdering = ReqOrdering(reqOrdering)

	// If there's a spool, pull it up.
	if spool, ok := f.source.plan.(*spoolNode); ok {
		f.source.plan = spool.source
		spool.source = f
		return spool, nil
	}
	return f, nil
}

// ConstructSimpleProject is part of the exec.Factory interface.
func (ef *execFactory) ConstructSimpleProject(
	n exec.Node,
	cols []exec.ColumnOrdinal,
	colNames []string,
	reqOrdering exec.OutputOrdering,
	execInTSEngine bool,
) (exec.Node, error) {
	// If the top node is already a renderNode, just rearrange the columns. But
	// we don't want to duplicate a rendering expression (in case it is expensive
	// to compute or has side-effects); so if we have duplicates we avoid this
	// optimization (and add a new renderNode).
	if r, ok := n.(*renderNode); ok && !hasDuplicates(cols) {
		oldCols, oldRenders := r.columns, r.render
		r.columns = make(sqlbase.ResultColumns, len(cols))
		r.render = make([]tree.TypedExpr, len(cols))
		for i, ord := range cols {
			r.columns[i] = oldCols[ord]
			if colNames != nil {
				r.columns[i].Name = colNames[i]
			}
			r.render[i] = oldRenders[ord]
		}
		r.reqOrdering = ReqOrdering(reqOrdering)
		return r, nil
	}
	var inputCols sqlbase.ResultColumns
	if colNames == nil {
		// We will need the names of the input columns.
		inputCols = planColumns(n.(planNode))
	}

	var rb renderBuilder
	rb.init(n, reqOrdering, len(cols), execInTSEngine)
	for i, col := range cols {
		v := rb.r.ivarHelper.IndexedVar(int(col))
		if colNames == nil {
			rb.addExpr(v, inputCols[col].Name, inputCols[col].TableID, inputCols[col].PGAttributeNum, inputCols[col].GetTypeModifier())
		} else {
			rb.addExpr(v, colNames[i], 0 /* tableID */, 0 /* pgAttributeNum */, v.ResolvedType().TypeModifier())
		}
	}
	return rb.res, nil
}

func hasDuplicates(cols []exec.ColumnOrdinal) bool {
	var set util.FastIntSet
	for _, c := range cols {
		if set.Contains(int(c)) {
			return true
		}
		set.Add(int(c))
	}
	return false
}

// ConstructRender is part of the exec.Factory interface.
func (ef *execFactory) ConstructRender(
	n exec.Node,
	exprs tree.TypedExprs,
	colNames []string,
	reqOrdering exec.OutputOrdering,
	execInTSEngine bool,
) (exec.Node, error) {
	var rb renderBuilder
	rb.init(n, reqOrdering, len(exprs), execInTSEngine)
	for i, expr := range exprs {
		expr = rb.r.ivarHelper.Rebind(expr, false /* alsoReset */, true /* normalizeToNonNil */)
		rb.addExpr(expr, colNames[i], 0 /* tableID */, 0 /* pgAttributeNum */, -1 /* typeModifier */)
	}
	return rb.res, nil
}

// RenameColumns is part of the exec.Factory interface.
func (ef *execFactory) RenameColumns(n exec.Node, colNames []string) (exec.Node, error) {
	inputCols := planMutableColumns(n.(planNode))
	for i := range inputCols {
		inputCols[i].Name = colNames[i]
	}
	return n, nil
}

// ConstructBatchLookUpJoin is part of the exec.Factory interface.
// for multiple model processing.
func (ef *execFactory) ConstructBatchLookUpJoin(
	joinType sqlbase.JoinType,
	left, right exec.Node,
	leftEqCols, rightEqCols []exec.ColumnOrdinal,
	leftEqColsAreKey, rightEqColsAreKey bool,
	extraOnCond tree.TypedExpr,
) (exec.Node, error) {
	// p := ef.planner
	leftSrc := asDataSource(left)
	rightSrc := asDataSource(right)
	pred, err := makePredicate(joinType, leftSrc.columns, rightSrc.columns)
	if err != nil {
		return nil, err
	}

	numEqCols := len(leftEqCols)
	// Save some allocations by putting both sides in the same slice.
	intBuf := make([]int, 2*numEqCols)
	pred.leftEqualityIndices = intBuf[:numEqCols:numEqCols]
	pred.rightEqualityIndices = intBuf[numEqCols:]
	nameBuf := make(tree.NameList, 2*numEqCols)
	pred.leftColNames = nameBuf[:numEqCols:numEqCols]
	pred.rightColNames = nameBuf[numEqCols:]

	for i := range leftEqCols {
		pred.leftEqualityIndices[i] = int(leftEqCols[i])
		pred.rightEqualityIndices[i] = int(rightEqCols[i])
		pred.leftColNames[i] = tree.Name(leftSrc.columns[leftEqCols[i]].Name)
		pred.rightColNames[i] = tree.Name(rightSrc.columns[rightEqCols[i]].Name)
	}
	pred.leftEqKey = leftEqColsAreKey
	pred.rightEqKey = rightEqColsAreKey

	pred.onCond = pred.iVarHelper.Rebind(
		extraOnCond, false /* alsoReset */, false, /* normalizeToNonNil */
	)
	// //lookup join
	// n := &lookupJoinNode{
	// 	input:        input.(planNode),
	// 	table:        tableScan,
	// 	joinType:     joinType,
	// 	eqColsAreKey: eqColsAreKey,
	// 	reqOrdering:  ReqOrdering(reqOrdering),
	// }
	// hash join
	n := &batchLookUpJoinNode{
		left:     leftSrc,
		right:    rightSrc,
		joinType: pred.joinType,
		pred:     pred,
		columns:  pred.cols,
	}

	return n, nil
}

// ConstructHashJoin is part of the exec.Factory interface.
func (ef *execFactory) ConstructHashJoin(
	joinType sqlbase.JoinType,
	left, right exec.Node,
	leftEqCols, rightEqCols []exec.ColumnOrdinal,
	leftEqColsAreKey, rightEqColsAreKey bool,
	extraOnCond tree.TypedExpr,
) (exec.Node, error) {
	p := ef.planner
	leftSrc := asDataSource(left)
	rightSrc := asDataSource(right)
	pred, err := makePredicate(joinType, leftSrc.columns, rightSrc.columns)
	if err != nil {
		return nil, err
	}

	numEqCols := len(leftEqCols)
	// Save some allocations by putting both sides in the same slice.
	intBuf := make([]int, 2*numEqCols)
	pred.leftEqualityIndices = intBuf[:numEqCols:numEqCols]
	pred.rightEqualityIndices = intBuf[numEqCols:]
	nameBuf := make(tree.NameList, 2*numEqCols)
	pred.leftColNames = nameBuf[:numEqCols:numEqCols]
	pred.rightColNames = nameBuf[numEqCols:]

	for i := range leftEqCols {
		pred.leftEqualityIndices[i] = int(leftEqCols[i])
		pred.rightEqualityIndices[i] = int(rightEqCols[i])
		pred.leftColNames[i] = tree.Name(leftSrc.columns[leftEqCols[i]].Name)
		pred.rightColNames[i] = tree.Name(rightSrc.columns[rightEqCols[i]].Name)
	}
	pred.leftEqKey = leftEqColsAreKey
	pred.rightEqKey = rightEqColsAreKey

	pred.onCond = pred.iVarHelper.Rebind(
		extraOnCond, false /* alsoReset */, false, /* normalizeToNonNil */
	)

	return p.makeJoinNode(leftSrc, rightSrc, pred), nil
}

// ConstructApplyJoin is part of the exec.Factory interface.
func (ef *execFactory) ConstructApplyJoin(
	joinType sqlbase.JoinType,
	left exec.Node,
	rightColumns sqlbase.ResultColumns,
	onCond tree.TypedExpr,
	right memo.RelExpr,
	planRightSideFn exec.ApplyJoinPlanRightSideFn,
) (exec.Node, error) {
	leftSrc := asDataSource(left)
	pred, err := makePredicate(joinType, leftSrc.columns, rightColumns)
	if err != nil {
		return nil, err
	}
	pred.onCond = pred.iVarHelper.Rebind(
		onCond, false /* alsoReset */, false, /* normalizeToNonNil */
	)
	apply, err := newApplyJoinNode(joinType, leftSrc, rightColumns, pred, right, planRightSideFn)
	if err != nil {
		return nil, err
	}
	// init TSWhiteListMap
	if a, ok := apply.(*applyJoinNode); ok {
		a.optimizer.Factory().TSWhiteListMap = ef.planner.ExecCfg().TSWhiteListMap
	}
	return apply, nil
}

// ConstructMergeJoin is part of the exec.Factory interface.
func (ef *execFactory) ConstructMergeJoin(
	joinType sqlbase.JoinType,
	left, right exec.Node,
	onCond tree.TypedExpr,
	leftOrdering, rightOrdering sqlbase.ColumnOrdering,
	reqOrdering exec.OutputOrdering,
	leftEqColsAreKey, rightEqColsAreKey bool,
) (exec.Node, error) {
	p := ef.planner
	leftSrc := asDataSource(left)
	rightSrc := asDataSource(right)
	pred, err := makePredicate(joinType, leftSrc.columns, rightSrc.columns)
	if err != nil {
		return nil, err
	}
	pred.onCond = pred.iVarHelper.Rebind(
		onCond, false /* alsoReset */, false, /* normalizeToNonNil */
	)
	pred.leftEqKey = leftEqColsAreKey
	pred.rightEqKey = rightEqColsAreKey

	n := len(leftOrdering)
	if n == 0 || len(rightOrdering) != n {
		return nil, errors.Errorf("orderings from the left and right side must be the same non-zero length")
	}
	pred.leftEqualityIndices = make([]int, n)
	pred.rightEqualityIndices = make([]int, n)
	pred.leftColNames = make(tree.NameList, n)
	pred.rightColNames = make(tree.NameList, n)
	for i := 0; i < n; i++ {
		leftColIdx, rightColIdx := leftOrdering[i].ColIdx, rightOrdering[i].ColIdx
		pred.leftEqualityIndices[i] = leftColIdx
		pred.rightEqualityIndices[i] = rightColIdx
		pred.leftColNames[i] = tree.Name(leftSrc.columns[leftColIdx].Name)
		pred.rightColNames[i] = tree.Name(rightSrc.columns[rightColIdx].Name)
	}

	node := p.makeJoinNode(leftSrc, rightSrc, pred)
	node.mergeJoinOrdering = make(sqlbase.ColumnOrdering, n)
	for i := 0; i < n; i++ {
		// The mergeJoinOrdering "columns" are equality column indices.  Because of
		// the way we constructed the equality indices, the ordering will always be
		// 0,1,2,3..
		node.mergeJoinOrdering[i].ColIdx = i
		node.mergeJoinOrdering[i].Direction = leftOrdering[i].Direction
	}

	// Set up node.props, which tells the distsql planner to maintain the
	// resulting ordering (if needed).
	node.reqOrdering = ReqOrdering(reqOrdering)

	return node, nil
}

// ConstructScalarGroupBy is part of the exec.Factory interface.
func (ef *execFactory) ConstructScalarGroupBy(
	input exec.Node,
	aggregations []exec.AggInfo,
	funcs *opt.AggFuncNames,
	execInTSEngine bool,
	private *memo.GroupingPrivate,
	addSynchronizer bool,
) (exec.Node, error) {
	engine := tree.EngineTypeRelational
	if execInTSEngine {
		engine = tree.EngineTypeTimeseries
	}
	n := &groupNode{
		plan:               input.(planNode),
		funcs:              make([]*aggregateFuncHolder, 0, len(aggregations)),
		columns:            make(sqlbase.ResultColumns, 0, len(aggregations)),
		groupWindowID:      -1,
		groupWindowTSColID: -1,
		isScalar:           true,
		aggFuncs:           funcs,
		engine:             engine,
		addSynchronizer:    addSynchronizer,
		optType:            private.OptFlags,
	}
	if err := ef.addAggregations(n, aggregations); err != nil {
		return nil, err
	}
	return n, nil
}

// ConstructGroupBy is part of the exec.Factory interface.
func (ef *execFactory) ConstructGroupBy(
	input exec.Node,
	groupCols []exec.ColumnOrdinal,
	groupColOrdering sqlbase.ColumnOrdering,
	aggregations []exec.AggInfo,
	reqOrdering exec.OutputOrdering,
	funcs *opt.AggFuncNames,
	execInTSEngine bool,
	private *memo.GroupingPrivate,
	addSynchronizer bool,
) (exec.Node, error) {
	engine := tree.EngineTypeRelational
	if execInTSEngine {
		engine = tree.EngineTypeTimeseries
	}
	var groupWindowID int32 = -1
	if private.GroupWindowId > 0 {
		groupWindowID = int32(private.GroupWindowIdOrdinal)
	}
	n := &groupNode{
		plan:               input.(planNode),
		funcs:              make([]*aggregateFuncHolder, 0, len(groupCols)+len(aggregations)),
		columns:            make(sqlbase.ResultColumns, 0, len(groupCols)+len(aggregations)+len(*funcs)),
		groupCols:          make([]int, len(groupCols)),
		groupColOrdering:   groupColOrdering,
		gapFillColID:       int32(private.TimeBucketGapFillColIdOrdinal),
		groupWindowID:      groupWindowID,
		groupWindowTSColID: int32(private.GroupWindowTSColOrdinal),
		isScalar:           false,
		reqOrdering:        ReqOrdering(reqOrdering),
		aggFuncs:           funcs,
		engine:             engine,
		//statisticIndex:   private.AggIndex,
		addSynchronizer: addSynchronizer,
		optType:         private.OptFlags,
	}
	inputCols := planColumns(n.plan)
	for i := range groupCols {
		col := int(groupCols[i])
		n.groupCols[i] = col

		// TODO(radu): only generate the grouping columns we actually need.
		f := n.newAggregateFuncHolder(
			builtins.AnyNotNull,
			inputCols[col].Typ,
			[]int{col},
			builtins.NewAnyNotNullAggregate,
			nil, /* arguments */
			ef.planner.EvalContext().Mon.MakeBoundAccount(),
		)
		n.funcs = append(n.funcs, f)
		n.columns = append(n.columns, inputCols[col])
	}
	if err := ef.addAggregations(n, aggregations); err != nil {
		return nil, err
	}
	return n, nil
}

func (ef *execFactory) addAggregations(n *groupNode, aggregations []exec.AggInfo) error {
	inputCols := planColumns(n.plan)
	for i := range aggregations {
		agg := &aggregations[i]
		builtin := agg.Builtin
		renderIdxs := make([]int, len(agg.ArgCols))
		params := make([]*types.T, len(agg.ArgCols))
		for j, col := range agg.ArgCols {
			renderIdx := int(col)
			renderIdxs[j] = renderIdx
			params[j] = inputCols[renderIdx].Typ
		}
		aggFn := func(evalCtx *tree.EvalContext, arguments tree.Datums) tree.AggregateFunc {
			return builtin.AggregateFunc(params, evalCtx, arguments)
		}

		f := n.newAggregateFuncHolder(
			agg.FuncName,
			agg.ResultType,
			renderIdxs,
			aggFn,
			agg.ConstArgs,
			ef.planner.EvalContext().Mon.MakeBoundAccount(),
		)
		if agg.Distinct {
			f.setDistinct()
		}

		if agg.Filter == -1 {
			// A value of -1 means the aggregate had no filter.
			f.filterRenderIdx = noRenderIdx
		} else {
			f.filterRenderIdx = int(agg.Filter)
		}

		n.funcs = append(n.funcs, f)
		n.columns = append(n.columns, sqlbase.ResultColumn{
			Name:         agg.FuncName,
			Typ:          agg.ResultType,
			TypeModifier: agg.ResultType.TypeModifier(),
		})
		// When it comes to interpolate, add a redundant output column for renderNode.ivarHelper.
		// reason: the subsequent plan will split the func interpolate.
		// interpolate(count(device_id), null) => interpolate($1,null), count(id)
		if agg.FuncName == "interpolate" {
			n.columns = append(n.columns, sqlbase.ResultColumn{})
		}
	}
	return nil
}

// ConstructDistinct is part of the exec.Factory interface.
func (ef *execFactory) ConstructDistinct(
	input exec.Node,
	distinctCols, orderedCols exec.ColumnOrdinalSet,
	reqOrdering exec.OutputOrdering,
	nullsAreDistinct bool,
	errorOnDup string,
	execInTSEngine bool,
) (exec.Node, error) {
	engine := tree.EngineTypeRelational
	if execInTSEngine {
		engine = tree.EngineTypeTimeseries
	}
	return &distinctNode{
		plan:              input.(planNode),
		distinctOnColIdxs: distinctCols,
		columnsInOrder:    orderedCols,
		reqOrdering:       ReqOrdering(reqOrdering),
		nullsAreDistinct:  nullsAreDistinct,
		errorOnDup:        errorOnDup,
		engine:            engine,
	}, nil
}

// ConstructSetOp is part of the exec.Factory interface.
func (ef *execFactory) ConstructSetOp(
	typ tree.UnionType, all bool, left, right exec.Node,
) (exec.Node, error) {
	return ef.planner.newUnionNode(typ, all, left.(planNode), right.(planNode))
}

// ConstructSort is part of the exec.Factory interface.
func (ef *execFactory) ConstructSort(
	input exec.Node, ordering sqlbase.ColumnOrdering, alreadyOrderedPrefix int, execInTSEngine bool,
) (exec.Node, error) {
	engine := tree.EngineTypeRelational
	if execInTSEngine {
		engine = tree.EngineTypeTimeseries
	}
	return &sortNode{
		plan:                 input.(planNode),
		ordering:             ordering,
		alreadyOrderedPrefix: alreadyOrderedPrefix,
		engine:               engine,
	}, nil
}

// ConstructOrdinality is part of the exec.Factory interface.
func (ef *execFactory) ConstructOrdinality(input exec.Node, colName string) (exec.Node, error) {
	plan := input.(planNode)
	inputColumns := planColumns(plan)
	cols := make(sqlbase.ResultColumns, len(inputColumns)+1)
	copy(cols, inputColumns)
	cols[len(cols)-1] = sqlbase.ResultColumn{
		Name: colName,
		Typ:  types.Int,
	}
	return &ordinalityNode{
		source:  plan,
		columns: cols,
		run: ordinalityRun{
			row:    make(tree.Datums, len(cols)),
			curCnt: 1,
		},
	}, nil
}

// ConstructIndexJoin is part of the exec.Factory interface.
func (ef *execFactory) ConstructIndexJoin(
	input exec.Node,
	table cat.Table,
	keyCols []exec.ColumnOrdinal,
	tableCols exec.ColumnOrdinalSet,
	reqOrdering exec.OutputOrdering,
) (exec.Node, error) {
	tabDesc := table.(*optTable).desc
	colCfg := makeScanColumnsConfig(table, tableCols)
	colDescs := makeColDescList(table, tableCols)

	tableScan := ef.planner.Scan()

	if err := tableScan.initTable(context.TODO(), ef.planner, tabDesc, nil, colCfg); err != nil {
		return nil, err
	}

	primaryIndex := tabDesc.GetPrimaryIndex()
	tableScan.index = &primaryIndex
	tableScan.isSecondaryIndex = false
	tableScan.disableBatchLimit()

	n := &indexJoinNode{
		input:         input.(planNode),
		table:         tableScan,
		cols:          colDescs,
		resultColumns: sqlbase.ResultColumnsFromColDescs(tabDesc.GetID(), colDescs),
		reqOrdering:   ReqOrdering(reqOrdering),
	}

	n.keyCols = make([]int, len(keyCols))
	for i, c := range keyCols {
		n.keyCols[i] = int(c)
	}

	return n, nil
}

// ConstructLookupJoin is part of the exec.Factory interface.
func (ef *execFactory) ConstructLookupJoin(
	joinType sqlbase.JoinType,
	input exec.Node,
	table cat.Table,
	index cat.Index,
	eqCols []exec.ColumnOrdinal,
	eqColsAreKey bool,
	lookupCols exec.ColumnOrdinalSet,
	onCond tree.TypedExpr,
	reqOrdering exec.OutputOrdering,
) (exec.Node, error) {
	tabDesc := table.(*optTable).desc
	indexDesc := index.(*optIndex).desc
	colCfg := makeScanColumnsConfig(table, lookupCols)
	tableScan := ef.planner.Scan()

	if err := tableScan.initTable(context.TODO(), ef.planner, tabDesc, nil, colCfg); err != nil {
		return nil, err
	}

	tableScan.index = indexDesc
	tableScan.isSecondaryIndex = indexDesc != &tabDesc.PrimaryIndex

	n := &lookupJoinNode{
		input:        input.(planNode),
		table:        tableScan,
		joinType:     joinType,
		eqColsAreKey: eqColsAreKey,
		reqOrdering:  ReqOrdering(reqOrdering),
	}
	if onCond != nil && onCond != tree.DBoolTrue {
		n.onCond = onCond
	}
	n.eqCols = make([]int, len(eqCols))
	for i, c := range eqCols {
		n.eqCols[i] = int(c)
	}
	// Build the result columns.
	inputCols := planColumns(input.(planNode))
	var scanCols sqlbase.ResultColumns
	if joinType != sqlbase.LeftSemiJoin && joinType != sqlbase.LeftAntiJoin {
		scanCols = planColumns(tableScan)
	}
	n.columns = make(sqlbase.ResultColumns, 0, len(inputCols)+len(scanCols))
	n.columns = append(n.columns, inputCols...)
	n.columns = append(n.columns, scanCols...)
	return n, nil
}

// Helper function to create a scanNode from just a table / index descriptor
// and requested cols.
func (ef *execFactory) constructScanForZigzag(
	indexDesc *sqlbase.IndexDescriptor,
	tableDesc *sqlbase.ImmutableTableDescriptor,
	cols exec.ColumnOrdinalSet,
) (*scanNode, error) {

	colCfg := scanColumnsConfig{
		wantedColumns: make([]tree.ColumnID, 0, cols.Len()),
	}

	for c, ok := cols.Next(0); ok; c, ok = cols.Next(c + 1) {
		colCfg.wantedColumns = append(colCfg.wantedColumns, tree.ColumnID(tableDesc.Columns[c].ID))
	}

	scan := ef.planner.Scan()
	if err := scan.initTable(context.TODO(), ef.planner, tableDesc, nil, colCfg); err != nil {
		return nil, err
	}

	scan.index = indexDesc
	scan.isSecondaryIndex = indexDesc.ID != tableDesc.PrimaryIndex.ID

	return scan, nil
}

// ConstructZigzagJoin is part of the exec.Factory interface.
func (ef *execFactory) ConstructZigzagJoin(
	leftTable cat.Table,
	leftIndex cat.Index,
	rightTable cat.Table,
	rightIndex cat.Index,
	leftEqCols []exec.ColumnOrdinal,
	rightEqCols []exec.ColumnOrdinal,
	leftCols exec.ColumnOrdinalSet,
	rightCols exec.ColumnOrdinalSet,
	onCond tree.TypedExpr,
	fixedVals []exec.Node,
	reqOrdering exec.OutputOrdering,
) (exec.Node, error) {
	leftIndexDesc := leftIndex.(*optIndex).desc
	leftTabDesc := leftTable.(*optTable).desc
	rightIndexDesc := rightIndex.(*optIndex).desc
	rightTabDesc := rightTable.(*optTable).desc

	leftScan, err := ef.constructScanForZigzag(leftIndexDesc, leftTabDesc, leftCols)
	if err != nil {
		return nil, err
	}
	rightScan, err := ef.constructScanForZigzag(rightIndexDesc, rightTabDesc, rightCols)
	if err != nil {
		return nil, err
	}

	n := &zigzagJoinNode{
		reqOrdering: ReqOrdering(reqOrdering),
	}
	if onCond != nil && onCond != tree.DBoolTrue {
		n.onCond = onCond
	}
	n.sides = make([]zigzagJoinSide, 2)
	n.sides[0].scan = leftScan
	n.sides[1].scan = rightScan
	n.sides[0].eqCols = make([]int, len(leftEqCols))
	n.sides[1].eqCols = make([]int, len(rightEqCols))

	if len(leftEqCols) != len(rightEqCols) {
		panic("creating zigzag join with unequal number of equated cols")
	}

	for i, c := range leftEqCols {
		n.sides[0].eqCols[i] = int(c)
		n.sides[1].eqCols[i] = int(rightEqCols[i])
	}
	// The resultant columns are identical to those from individual index scans; so
	// reuse the resultColumns generated in the scanNodes.
	n.columns = make(
		sqlbase.ResultColumns,
		0,
		len(leftScan.resultColumns)+len(rightScan.resultColumns),
	)
	n.columns = append(n.columns, leftScan.resultColumns...)
	n.columns = append(n.columns, rightScan.resultColumns...)

	// Fixed values are the values fixed for a prefix of each side's index columns.
	// See the comment in pkg/sql/rowexec/zigzagjoiner.go for how they are used.
	for i := range fixedVals {
		valNode, ok := fixedVals[i].(*valuesNode)
		if !ok {
			panic("non-values node passed as fixed value to zigzag join")
		}
		if i >= len(n.sides) {
			panic("more fixed values passed than zigzag join sides")
		}
		n.sides[i].fixedVals = valNode
	}
	return n, nil
}

// ConstructLimit is part of the exec.Factory interface.
func (ef *execFactory) ConstructLimit(
	input exec.Node, limit, offset tree.TypedExpr, limitExpr memo.RelExpr, meta *opt.Metadata,
) (exec.Node, error) {
	plan := input.(planNode)
	// If the input plan is also a limitNode that has just an offset, and we are
	// only applying a limit, update the existing node. This is useful because
	// Limit and Offset are separate operators which result in separate calls to
	// this function.
	if l, ok := plan.(*limitNode); ok && l.countExpr == nil && offset == nil {
		l.countExpr = limit
		return l, nil
	}
	// If the input plan is a spoolNode, then propagate any constant limit to it.
	if spool, ok := plan.(*spoolNode); ok {
		if val, ok := limit.(*tree.DInt); ok {
			spool.hardLimit = int64(*val)
		}
	}
	engine := tree.EngineTypeRelational
	if limitExpr.IsTSEngine() {
		engine = tree.EngineTypeTimeseries
	}

	node := &limitNode{
		plan:               plan,
		countExpr:          limit,
		offsetExpr:         offset,
		engine:             engine,
		pushLimitToAggScan: getLimitOpt(limitExpr),
	}
	if limit != nil {
		node.canOpt = tryOptLimitOrder(meta, limitExpr, limit, ef.planner.SessionData().MaxPushLimitNumber)
	} else {
		canOpt := (ef.planner.execCfg.StartMode == StartSingleNode) && tryOffsetOpt(meta, limitExpr, offset) &&
			checkFilterForOffsetOpt(input)
		if canOpt {
			// offset optimize must have limitNode and limit count less than MaxPushLimitNumber
			if v, ok := input.(*limitNode); ok {
				count, ok1 := v.countExpr.(*tree.DInt)
				offset, ok2 := offset.(*tree.DInt)
				if ok1 && ok2 && (int64(*count)-int64(*offset) < ef.planner.SessionData().MaxPushLimitNumber) {
					node.countExpr = v.countExpr
					node.plan = applyOffsetOptimize(v.plan, false).(planNode)
					node.canOpt = true
				}
			}
		}
	}
	return node, nil
}

// checkFilterForOffsetOpt  we can not use offset optimize that have normal col filter,
// normal col filter can exists tsScanNode filter or filterNode
func checkFilterForOffsetOpt(input exec.Node) bool {
	switch t := input.(type) {
	case *tsScanNode:
		return t.filter == nil
	case *synchronizerNode:
		return checkFilterForOffsetOpt(t.plan)
	case *sortNode:
		return checkFilterForOffsetOpt(t.plan)
	case *limitNode:
		return checkFilterForOffsetOpt(t.plan)
	case *renderNode:
		return checkFilterForOffsetOpt(t.source.plan)
	}

	return false
}

// applyOffsetOptimize apply offset optimize need deal
// 1 delete synchronizeNode, offset optimize can not support parrelle
// 2 delete limitNode, push limit count to tsscan node
// 2 add ordered type for tsScanNode according order by ts direction,
// reverse set OrderedScan, otherwise set ForceOrderedScan
func applyOffsetOptimize(src exec.Node, reverse bool) exec.Node {
	switch t := src.(type) {
	case *tsScanNode:
		if reverse {
			t.orderedType = opt.OrderedScan
		} else {
			t.orderedType = opt.ForceOrderedScan
		}
		return t
	case *sortNode:
		return applyOffsetOptimize(t.plan, t.ordering[0].Direction == encoding.Descending)
	case *synchronizerNode:
		return applyOffsetOptimize(t.plan, reverse).(planNode)
	case *renderNode:
		t.source.plan = applyOffsetOptimize(t.source.plan, reverse).(planNode)
		return t
	}

	return src
}

// ConstructMax1Row is part of the exec.Factory interface.
func (ef *execFactory) ConstructMax1Row(input exec.Node, errorText string) (exec.Node, error) {
	plan := input.(planNode)
	return &max1RowNode{
		plan:      plan,
		errorText: errorText,
	}, nil
}

// ConstructBuffer is part of the exec.Factory interface.
func (ef *execFactory) ConstructBuffer(input exec.Node, label string) (exec.Node, error) {
	return &bufferNode{
		plan:  input.(planNode),
		label: label,
	}, nil
}

// ConstructScanBuffer is part of the exec.Factory interface.
func (ef *execFactory) ConstructScanBuffer(ref exec.Node, label string) (exec.Node, error) {
	return &scanBufferNode{
		buffer: ref.(*bufferNode),
		label:  label,
	}, nil
}

// ConstructRecursiveCTE is part of the exec.Factory interface.
func (ef *execFactory) ConstructRecursiveCTE(
	initial exec.Node, fn exec.RecursiveCTEIterationFn, label string,
) (exec.Node, error) {
	return &recursiveCTENode{
		initial:        initial.(planNode),
		genIterationFn: fn,
		label:          label,
	}, nil
}

// ConstructProjectSet is part of the exec.Factory interface.
func (ef *execFactory) ConstructProjectSet(
	n exec.Node, exprs tree.TypedExprs, zipCols sqlbase.ResultColumns, numColsPerGen []int,
) (exec.Node, error) {
	src := asDataSource(n)
	cols := append(src.columns, zipCols...)
	p := &projectSetNode{
		source:          src.plan,
		sourceCols:      src.columns,
		columns:         cols,
		numColsInSource: len(src.columns),
		exprs:           exprs,
		funcs:           make([]*tree.FuncExpr, len(exprs)),
		numColsPerGen:   numColsPerGen,
		run: projectSetRun{
			gens:      make([]tree.ValueGenerator, len(exprs)),
			done:      make([]bool, len(exprs)),
			rowBuffer: make(tree.Datums, len(cols)),
		},
	}

	for i, expr := range exprs {
		if tFunc, ok := expr.(*tree.FuncExpr); ok && tFunc.IsGeneratorApplication() {
			// Set-generating functions: generate_series() etc.
			p.funcs[i] = tFunc
		}
	}

	return p, nil
}

// ConstructWindow is part of the exec.Factory interface.
func (ef *execFactory) ConstructWindow(
	root exec.Node, wi exec.WindowInfo, execInTSEngine bool,
) (exec.Node, error) {
	p := &windowNode{
		plan:         root.(planNode),
		columns:      wi.Cols,
		windowRender: make([]tree.TypedExpr, len(wi.Cols)),
	}
	if execInTSEngine {
		p.engine = tree.EngineTypeTimeseries
	}

	partitionIdxs := make([]int, len(wi.Partition))
	for i, idx := range wi.Partition {
		partitionIdxs[i] = int(idx)
	}

	p.funcs = make([]*windowFuncHolder, len(wi.Exprs))
	for i := range wi.Exprs {
		argsIdxs := make([]uint32, len(wi.ArgIdxs[i]))
		for j := range argsIdxs {
			argsIdxs[j] = uint32(wi.ArgIdxs[i][j])
		}

		p.funcs[i] = &windowFuncHolder{
			expr:           wi.Exprs[i],
			args:           wi.Exprs[i].Exprs,
			argsIdxs:       argsIdxs,
			window:         p,
			filterColIdx:   wi.FilterIdxs[i],
			outputColIdx:   wi.OutputIdxs[i],
			partitionIdxs:  partitionIdxs,
			columnOrdering: wi.Ordering,
			frame:          wi.Exprs[i].WindowDef.Frame,
		}
		if len(wi.Ordering) == 0 {
			frame := p.funcs[i].frame
			if frame.Mode == tree.RANGE && frame.Bounds.HasOffset() {
				// Execution requires a single column to order by when there is
				// a RANGE mode frame with at least one 'offset' bound.
				return nil, errors.AssertionFailedf("a RANGE mode frame with an offset bound must have an ORDER BY column")
			}
		}

		p.windowRender[wi.OutputIdxs[i]] = p.funcs[i]
	}

	return p, nil
}

// ConstructPlan is part of the exec.Factory interface.
func (ef *execFactory) ConstructPlan(
	root exec.Node, subqueries []exec.Subquery, postqueries []exec.Node,
) (exec.Plan, error) {
	// No need to spool at the root.
	if spool, ok := root.(*spoolNode); ok {
		root = spool.source
	}
	res := &planTop{
		plan: root.(planNode),
		// TODO(radu): these fields can be modified by planning various opaque
		// statements. We should have a cleaner way of plumbing these.
		avoidBuffering:  ef.planner.curPlan.avoidBuffering,
		instrumentation: ef.planner.curPlan.instrumentation,
	}
	if len(subqueries) > 0 {
		res.subqueryPlans = make([]subquery, len(subqueries))
		for i := range subqueries {
			in := &subqueries[i]
			out := &res.subqueryPlans[i]
			out.subquery = in.ExprNode
			switch in.Mode {
			case exec.SubqueryExists:
				out.execMode = rowexec.SubqueryExecModeExists
			case exec.SubqueryOneRow:
				out.execMode = rowexec.SubqueryExecModeOneRow
			case exec.SubqueryAnyRows:
				out.execMode = rowexec.SubqueryExecModeAllRowsNormalized
			case exec.SubqueryAllRows:
				out.execMode = rowexec.SubqueryExecModeAllRows
			default:
				return nil, errors.Errorf("invalid SubqueryMode %d", in.Mode)
			}
			out.expanded = true
			out.plan = in.Root.(planNode)
		}
	}
	if len(postqueries) > 0 {
		res.postqueryPlans = make([]postquery, len(postqueries))
		for i := range res.postqueryPlans {
			res.postqueryPlans[i].plan = postqueries[i].(planNode)
		}
	}

	return res, nil
}

// urlOutputter handles writing strings into an encoded URL for EXPLAIN (OPT,
// ENV). It also ensures that (in the text that is encoded by the URL) each
// entry gets its own line and there's exactly one blank line between entries.
type urlOutputter struct {
	buf bytes.Buffer
}

func (e *urlOutputter) writef(format string, args ...interface{}) {
	if e.buf.Len() > 0 {
		e.buf.WriteString("\n")
	}
	fmt.Fprintf(&e.buf, format, args...)
}

func (e *urlOutputter) finish() (url.URL, error) {
	// Generate a URL that encodes all the text.
	var compressed bytes.Buffer
	encoder := base64.NewEncoder(base64.URLEncoding, &compressed)
	compressor := zlib.NewWriter(encoder)
	if _, err := e.buf.WriteTo(compressor); err != nil {
		return url.URL{}, err
	}
	if err := compressor.Close(); err != nil {
		return url.URL{}, err
	}
	if err := encoder.Close(); err != nil {
		return url.URL{}, err
	}
	return url.URL{
		Scheme:   "https",
		Host:     "",
		Path:     "text/decode.html",
		Fragment: compressed.String(),
	}, nil
}

// showEnv implements EXPLAIN (opt, env). It returns a node which displays
// the environment a query was run in.
func (ef *execFactory) showEnv(plan string, envOpts exec.ExplainEnvData) (exec.Node, error) {
	var out urlOutputter

	c := makeStmtEnvCollector(
		ef.planner.EvalContext().Context,
		ef.planner.extendedEvalCtx.InternalExecutor.(*InternalExecutor),
	)

	// Show the version of Cockroach running.
	if err := c.PrintVersion(&out.buf); err != nil {
		return nil, err
	}
	out.writef("")
	// Show the values of any non-default session variables that can impact
	// planning decisions.
	if err := c.PrintSettings(&out.buf); err != nil {
		return nil, err
	}

	// Show the definition of each referenced catalog object.
	for i := range envOpts.Sequences {
		out.writef("")
		if err := c.PrintCreateSequence(&out.buf, &envOpts.Sequences[i]); err != nil {
			return nil, err
		}
	}

	// TODO(justin): it might also be relevant in some cases to print the create
	// statements for tables referenced via FKs in these tables.
	for i := range envOpts.Tables {
		out.writef("")
		if err := c.PrintCreateTable(&out.buf, &envOpts.Tables[i]); err != nil {
			return nil, err
		}
		out.writef("")

		// In addition to the schema, it's important to know what the table
		// statistics on each table are.

		// NOTE: We don't include the histograms because they take up a ton of
		// vertical space. Unfortunately this means that in some cases we won't be
		// able to reproduce a particular plan.
		err := c.PrintTableStats(&out.buf, &envOpts.Tables[i], true /* hideHistograms */)
		if err != nil {
			return nil, err
		}
	}

	for i := range envOpts.Views {
		out.writef("")
		if err := c.PrintCreateView(&out.buf, &envOpts.Views[i]); err != nil {
			return nil, err
		}
	}

	// Show the query running. Note that this is the *entire* query, including
	// the "EXPLAIN (opt, env)" preamble.
	out.writef("%s;\n----\n%s", ef.planner.stmt.AST.String(), plan)

	url, err := out.finish()
	if err != nil {
		return nil, err
	}
	return &valuesNode{
		columns:          sqlbase.ExplainOptColumns,
		tuples:           [][]tree.TypedExpr{{tree.NewDString(url.Fragment)}},
		specifiedInQuery: true,
	}, nil
}

// ConstructExplainOpt is part of the exec.Factory interface.
func (ef *execFactory) ConstructExplainOpt(
	planText string, envOpts exec.ExplainEnvData,
) (exec.Node, error) {
	// If this was an EXPLAIN (opt, env), we need to run a bunch of auxiliary
	// queries to fetch the environment info.
	if envOpts.ShowEnv {
		return ef.showEnv(planText, envOpts)
	}

	var rows [][]tree.TypedExpr
	ss := strings.Split(strings.Trim(planText, "\n"), "\n")
	for _, line := range ss {
		rows = append(rows, []tree.TypedExpr{tree.NewDString(line)})
	}

	return &valuesNode{
		columns:          sqlbase.ExplainOptColumns,
		tuples:           rows,
		specifiedInQuery: true,
	}, nil
}

// ConstructExplain is part of the exec.Factory interface.
func (ef *execFactory) ConstructExplain(
	options *tree.ExplainOptions, stmtType tree.StatementType, plan exec.Plan, mem *memo.Memo,
) (exec.Node, error) {
	p := plan.(*planTop)

	analyzeSet := options.Flags[tree.ExplainFlagAnalyze]

	if options.Flags[tree.ExplainFlagEnv] {
		return nil, errors.New("ENV only supported with (OPT) option")
	}

	switch options.Mode {
	case tree.ExplainDistSQL:
		return &explainDistSQLNode{
			options:        options,
			plan:           p.plan,
			subqueryPlans:  p.subqueryPlans,
			postqueryPlans: p.postqueryPlans,
			analyze:        analyzeSet,
			stmtType:       stmtType,
		}, nil

	case tree.ExplainVec:
		return &explainVecNode{
			options:       options,
			plan:          p.plan,
			subqueryPlans: p.subqueryPlans,
			stmtType:      stmtType,
		}, nil

	case tree.ExplainPlan:
		if analyzeSet {
			return nil, errors.New("EXPLAIN ANALYZE only supported with (DISTSQL) option")
		}
		return ef.planner.makeExplainPlanNodeWithPlan(
			context.TODO(),
			options,
			p.plan,
			p.subqueryPlans,
			p.postqueryPlans,
			stmtType,
			mem,
		)

	default:
		panic(fmt.Sprintf("unsupported explain mode %v", options.Mode))
	}
}

// ConstructShowTrace is part of the exec.Factory interface.
func (ef *execFactory) ConstructShowTrace(typ tree.ShowTraceType, compact bool) (exec.Node, error) {
	var node planNode = ef.planner.makeShowTraceNode(compact, typ == tree.ShowTraceKV)

	// Ensure the messages are sorted in age order, so that the user
	// does not get confused.
	ageColIdx := sqlbase.GetTraceAgeColumnIdx(compact)
	node = &sortNode{
		plan: node,
		ordering: sqlbase.ColumnOrdering{
			sqlbase.ColumnOrderInfo{ColIdx: ageColIdx, Direction: encoding.Ascending},
		},
	}

	if typ == tree.ShowTraceReplica {
		node = &showTraceReplicaNode{plan: node}
	}
	return node, nil
}

func (ef *execFactory) ConstructInsert(
	input exec.Node,
	table cat.Table,
	insertColOrdSet exec.ColumnOrdinalSet,
	returnColOrdSet exec.ColumnOrdinalSet,
	checkOrdSet exec.CheckOrdinalSet,
	allowAutoCommit bool,
	skipFKChecks bool,
) (exec.Node, error) {
	ctx := ef.planner.extendedEvalCtx.Context

	// Derive insert table and column descriptors.
	rowsNeeded := !returnColOrdSet.Empty()
	tabDesc := table.(*optTable).desc
	colDescs := makeColDescList(table, insertColOrdSet)

	if err := ef.planner.maybeSetSystemConfig(tabDesc.GetID()); err != nil {
		return nil, err
	}

	var fkTables row.FkTableMetadata
	checkFKs := row.SkipFKs
	if !skipFKChecks {
		checkFKs = row.CheckFKs
		// Determine the foreign key tables involved in the update.
		var err error
		fkTables, err = ef.makeFkMetadata(tabDesc, row.CheckInserts)
		if err != nil {
			return nil, err
		}
	}
	// Create the table inserter, which does the bulk of the work.
	ri, err := row.MakeInserter(
		ctx, ef.planner.txn, tabDesc, colDescs, checkFKs, fkTables, &ef.planner.alloc,
	)
	if err != nil {
		return nil, err
	}

	// Regular path for INSERT.
	ins := insertNodePool.Get().(*insertNode)
	*ins = insertNode{
		source: input.(planNode),
		run: insertRun{
			ti:         tableInserter{ri: ri},
			checkOrds:  checkOrdSet,
			insertCols: ri.InsertCols,
		},
	}

	// If rows are not needed, no columns are returned.
	if rowsNeeded {
		returnColDescs := makeColDescList(table, returnColOrdSet)
		ins.columns = sqlbase.ResultColumnsFromColDescs(tabDesc.GetID(), returnColDescs)

		// Set the tabColIdxToRetIdx for the mutation. Insert always returns
		// non-mutation columns in the same order they are defined in the table.
		ins.run.tabColIdxToRetIdx = row.ColMapping(tabDesc.Columns, returnColDescs)
		ins.run.rowsNeeded = true
	}

	if allowAutoCommit && ef.planner.autoCommit {
		ins.enableAutoCommit()
	}

	// serialize the data-modifying plan to ensure that no data is
	// observed that hasn't been validated first. See the comments
	// on BatchedNext() in plan_batch.go.
	if rowsNeeded {
		return &spoolNode{source: &serializeNode{source: ins}}, nil
	}

	// We could use serializeNode here, but using rowCountNode is an
	// optimization that saves on calls to Next() by the caller.
	return &rowCountNode{source: ins}, nil
}

func (ef *execFactory) ConstructTSInsert(
	payloadNodeMap map[int]*sqlbase.PayloadForDistTSInsert,
) (exec.Node, error) {
	tsIns := tsInsertNodePool.Get().(*tsInsertNode)
	for _, payloadVals := range payloadNodeMap {
		tsIns.nodeIDs = append(tsIns.nodeIDs, payloadVals.NodeID)
		tsIns.allNodePayloadInfos = append(tsIns.allNodePayloadInfos, payloadVals.PerNodePayloads)
	}
	return tsIns, nil
}

func (ef *execFactory) ConstructTSDelete(
	nodeIDs []roachpb.NodeID,
	tblID uint64,
	spans []execinfrapb.Span,
	delTyp uint8,
	primaryTagKey, primaryTagValues [][]byte,
	isOutOfRange bool,
) (exec.Node, error) {
	tsDel := tsDeleteNodePool.Get().(*tsDeleteNode)
	tsDel.nodeIDs = nodeIDs
	tsDel.tableID = tblID
	tsDel.delTyp = delTyp
	tsDel.primaryTagKey = primaryTagKey
	tsDel.primaryTagValue = primaryTagValues
	tsDel.spans = spans
	tsDel.wrongPTag = isOutOfRange

	return tsDel, nil
}

func (ef *execFactory) ConstructTSTagUpdate(
	nodeIDs []roachpb.NodeID,
	tblID, groupID uint64,
	primaryTagKey, TagValues [][]byte,
	pTagValueNotExist bool,
	startKey, endKey roachpb.Key,
) (exec.Node, error) {
	tsTagUpdate := tsTagUpdateNodePool.Get().(*tsTagUpdateNode)
	tsTagUpdate.nodeIDs = nodeIDs
	tsTagUpdate.tableID = tblID
	tsTagUpdate.groupID = groupID
	tsTagUpdate.primaryTagKey = primaryTagKey
	tsTagUpdate.TagValue = TagValues
	tsTagUpdate.wrongPTag = pTagValueNotExist
	tsTagUpdate.startKey = startKey
	tsTagUpdate.endKey = endKey

	return tsTagUpdate, nil
}

func (ef *execFactory) ConstructInsertFastPath(
	rows [][]tree.TypedExpr,
	table cat.Table,
	insertColOrdSet exec.ColumnOrdinalSet,
	returnColOrdSet exec.ColumnOrdinalSet,
	checkOrdSet exec.CheckOrdinalSet,
	fkChecks []exec.InsertFastPathFKCheck,
) (exec.Node, error) {
	ctx := ef.planner.extendedEvalCtx.Context

	// Derive insert table and column descriptors.
	rowsNeeded := !returnColOrdSet.Empty()
	tabDesc := table.(*optTable).desc
	colDescs := makeColDescList(table, insertColOrdSet)

	if err := ef.planner.maybeSetSystemConfig(tabDesc.GetID()); err != nil {
		return nil, err
	}

	// Create the table inserter, which does the bulk of the work.
	ri, err := row.MakeInserter(
		ctx, ef.planner.txn, tabDesc, colDescs, row.SkipFKs, nil /* fkTables */, &ef.planner.alloc,
	)
	if err != nil {
		return nil, err
	}

	// Regular path for INSERT.
	ins := insertFastPathNodePool.Get().(*insertFastPathNode)
	*ins = insertFastPathNode{
		input: rows,
		run: insertFastPathRun{
			insertRun: insertRun{
				ti:         tableInserter{ri: ri},
				checkOrds:  checkOrdSet,
				insertCols: ri.InsertCols,
			},
		},
	}

	if len(fkChecks) > 0 {
		ins.run.fkChecks = make([]insertFastPathFKCheck, len(fkChecks))
		for i := range fkChecks {
			ins.run.fkChecks[i].InsertFastPathFKCheck = fkChecks[i]
		}
	}

	// If rows are not needed, no columns are returned.
	if rowsNeeded {
		returnColDescs := makeColDescList(table, returnColOrdSet)
		ins.columns = sqlbase.ResultColumnsFromColDescs(tabDesc.GetID(), returnColDescs)

		// Set the tabColIdxToRetIdx for the mutation. Insert always returns
		// non-mutation columns in the same order they are defined in the table.
		ins.run.tabColIdxToRetIdx = row.ColMapping(tabDesc.Columns, returnColDescs)
		ins.run.rowsNeeded = true
	}

	if len(rows) == 0 {
		return &zeroNode{columns: ins.columns}, nil
	}

	if ef.planner.autoCommit {
		ins.enableAutoCommit()
	}

	// serialize the data-modifying plan to ensure that no data is
	// observed that hasn't been validated first. See the comments
	// on BatchedNext() in plan_batch.go.
	if rowsNeeded {
		return &spoolNode{source: &serializeNode{source: ins}}, nil
	}

	// We could use serializeNode here, but using rowCountNode is an
	// optimization that saves on calls to Next() by the caller.
	return &rowCountNode{source: ins}, nil
}

func (ef *execFactory) ConstructUpdate(
	input exec.Node,
	table cat.Table,
	fetchColOrdSet exec.ColumnOrdinalSet,
	updateColOrdSet exec.ColumnOrdinalSet,
	returnColOrdSet exec.ColumnOrdinalSet,
	checks exec.CheckOrdinalSet,
	passthrough sqlbase.ResultColumns,
	allowAutoCommit bool,
	skipFKChecks bool,
) (exec.Node, error) {
	ctx := ef.planner.extendedEvalCtx.Context

	// Derive table and column descriptors.
	rowsNeeded := !returnColOrdSet.Empty()
	tabDesc := table.(*optTable).desc
	fetchColDescs := makeColDescList(table, fetchColOrdSet)

	if err := ef.planner.maybeSetSystemConfig(tabDesc.GetID()); err != nil {
		return nil, err
	}

	// Add each column to update as a sourceSlot. The CBO only uses scalarSlot,
	// since it compiles tuples and subqueries into a simple sequence of target
	// columns.
	updateColDescs := makeColDescList(table, updateColOrdSet)
	sourceSlots := make([]sourceSlot, len(updateColDescs))
	for i := range sourceSlots {
		sourceSlots[i] = scalarSlot{column: updateColDescs[i], sourceIndex: len(fetchColDescs) + i}
	}

	var fkTables row.FkTableMetadata
	checkFKs := row.SkipFKs
	if !skipFKChecks {
		checkFKs = row.CheckFKs
		// Determine the foreign key tables involved in the update.
		var err error
		fkTables, err = ef.makeFkMetadata(tabDesc, row.CheckUpdates)
		if err != nil {
			return nil, err
		}
	}

	// Create the table updater, which does the bulk of the work.
	ru, err := row.MakeUpdater(
		ctx,
		ef.planner.txn,
		tabDesc,
		fkTables,
		updateColDescs,
		fetchColDescs,
		row.UpdaterDefault,
		checkFKs,
		ef.planner.EvalContext(),
		&ef.planner.alloc,
	)
	if err != nil {
		return nil, err
	}

	// updateColsIdx inverts the mapping of UpdateCols to FetchCols. See
	// the explanatory comments in updateRun.
	updateColsIdx := make(map[sqlbase.ColumnID]int, len(ru.UpdateCols))
	for i := range ru.UpdateCols {
		id := ru.UpdateCols[i].ID
		updateColsIdx[id] = i
	}

	upd := updateNodePool.Get().(*updateNode)
	*upd = updateNode{
		source: input.(planNode),
		run: updateRun{
			tu:        tableUpdater{ru: ru},
			checkOrds: checks,
			iVarContainerForComputedCols: sqlbase.RowIndexedVarContainer{
				CurSourceRow: make(tree.Datums, len(ru.FetchCols)),
				Cols:         ru.FetchCols,
				Mapping:      ru.FetchColIDtoRowIndex,
			},
			sourceSlots:    sourceSlots,
			updateValues:   make(tree.Datums, len(ru.UpdateCols)),
			updateColsIdx:  updateColsIdx,
			numPassthrough: len(passthrough),
		},
	}

	// If rows are not needed, no columns are returned.
	if rowsNeeded {
		returnColDescs := makeColDescList(table, returnColOrdSet)

		upd.columns = sqlbase.ResultColumnsFromColDescs(tabDesc.GetID(), returnColDescs)
		// Add the passthrough columns to the returning columns.
		upd.columns = append(upd.columns, passthrough...)

		// Set the rowIdxToRetIdx for the mutation. Update returns the non-mutation
		// columns specified, in the same order they are defined in the table.
		//
		// The Updater derives/stores the fetch columns of the mutation and
		// since the return columns are always a subset of the fetch columns,
		// we can use use the fetch columns to generate the mapping for the
		// returned rows.
		upd.run.rowIdxToRetIdx = row.ColMapping(ru.FetchCols, returnColDescs)
		upd.run.rowsNeeded = true
	}

	if allowAutoCommit && ef.planner.autoCommit {
		upd.enableAutoCommit()
	}

	// Serialize the data-modifying plan to ensure that no data is observed that
	// hasn't been validated first. See the comments on BatchedNext() in
	// plan_batch.go.
	if rowsNeeded {
		return &spoolNode{source: &serializeNode{source: upd}}, nil
	}

	// We could use serializeNode here, but using rowCountNode is an
	// optimization that saves on calls to Next() by the caller.
	return &rowCountNode{source: upd}, nil
}

func (ef *execFactory) makeFkMetadata(
	tabDesc *sqlbase.ImmutableTableDescriptor, fkCheckType row.FKCheckType,
) (row.FkTableMetadata, error) {
	ctx := ef.planner.extendedEvalCtx.Context

	// Create a CheckHelper, used in case of cascading actions that cause changes
	// in the original table. This is only possible with UPDATE (together with
	// cascade loops or self-references).
	var checkHelper *sqlbase.CheckHelper
	if fkCheckType == row.CheckUpdates {
		var err error
		checkHelper, err = sqlbase.NewEvalCheckHelper(ctx, ef.planner.analyzeExpr, tabDesc)
		if err != nil {
			return nil, err
		}
	}
	// Determine the foreign key tables involved in the upsert.
	return row.MakeFkMetadata(
		ef.planner.extendedEvalCtx.Context,
		tabDesc,
		fkCheckType,
		ef.planner.LookupTableByID,
		ef.planner.CheckPrivilege,
		ef.planner.analyzeExpr,
		checkHelper,
	)
}

func (ef *execFactory) ConstructUpsert(
	input exec.Node,
	table cat.Table,
	canaryCol exec.ColumnOrdinal,
	insertColOrdSet exec.ColumnOrdinalSet,
	fetchColOrdSet exec.ColumnOrdinalSet,
	updateColOrdSet exec.ColumnOrdinalSet,
	returnColOrdSet exec.ColumnOrdinalSet,
	checks exec.CheckOrdinalSet,
	allowAutoCommit bool,
	skipFKChecks bool,
) (exec.Node, error) {
	ctx := ef.planner.extendedEvalCtx.Context

	// Derive table and column descriptors.
	rowsNeeded := !returnColOrdSet.Empty()
	tabDesc := table.(*optTable).desc
	insertColDescs := makeColDescList(table, insertColOrdSet)
	fetchColDescs := makeColDescList(table, fetchColOrdSet)
	updateColDescs := makeColDescList(table, updateColOrdSet)

	if err := ef.planner.maybeSetSystemConfig(tabDesc.GetID()); err != nil {
		return nil, err
	}

	var fkTables row.FkTableMetadata
	checkFKs := row.SkipFKs
	if !skipFKChecks {
		checkFKs = row.CheckFKs

		// Determine the foreign key tables involved in the upsert.
		var err error
		fkTables, err = ef.makeFkMetadata(tabDesc, row.CheckUpdates)
		if err != nil {
			return nil, err
		}
	}

	// Create the table inserter, which does the bulk of the insert-related work.
	ri, err := row.MakeInserter(
		ctx, ef.planner.txn, tabDesc, insertColDescs, checkFKs, fkTables, &ef.planner.alloc,
	)
	if err != nil {
		return nil, err
	}

	// Create the table updater, which does the bulk of the update-related work.
	ru, err := row.MakeUpdater(
		ctx,
		ef.planner.txn,
		tabDesc,
		fkTables,
		updateColDescs,
		fetchColDescs,
		row.UpdaterDefault,
		checkFKs,
		ef.planner.EvalContext(),
		&ef.planner.alloc,
	)
	if err != nil {
		return nil, err
	}

	// updateColsIdx inverts the mapping of UpdateCols to FetchCols. See
	// the explanatory comments in updateRun.
	updateColsIdx := make(map[sqlbase.ColumnID]int, len(ru.UpdateCols))
	for i := range ru.UpdateCols {
		id := ru.UpdateCols[i].ID
		updateColsIdx[id] = i
	}

	// Instantiate the upsert node.
	ups := upsertNodePool.Get().(*upsertNode)
	*ups = upsertNode{
		source: input.(planNode),
		run: upsertRun{
			checkOrds:  checks,
			insertCols: ri.InsertCols,
			tw: optTableUpserter{
				ri:            ri,
				canaryOrdinal: int(canaryCol),
				fkTables:      fkTables,
				fetchCols:     fetchColDescs,
				updateCols:    updateColDescs,
				ru:            ru,
			},
		},
	}

	// If rows are not needed, no columns are returned.
	if rowsNeeded {
		returnColDescs := makeColDescList(table, returnColOrdSet)
		ups.columns = sqlbase.ResultColumnsFromColDescs(tabDesc.GetID(), returnColDescs)

		// Update the tabColIdxToRetIdx for the mutation. Upsert returns
		// non-mutation columns specified, in the same order they are defined
		// in the table.
		ups.run.tw.tabColIdxToRetIdx = row.ColMapping(tabDesc.Columns, returnColDescs)
		ups.run.tw.returnCols = returnColDescs
		ups.run.tw.collectRows = true
	}

	if allowAutoCommit && ef.planner.autoCommit {
		ups.enableAutoCommit()
	}

	// Serialize the data-modifying plan to ensure that no data is observed that
	// hasn't been validated first. See the comments on BatchedNext() in
	// plan_batch.go.
	if rowsNeeded {
		return &spoolNode{source: &serializeNode{source: ups}}, nil
	}

	// We could use serializeNode here, but using rowCountNode is an
	// optimization that saves on calls to Next() by the caller.
	return &rowCountNode{source: ups}, nil
}

func (ef *execFactory) ConstructDelete(
	input exec.Node,
	table cat.Table,
	fetchColOrdSet exec.ColumnOrdinalSet,
	returnColOrdSet exec.ColumnOrdinalSet,
	allowAutoCommit bool,
	skipFKChecks bool,
) (exec.Node, error) {
	ctx := ef.planner.extendedEvalCtx.Context

	// Derive table and column descriptors.
	rowsNeeded := !returnColOrdSet.Empty()
	tabDesc := table.(*optTable).desc
	fetchColDescs := makeColDescList(table, fetchColOrdSet)

	if err := ef.planner.maybeSetSystemConfig(tabDesc.GetID()); err != nil {
		return nil, err
	}

	// Determine the foreign key tables involved in the delete.
	// This will include all the interleaved child tables as we need them
	// to see if we can execute the fast path delete.
	fkTables, err := ef.makeFkMetadata(tabDesc, row.CheckDeletes)
	if err != nil {
		return nil, err
	}

	fastPathInterleaved := canDeleteFastInterleaved(tabDesc, fkTables)
	if fastPathNode, ok := maybeCreateDeleteFastNode(
		ctx, input.(planNode), tabDesc, fkTables, fastPathInterleaved, rowsNeeded); ok {
		return fastPathNode, nil
	}

	checkFKs := row.CheckFKs
	if skipFKChecks {
		checkFKs = row.SkipFKs
	}
	// Create the table deleter, which does the bulk of the work. In the HP,
	// the deleter derives the columns that need to be fetched. By contrast, the
	// CBO will have already determined the set of fetch columns, and passes
	// those sets into the deleter (which will basically be a no-op).
	rd, err := row.MakeDeleter(
		ctx,
		ef.planner.txn,
		tabDesc,
		fkTables,
		fetchColDescs,
		checkFKs,
		ef.planner.EvalContext(),
		&ef.planner.alloc,
	)
	if err != nil {
		return nil, err
	}

	// Now make a delete node. We use a pool.
	del := deleteNodePool.Get().(*deleteNode)
	*del = deleteNode{
		source: input.(planNode),
		run: deleteRun{
			td: tableDeleter{rd: rd, alloc: &ef.planner.alloc},
		},
	}

	// If rows are not needed, no columns are returned.
	if rowsNeeded {
		returnColDescs := makeColDescList(table, returnColOrdSet)
		// Delete returns the non-mutation columns specified, in the same
		// order they are defined in the table.
		del.columns = sqlbase.ResultColumnsFromColDescs(tabDesc.GetID(), returnColDescs)

		del.run.rowIdxToRetIdx = row.ColMapping(rd.FetchCols, returnColDescs)
		del.run.rowsNeeded = true
	}

	if allowAutoCommit && ef.planner.autoCommit {
		del.enableAutoCommit()
	}

	// Serialize the data-modifying plan to ensure that no data is observed that
	// hasn't been validated first. See the comments on BatchedNext() in
	// plan_batch.go.
	if rowsNeeded {
		return &spoolNode{source: &serializeNode{source: del}}, nil
	}

	// We could use serializeNode here, but using rowCountNode is an
	// optimization that saves on calls to Next() by the caller.
	return &rowCountNode{source: del}, nil
}

func (ef *execFactory) ConstructDeleteRange(
	table cat.Table,
	needed exec.ColumnOrdinalSet,
	indexConstraint *constraint.Constraint,
	maxReturnedKeys int,
	allowAutoCommit bool,
) (exec.Node, error) {
	tabDesc := table.(*optTable).desc
	indexDesc := &tabDesc.PrimaryIndex
	sb := span.MakeBuilder(tabDesc.TableDesc(), indexDesc)

	if err := ef.planner.maybeSetSystemConfig(tabDesc.GetID()); err != nil {
		return nil, err
	}

	// Setting the "forDelete" flag includes all column families in case where a
	// single record is deleted.
	spans, err := sb.SpansFromConstraint(indexConstraint, needed, true /* forDelete */)
	if err != nil {
		return nil, err
	}

	// Permitting autocommit in DeleteRange is very important, because DeleteRange
	// is used for simple deletes from primary indexes like
	// DELETE FROM t WHERE key = 1000
	// When possible, we need to make this a 1pc transaction for performance
	// reasons. At the same time, we have to be careful, because DeleteRange
	// returns all of the keys that it deleted - so we have to set a limit on the
	// DeleteRange request. But, trying to set autocommit and a limit on the
	// request doesn't work properly if the limit is hit. So, we permit autocommit
	// here if we can guarantee that the number of returned keys is finite and
	// relatively small.
	autoCommitEnabled := allowAutoCommit && ef.planner.autoCommit
	// If maxReturnedKeys is 0, it indicates that we weren't able to determine
	// the maximum number of returned keys, so we'll give up and not permit
	// autocommit.
	if maxReturnedKeys == 0 || maxReturnedKeys > TableTruncateChunkSize {
		autoCommitEnabled = false
	}

	return &deleteRangeNode{
		interleavedFastPath: false,
		spans:               spans,
		desc:                tabDesc,
		autoCommitEnabled:   autoCommitEnabled,
	}, nil
}

// ConstructCreateTable is part of the exec.Factory interface.
func (ef *execFactory) ConstructCreateTable(
	input exec.Node, schema cat.Schema, ct *tree.CreateTable,
) (exec.Node, error) {
	nd := &createTableNode{n: ct, dbDesc: schema.(*optSchema).database}
	if input != nil {
		nd.sourcePlan = input.(planNode)
	}
	return nd, nil
}

func (ef *execFactory) ConstructCreateTables(
	input exec.Node, schemas map[string]cat.Schema, ct *tree.CreateTable,
) (exec.Node, error) {
	nd := createMultiInstTableNode{}
	nd.dbDescs = make(map[string]*sqlbase.DatabaseDescriptor)
	for _, ctbl := range ct.Instances {
		if sqlbase.ContainsNonAlphaNumSymbol(ctbl.Name.String()) {
			return &nd, sqlbase.NewTSNameInvalidError(ctbl.Name.String())
		}
		nd.ns = append(nd.ns, &tree.CreateTable{
			Table:       ctbl.Name,
			OnCommit:    ct.OnCommit,
			TableType:   tree.InstanceTable,
			UsingSource: ctbl.UsingSource,
			Tags:        ctbl.Tags,
		})
	}
	for k, v := range schemas {
		nd.dbDescs[k] = v.(*optSchema).database
	}
	if input != nil {
		nd.sourcePlan = input.(planNode)
	}
	return &nd, nil
}

// ConstructCreateView is part of the exec.Factory interface.
func (ef *execFactory) ConstructCreateView(
	schema cat.Schema, columns sqlbase.ResultColumns, cv *memo.CreateViewExpr,
) (exec.Node, error) {
	deps := cv.Deps
	planDeps := make(planDependencies, len(deps))
	for _, d := range deps {
		desc, err := getDescForDataSource(d.DataSource)
		if err != nil {
			return nil, err
		}
		// Replicated table do not support view
		if desc.TableDescriptor.IsReplTable {
			return nil, errors.Errorf("Replicated table %s do not support view", desc.TableDescriptor.Name)
		}
		var ref sqlbase.TableDescriptor_Reference
		if d.SpecificIndex {
			idx := d.DataSource.(cat.Table).Index(d.Index)
			ref.IndexID = idx.(*optIndex).desc.ID
		}
		if !d.ColumnOrdinals.Empty() {
			ref.ColumnIDs = make([]sqlbase.ColumnID, 0, d.ColumnOrdinals.Len())
			d.ColumnOrdinals.ForEach(func(ord int) {
				ref.ColumnIDs = append(ref.ColumnIDs, desc.Columns[ord].ID)
			})
		}
		entry := planDeps[desc.ID]
		entry.desc = desc
		entry.deps = append(entry.deps, ref)
		planDeps[desc.ID] = entry
	}

	db := schema.Name().CatalogName
	sc := schema.Name().SchemaName
	viewTblName := tree.MakeTableNameWithSchema(db, sc, tree.Name(cv.ViewName))
	return &createViewNode{
		viewName:     &viewTblName,
		ifNotExists:  cv.IfNotExists,
		temporary:    cv.Temporary,
		materialized: cv.Materialized,
		viewQuery:    cv.ViewQuery,
		dbDesc:       schema.(*optSchema).database,
		columns:      columns,
		planDeps:     planDeps,
	}, nil
}

// ConstructSequenceSelect is part of the exec.Factory interface.
func (ef *execFactory) ConstructSequenceSelect(sequence cat.Sequence) (exec.Node, error) {
	return ef.planner.SequenceSelectNode(sequence.(*optSequence).desc)
}

// ConstructSaveTable is part of the exec.Factory interface.
func (ef *execFactory) ConstructSaveTable(
	input exec.Node, table *cat.DataSourceName, colNames []string,
) (exec.Node, error) {
	return ef.planner.makeSaveTable(input.(planNode), table, colNames), nil
}

// ConstructErrorIfRows is part of the exec.Factory interface.
func (ef *execFactory) ConstructErrorIfRows(
	input exec.Node, mkErr func(tree.Datums) error,
) (exec.Node, error) {
	return &errorIfRowsNode{
		plan:  input.(planNode),
		mkErr: mkErr,
	}, nil
}

// ConstructOpaque is part of the exec.Factory interface.
func (ef *execFactory) ConstructOpaque(metadata opt.OpaqueMetadata) (exec.Node, error) {
	o, ok := metadata.(*opaqueMetadata)
	if !ok {
		return nil, errors.AssertionFailedf("unexpected OpaqueMetadata object type %T", metadata)
	}
	return o.plan, nil
}

// ConstructAlterTableSplit is part of the exec.Factory interface.
func (ef *execFactory) ConstructAlterTableSplit(
	index cat.Index, input exec.Node, expiration tree.TypedExpr,
) (exec.Node, error) {
	expirationTime, err := parseExpirationTime(ef.planner.EvalContext(), expiration)
	if err != nil {
		return nil, err
	}

	return &splitNode{
		tableDesc:      &index.Table().(*optTable).desc.TableDescriptor,
		index:          index.(*optIndex).desc,
		rows:           input.(planNode),
		expirationTime: expirationTime,
	}, nil
}

// ConstructAlterTableUnsplit is part of the exec.Factory interface.
func (ef *execFactory) ConstructAlterTableUnsplit(
	index cat.Index, input exec.Node,
) (exec.Node, error) {
	return &unsplitNode{
		tableDesc: &index.Table().(*optTable).desc.TableDescriptor,
		index:     index.(*optIndex).desc,
		rows:      input.(planNode),
	}, nil
}

// ConstructAlterTableUnsplitAll is part of the exec.Factory interface.
func (ef *execFactory) ConstructAlterTableUnsplitAll(index cat.Index) (exec.Node, error) {
	return &unsplitAllNode{
		tableDesc: &index.Table().(*optTable).desc.TableDescriptor,
		index:     index.(*optIndex).desc,
	}, nil
}

// ConstructAlterTableRelocate is part of the exec.Factory interface.
func (ef *execFactory) ConstructAlterTableRelocate(
	index cat.Index, input exec.Node, relocateLease bool,
) (exec.Node, error) {
	return &relocateNode{
		relocateLease: relocateLease,
		tableDesc:     &index.Table().(*optTable).desc.TableDescriptor,
		index:         index.(*optIndex).desc,
		rows:          input.(planNode),
	}, nil
}

// ConstructControlJobs is part of the exec.Factory interface.
func (ef *execFactory) ConstructControlJobs(
	command tree.JobCommand, input exec.Node,
) (exec.Node, error) {
	return &controlJobsNode{
		rows:          input.(planNode),
		desiredStatus: jobCommandToDesiredStatus[command],
	}, nil
}

// ConstructCancelQueries is part of the exec.Factory interface.
func (ef *execFactory) ConstructCancelQueries(input exec.Node, ifExists bool) (exec.Node, error) {
	return &cancelQueriesNode{
		rows:     input.(planNode),
		ifExists: ifExists,
	}, nil
}

// ConstructCancelSessions is part of the exec.Factory interface.
func (ef *execFactory) ConstructCancelSessions(input exec.Node, ifExists bool) (exec.Node, error) {
	return &cancelSessionsNode{
		rows:     input.(planNode),
		ifExists: ifExists,
	}, nil
}

// renderBuilder encapsulates the code to build a renderNode.
type renderBuilder struct {
	r   *renderNode
	res planNode
}

// init initializes the renderNode with render expressions.
func (rb *renderBuilder) init(
	n exec.Node, reqOrdering exec.OutputOrdering, cap int, execInTSEngine bool,
) {
	src := asDataSource(n)
	engine := tree.EngineTypeRelational
	if execInTSEngine {
		engine = tree.EngineTypeTimeseries
	}
	rb.r = &renderNode{
		source:  src,
		render:  make([]tree.TypedExpr, 0, cap),
		columns: make([]sqlbase.ResultColumn, 0, cap),
		engine:  engine,
	}
	rb.r.ivarHelper = tree.MakeIndexedVarHelper(rb.r, len(src.columns))
	rb.r.reqOrdering = ReqOrdering(reqOrdering)

	// If there's a spool, pull it up.
	if spool, ok := rb.r.source.plan.(*spoolNode); ok {
		rb.r.source.plan = spool.source
		spool.source = rb.r
		rb.res = spool
	} else {
		rb.res = rb.r
	}
}

// addExpr adds a new render expression with the given name.
func (rb *renderBuilder) addExpr(
	expr tree.TypedExpr,
	colName string,
	tableID sqlbase.ID,
	pgAttributeNum sqlbase.ColumnID,
	typeModifier int32,
) {
	rb.r.render = append(rb.r.render, expr)
	rb.r.columns = append(
		rb.r.columns,
		sqlbase.ResultColumn{
			Name:           colName,
			Typ:            expr.ResolvedType(),
			TableID:        tableID,
			PGAttributeNum: pgAttributeNum,
			TypeModifier:   typeModifier,
		},
	)
}

// makeColDescList returns a list of table column descriptors. Columns are
// included if their ordinal position in the table schema is in the cols set.
func makeColDescList(table cat.Table, cols exec.ColumnOrdinalSet) []sqlbase.ColumnDescriptor {
	colDescs := make([]sqlbase.ColumnDescriptor, 0, cols.Len())
	for i, n := 0, table.DeletableColumnCount(); i < n; i++ {
		if !cols.Contains(i) {
			continue
		}
		colDescs = append(colDescs, *table.Column(i).(*sqlbase.ColumnDescriptor))
	}
	return colDescs
}

// makeScanColumnsConfig builds a scanColumnsConfig struct by constructing a
// list of descriptor IDs for columns in the given cols set. Columns are
// identified by their ordinal position in the table schema.
func makeScanColumnsConfig(table cat.Table, cols exec.ColumnOrdinalSet) scanColumnsConfig {
	// Set visibility=publicAndNonPublicColumns, since all columns in the "cols"
	// set should be projected, regardless of whether they're public or non-
	// public. The caller decides which columns to include (or not include). Note
	// that when wantedColumns is non-empty, the visibility flag will never
	// trigger the addition of more columns.
	colCfg := scanColumnsConfig{
		wantedColumns: make([]tree.ColumnID, 0, cols.Len()),
		visibility:    publicAndNonPublicColumns,
	}
	for c, ok := cols.Next(0); ok; c, ok = cols.Next(c + 1) {
		desc := table.Column(c).(*sqlbase.ColumnDescriptor)
		colCfg.wantedColumns = append(colCfg.wantedColumns, tree.ColumnID(desc.ID))
	}
	return colCfg
}

// MakeTSSpans make TSSpans and assign it to tsScanNode.
func (ef *execFactory) MakeTSSpans(e opt.Expr, n exec.Node, m *memo.Memo) (tight bool) {
	out := new(constraint.Constraint)
	if tn, ok := n.(*tsScanNode); ok {
		tabID := m.Metadata().GetTableIDByObjectID(tn.Table.ID())
		tight := ef.MakeTSSpansForExpr(e, out, tabID)
		typ := tn.Table.Column(0).DatumType()
		var precision int32
		if !typ.InternalType.TimePrecisionIsSet && typ.InternalType.Precision == 0 {
			precision = 3
		} else {
			precision = typ.Precision()
		}
		tn.tsSpans = out.TransformSpansToTsSpans(precision)
		tn.tsSpansPre = precision
		return tight
	}
	return false
}

// MakeTSSpansForExpr make TSSpans from expr.
// TODO: ruanzhijin, the function name is not good: it sounds like making sth, but it returns a bool flag?
// pls also handle the below functions like makeTSSpansForAnd, etc.
func (ef *execFactory) MakeTSSpansForExpr(
	e opt.Expr, out *constraint.Constraint, tblID opt.TableID,
) (tight bool) {
	switch t := e.(type) {
	case *memo.FiltersExpr:
		switch len(*t) {
		case 0:
			unconstrained(out)
			return true
		case 1:
			return ef.MakeTSSpansForExpr((*t)[0].Condition, out, tblID)
		default:
			return ef.makeTSSpansForAnd(t, out, tblID)
		}

	case *memo.FiltersItem:
		// Pass through the call.
		return ef.MakeTSSpansForExpr(t.Condition, out, tblID)

	case *memo.AndExpr:
		return ef.makeTSSpansForAnd(t, out, tblID)

	case *memo.OrExpr:
		return ef.makeTSSpansForOr(t, out, tblID)

	case *memo.RangeExpr:
		return ef.MakeTSSpansForExpr(t.And, out, tblID)
	}

	if e.ChildCount() < 2 {
		unconstrained(out)
		return false
	}
	child0, child1 := e.Child(0), e.Child(1)

	// Check for an operation where the left-hand side is a
	// timestamp column.
	if isTimestampColumn(child0, int(tblID.ColumnID(0))) {
		tight := ef.makeSpansForSingleColumn(e.Op(), child1, out)
		if !out.IsUnconstrained() || tight {
			return tight
		}
	}

	unconstrained(out)
	return false
}

// unconstrained make empty TSSPan.
func unconstrained(out *constraint.Constraint) {
	out.Spans.InitSingleSpan(&constraint.UnconstrainedSpan)
}

// makeSpansForAnd calculates spans for an AndOp or FiltersOp.
func (ef *execFactory) makeTSSpansForAnd(
	e opt.Expr, out *constraint.Constraint, tblID opt.TableID,
) (tight bool) {
	tight = ef.MakeTSSpansForExpr(e.Child(0), out, tblID)
	var expr *memo.FiltersExpr
	if fe, ok := e.(*memo.FiltersExpr); ok {
		expr = fe
	}
	if tight && expr != nil {
		*expr = (*expr)[1:]
	}

	var exprConstraint constraint.Constraint
	for i, n := 0, e.ChildCount(); i < n; i++ {
		childTight := ef.MakeTSSpansForExpr(e.Child(i), &exprConstraint, tblID)
		tight = tight && childTight
		out.IntersectWith(ef.planner.EvalContext(), &exprConstraint)
		if childTight && expr != nil {
			*expr = append((*expr)[:i], (*expr)[i+1:]...)
			i--
			n = e.ChildCount()
		}
	}
	if out.IsUnconstrained() {
		return tight
	}
	if tight {
		return true
	}

	return false
}

// makeSpansForOr calculates spans for an OrOp.
func (ef *execFactory) makeTSSpansForOr(
	e opt.Expr, out *constraint.Constraint, tblID opt.TableID,
) (tight bool) {
	out.Spans = constraint.Spans{}
	tight = true
	var exprConstraint constraint.Constraint
	for i, n := 0, e.ChildCount(); i < n; i++ {
		exprTight := ef.MakeTSSpansForExpr(e.Child(i), &exprConstraint, tblID)
		if exprConstraint.IsUnconstrained() {
			// If we can't generate spans for a disjunct, exit early.
			unconstrained(out)
			// ZDP-14846：Ensure that all timetamp in filter are converted to int,Send to ae
			//return false
		}
		// The OR is "tight" if all the spans are tight.
		tight = tight && exprTight
		out.UnionWith(ef.planner.EvalContext(), &exprConstraint)
	}
	return tight
}

// isTimestampColumn returns true if colid in expr and id are equal.
func isTimestampColumn(nd opt.Expr, id int) bool {
	if v, ok := nd.(*memo.VariableExpr); ok && v.Col == opt.ColumnID(id) {
		return true
	}
	return false
}

// makeSpansForSingleColumn creates spans for a single index column from a
// simple comparison expression. The arguments are the operator and right
// operand. The <tight> return value indicates if the spans are exactly
// equivalent to the expression (and not weaker).
func (ef *execFactory) makeSpansForSingleColumn(
	op opt.Operator, val opt.Expr, out *constraint.Constraint,
) (tight bool) {
	if op == opt.InOp && memo.CanExtractConstTuple(val) {
		tupVal := val.(*memo.TupleExpr)
		//keyCtx := &c.keyCtx[offset]
		var spans constraint.Spans
		spans.Alloc(len(tupVal.Elems))
		for _, child := range tupVal.Elems {
			datum := memo.ExtractConstDatum(child)
			if !(datum.ResolvedType() == types.Timestamp) {
				unconstrained(out)
				return false
			}
			if datum == tree.DNull {
				// Ignore NULLs - they can't match any values
				continue
			}
			var sp constraint.Span
			sp.Init(
				constraint.MakeKey(datum), constraint.IncludeBoundary,
				constraint.MakeKey(datum), constraint.IncludeBoundary,
			)
			spans.Append(&sp)
		}
		out.Spans = spans
		return true
	}
	scalar, ok := val.(opt.ScalarExpr)
	if opt.IsConstValueOp(val) || (ok && scalar.CheckConstDeductionEnabled()) {
		ivh := tree.MakeIndexedVarHelper(nil /* container */, 0)
		tExpr, err := execbuilder.BuildScalarByExpr(val.(opt.ScalarExpr), &ivh, ef.planner.EvalContext())
		if datum, ok := tExpr.(tree.Datum); ok && err == nil {
			return ef.makeSpansForSingleColumnDatum(op, datum, out)
		}
	}

	unconstrained(out)
	return false
}

// makeSpansForSingleColumnDatum creates spans for a single index column from a
// simple comparison expression with a constant value on the right-hand side.
func (ef *execFactory) makeSpansForSingleColumnDatum(
	op opt.Operator, datum tree.Datum, out *constraint.Constraint,
) (tight bool) {
	if !(datum.ResolvedType().Oid() == oid.T_timestamptz &&
		datum.ResolvedType().Precision() == 9) {
		unconstrained(out)
		return false
	}

	if datum == tree.DNull {
		switch op {
		case opt.EqOp, opt.LtOp, opt.GtOp, opt.LeOp, opt.GeOp, opt.NeOp:
			// The result of this expression is always NULL. Normally, this expression
			// should have been converted to NULL during type checking; but if the
			// NULL is coming from a placeholder, that doesn't happen.

			//contradiction(offset, out)
			return true

		case opt.IsOp:
			return true

		case opt.IsNotOp:
			return true
		}
		return false
	}

	switch op {
	case opt.EqOp, opt.IsOp:
		var s constraint.Span
		key := constraint.MakeKey(datum)
		s.Init(key, constraint.IncludeBoundary, key, constraint.IncludeBoundary)
		out.Spans.InitSingleSpan(&s)
		return true

	case opt.LtOp, opt.GtOp, opt.LeOp, opt.GeOp:
		startKey, startBoundary := constraint.EmptyKey, constraint.IncludeBoundary
		endKey, endBoundary := constraint.EmptyKey, constraint.IncludeBoundary
		k := constraint.MakeKey(datum)
		switch op {
		case opt.LtOp:
			endKey, endBoundary = k, constraint.ExcludeBoundary
		case opt.LeOp:
			endKey, endBoundary = k, constraint.IncludeBoundary
		case opt.GtOp:
			startKey, startBoundary = k, constraint.ExcludeBoundary
		case opt.GeOp:
			startKey, startBoundary = k, constraint.IncludeBoundary
		}

		ef.singleSpan(startKey, startBoundary, endKey, endBoundary, out)
		return true

	case opt.NeOp, opt.IsNotOp:
		// Build constraint that doesn't contain the key:
		//   if nullable or IsNotOp   : [ - key) (key - ]
		//   if not nullable and NeOp : (/NULL - key) (key - ]
		//
		// If the key is the minimum possible value for the column type, the span
		// (/NULL - key) will never contain any values and can be omitted. The span
		// [ - key) is similar if the column is not nullable.
		//
		// Similarly, if the key is the maximum possible value, the span (key - ]
		// can be omitted.

		startKey, startBoundary := constraint.EmptyKey, constraint.IncludeBoundary

		key := constraint.MakeKey(datum)

		if !(startKey.IsEmpty()) && datum.IsMin(ef.planner.EvalContext()) {
			// Omit the (/NULL - key) span by setting a contradiction, so that the
			// UnionWith call below will result in just the second span.
			out.Spans = constraint.Spans{}
		} else {
			ef.singleSpan(startKey, startBoundary, key, constraint.ExcludeBoundary, out)
		}
		if !datum.IsMax(ef.planner.EvalContext()) {
			var other constraint.Constraint
			ef.singleSpan(key, constraint.ExcludeBoundary, constraint.EmptyKey, constraint.IncludeBoundary, &other)
			out.UnionWith(ef.planner.EvalContext(), &other)
		}
		return true

	}
	unconstrained(out)
	return false
}

// singleSpan creates a constraint with a single span.
func (ef *execFactory) singleSpan(
	start constraint.Key,
	startBoundary constraint.SpanBoundary,
	end constraint.Key,
	endBoundary constraint.SpanBoundary,
	out *constraint.Constraint,
) {
	var s constraint.Span
	keyCtx := constraint.KeyContext{Columns: constraint.Columns{}, EvalCtx: ef.planner.EvalContext()}
	keyCtx.Columns.InitFirst()

	s.Init(start, startBoundary, end, endBoundary)
	//s.PreferInclusive(&keyCtx)

	out.Spans.InitSingleSpan(&s)
}

// get LimitOpt of LimitExpr
func getLimitOpt(e memo.RelExpr) bool {
	if l, ok := e.(*memo.LimitExpr); ok {
		return l.LimitOptFlag.TSPushLimitToAggScan()
	}
	return false
}

// tryOptLimitOrder check if limit and sort can optimize.
// meta is metadata.
// e is memo.LimitExpr
func tryOptLimitOrder(
	meta *opt.Metadata, e memo.RelExpr, limit tree.TypedExpr, pushLimitNumber int64,
) bool {
	if val, ok := limit.(*tree.DInt); ok && int64(*val) > pushLimitNumber {
		return false
	}
	if e.IsTSEngine() {
		if l, ok := e.(*memo.LimitExpr); ok {
			if sort, ok := l.Input.(*memo.SortExpr); ok {
				return walkSort(meta, sort)
			}
			return false
		}
	}
	return false
}

// tryOffsetOpt check if limit offset and sort can optimize.
// meta is metadata.
// e is memo.LimitExpr
// offset is offset value
func tryOffsetOpt(meta *opt.Metadata, e memo.RelExpr, offset tree.TypedExpr) bool {
	if _, ok := offset.(*tree.DInt); !ok {
		return false
	}
	if e.IsTSEngine() {
		if l, ok := e.(*memo.OffsetExpr); ok {
			// need order by ts col
			if limit, ok := l.Input.(*memo.LimitExpr); ok {
				if sort, ok := limit.Input.(*memo.SortExpr); ok {
					return walkSort(meta, sort)
				}
			}

			return false
		}
	}
	return false
}

// walkSort check if sort only order by timestamp column,
// and child are only ProjectExpr, SelectExpr, TSScanExpr.
// meta is metadata.
// e is memo.SortExpr
func walkSort(meta *opt.Metadata, expr memo.RelExpr) bool {
	switch t := expr.(type) {
	case *memo.SortExpr:
		orderTimestampCol := true
		for _, v := range t.ProvidedPhysical().Ordering {
			if v.Descending() {
				v = -v
			}
			col := meta.ColumnMeta(opt.ColumnID(v))
			if col.Table.ColumnID(0) != col.MetaID {
				orderTimestampCol = false
				break
			}
		}
		if orderTimestampCol {
			return walkSort(meta, t.Input)
		}
		return false
	case *memo.ProjectExpr:
		return walkSort(meta, t.Input)
	case *memo.SelectExpr:
		return walkSort(meta, t.Input)
	case *memo.TSScanExpr:
		return true
	default:
		return false
	}
}

// UpdatePlanColumns modifies the resultColumns  of tsScanNode, synchronizerNode,
// and filterNode if they are part of the plan tree under the batch lookup join.
//
// The function ensures that the right-side plan of the batchLookUpJoinNode correctly
// inherits the column structure from the join. If a tsScanNode is found, its resultColumns
// are updated directly. If a synchronizerNode wraps a tsScanNode, both the synchronizerNode
// and tsScanNode are updated.
//
// Special handling is applied to filterNode due to potential column index mismatches:
// - filterNode may have a different column ordering than batchLookUpJoinNode.
// - A column mapping is constructed to remap indexed variables in its comparison expression
// to the correct column indices in the new schema.
// - This ensures that filtering conditions remain valid after the column structure is updated.
func (ef *execFactory) UpdatePlanColumns(blj *exec.Node) bool {
	success := false
	updateColumns := func(tsNode *tsScanNode, columns sqlbase.ResultColumns) {
		tsNode.resultColumns = columns
		success = true
	}

	switch node := (*blj).(type) {
	case *batchLookUpJoinNode:
		if tsNode, ok := node.right.plan.(*tsScanNode); ok {
			updateColumns(tsNode, node.columns)
		}

		if syncNode, ok := node.right.plan.(*synchronizerNode); ok {
			if tsNode, ok := syncNode.plan.(*tsScanNode); ok {
				syncNode.columns = node.columns
				updateColumns(tsNode, node.columns)
			}
		}
		if filterNode, ok := node.right.plan.(*filterNode); ok {
			columnMapping := make(map[int]int)
			for i, srcCol := range filterNode.source.columns {
				for j, nodeCol := range node.columns {
					if srcCol.Name == nodeCol.Name {
						columnMapping[i] = j
						break
					}
				}
			}
			if comparisonExpr, ok := filterNode.filter.(*tree.ComparisonExpr); ok {
				if leftVar, ok := comparisonExpr.Left.(*tree.IndexedVar); ok {
					if newIdx, found := columnMapping[leftVar.Idx]; found {
						leftVar.Idx = newIdx
					}
				}
				if rightVar, ok := comparisonExpr.Right.(*tree.IndexedVar); ok {
					if newIdx, found := columnMapping[rightVar.Idx]; found {
						rightVar.Idx = newIdx
					}
				}
			}
			filterNode.source.columns = node.columns
			if tsNode, ok := filterNode.source.plan.(*tsScanNode); ok {
				updateColumns(tsNode, node.columns)
			}
			if syncNode, ok := filterNode.source.plan.(*synchronizerNode); ok {
				if tsNode, ok := syncNode.plan.(*tsScanNode); ok {
					syncNode.columns = node.columns
					updateColumns(tsNode, node.columns)
				}
			}
		}
		node.right.columns = node.columns
	}
	return success
}

// UpdateGroupInput updates the input to build groupNode for multiple model processing.
func (ef *execFactory) UpdateGroupInput(input *exec.Node) exec.Node {
	switch node := (*input).(type) {
	case *batchLookUpJoinNode:
		*input = node.right
		return node

	case *renderNode:
		if bljNode, ok := node.source.plan.(*batchLookUpJoinNode); ok {
			node.source.plan = bljNode.right.plan
			*input = node
			node.engine = tree.EngineTypeTimeseries
			return bljNode
		} else if sortNode, ok := node.source.plan.(*sortNode); ok {
			if bljNode, ok := sortNode.plan.(*batchLookUpJoinNode); ok {
				sortNode.engine = tree.EngineTypeTimeseries
				sortNode.plan = bljNode.right.plan
				node.engine = tree.EngineTypeTimeseries
				*input = node
				return bljNode
			}
		}
	case *sortNode:
		if renderNode, ok := node.plan.(*renderNode); ok {
			if bljNode, ok := renderNode.source.plan.(*batchLookUpJoinNode); ok {
				renderNode.engine = tree.EngineTypeTimeseries
				renderNode.source.plan = bljNode.right.plan
				node.engine = tree.EngineTypeTimeseries
				*input = node
				return bljNode
			}
		}
	}
	return nil
}

// deleteSynchronizer delete the added synchronizer to avoid conflicts.
func deleteSynchronizer(node *planNode) {
	switch n := (*node).(type) {
	case *synchronizerNode:
		*node = n.plan
	case *renderNode:
		deleteSynchronizer(&n.source.plan)
	case *sortNode:
		deleteSynchronizer(&n.plan)
	}
}

// parallelAgg parallel processing of agg executed in AE,
// and delete the added synchronizer to avoid conflicts.
func parallelAgg(agg *groupNode) {
	isDistinct := false
	for i := 0; i < len(agg.funcs); i++ {
		f := agg.funcs[i]
		if f.run.seen != nil {
			isDistinct = true
		}
	}
	if !isDistinct {
		deleteSynchronizer(&agg.plan)
		agg.addSynchronizer = true
	}
}

// SetBljRightNode sets the right child of a batchLookUpJoinNode to a groupNode
// for multiple model processing.
func (ef *execFactory) SetBljRightNode(node1, node2 exec.Node) exec.Node {
	if blj, ok := node1.(*batchLookUpJoinNode); ok {
		if agg, ok := node2.(*groupNode); ok {
			parallelAgg(agg)

			agg.engine = tree.EngineTypeTimeseries
			blj.right.plan = agg
			blj.columns = agg.columns
			return blj
		}
	}
	return nil
}

// ProcessTsScanNode sets relationalInfo to a tsScanNode for multiple model processing.
func (ef *execFactory) ProcessTsScanNode(
	node exec.Node,
	leftEq, rightEq *[]uint32,
	tsCols *[]sqlbase.TSCol,
	tableID opt.TableID,
	joinCols opt.ColList,
	mem *memo.Memo,
	evalCtx *tree.EvalContext,
) bool {
	// Helper function to process tsScanNode
	processTsNode := func(tsNode *tsScanNode) {
		tsNode.RelInfo.RelationalCols = tsCols
		tsNode.RelInfo.ProbeColIds = leftEq
		tsNode.RelInfo.HashColIds = rightEq
		resetAccessMode(tsNode, tableID, joinCols, mem, evalCtx)
	}

	switch n := node.(type) {
	case *tsScanNode:
		processTsNode(n)
		return true
	case *synchronizerNode:
		if tsNode, ok := n.plan.(*tsScanNode); ok {
			processTsNode(tsNode)
			return true
		}
	case *filterNode:
		switch srcPlan := n.source.plan.(type) {
		case *tsScanNode:
			processTsNode(srcPlan)
			return true
		case *synchronizerNode:
			if tsNode, ok := srcPlan.plan.(*tsScanNode); ok {
				processTsNode(tsNode)
				return true
			}
		}
	}
	return false
}

// resetAccessMode determines and sets the access mode for a tsScanNode
//
// - If a specific access mode is enforced via session settings, it is applied directly.
// - Otherwise, it determines the access mode based on primary tag coverage and whether HashTagScan is enabled:
//   - If all primary tags are present in the join columns, it uses `primaryHashTagScan`.
//   - If HashTagScan is enabled in MultimodelHelper, it uses `hashTagScan`.
//   - Otherwise, it defaults to `hashRelScan`.
func resetAccessMode(
	tsNode *tsScanNode,
	tableID opt.TableID,
	joinCols opt.ColList,
	mem *memo.Memo,
	evalCtx *tree.EvalContext,
) {
	md := mem.Metadata()
	var primaryTagCount int
	if value, ok := mem.MultimodelHelper.TableData.Load(tableID); ok {
		tableInfo := value.(memo.TableInfo)
		primaryTagCount = tableInfo.PrimaryTagCount
	}
	ptagSet := make(map[int]struct{})
	for _, joinCol := range joinCols {
		if md.ColumnMeta(opt.ColumnID(joinCol)).IsPrimaryTag() {
			ptagSet[int(joinCol)] = struct{}{}
		}
	}

	ptagCount := len(ptagSet)
	accessModeEnforced := evalCtx.SessionData.HashScanMode
	if accessModeEnforced > 0 && accessModeEnforced < 4 {
		switch accessModeEnforced {
		case 1:
			tsNode.AccessMode = execinfrapb.TSTableReadMode_hashTagScan
		case 2:
			tsNode.AccessMode = execinfrapb.TSTableReadMode_primaryHashTagScan
		case 3:
			tsNode.AccessMode = execinfrapb.TSTableReadMode_hashRelScan
		}
	} else if ptagCount == primaryTagCount {
		tsNode.AccessMode = execinfrapb.TSTableReadMode_primaryHashTagScan
	} else if mem.MultimodelHelper.HashTagScan {
		tsNode.AccessMode = execinfrapb.TSTableReadMode_hashTagScan
	} else {
		tsNode.AccessMode = execinfrapb.TSTableReadMode_hashRelScan
	}
}

// ResetTsScanAccessMode resets tsScanNode's accessMode when falling back
// to original plan for multiple model processing.
func (ef *execFactory) ResetTsScanAccessMode(
	expr memo.RelExpr, originalAccessMode execinfrapb.TSTableReadMode,
) {
	setAccessMode := func(e memo.RelExpr) {
		if tsScanExpr, ok := e.(*memo.TSScanExpr); ok {
			tsScanExpr.TSScanPrivate.AccessMode = int(originalAccessMode)
		}
	}

	var recursiveSetAccessMode func(memo.RelExpr)
	recursiveSetAccessMode = func(e memo.RelExpr) {
		if e == nil {
			return
		}
		switch expr := e.(type) {
		case *memo.TSScanExpr:
			setAccessMode(expr)
		case *memo.ProjectExpr:
			recursiveSetAccessMode(expr.Input)
		case *memo.SelectExpr:
			recursiveSetAccessMode(expr.Input)
		}
	}

	recursiveSetAccessMode(expr)
}

// ProcessBljLeftColumns helps build the tsScanNode's relaitonalInfo
// for multiple model processing.
func (ef *execFactory) ProcessBljLeftColumns(
	node exec.Node, mem *memo.Memo,
) ([]sqlbase.TSCol, bool) {
	tsCols := make([]sqlbase.TSCol, 0)
	fb := false
	var columns sqlbase.ResultColumns
	switch n := node.(type) {
	case *batchLookUpJoinNode:
		columns = n.columns
	case *exportNode:
		columns = n.columns
	case *groupNode:
		columns = n.columns
	case *indexJoinNode:
		columns = n.resultColumns
	case *joinNode:
		columns = n.columns
	case *lookupJoinNode:
		columns = n.columns
	case *ordinalityNode:
		columns = n.columns
	case *projectSetNode:
		columns = n.columns
	case *renderNode:
		columns = n.columns
	case *scanNode:
		columns = n.resultColumns
	case *tsScanNode:
		columns = n.resultColumns
	case *synchronizerNode:
		columns = n.columns
	case *unionNode:
		columns = n.columns
	case *valuesNode:
		columns = n.columns
	case *windowNode:
		columns = n.columns
	case *zeroNode:
		columns = n.columns
	case *zigzagJoinNode:
		columns = n.columns
	case *limitNode:
		return ef.ProcessBljLeftColumns(n.plan, mem)
	case *applyJoinNode:
		return ef.ProcessBljLeftColumns(n.input.plan, mem)
	case *bufferNode:
		return ef.ProcessBljLeftColumns(n.plan, mem)
	case *delayedNode:
		return ef.ProcessBljLeftColumns(n.plan, mem)
	case *distinctNode:
		return ef.ProcessBljLeftColumns(n.plan, mem)
	case *explainDistSQLNode:
		return ef.ProcessBljLeftColumns(n.plan, mem)
	case *explainPlanNode:
		return ef.ProcessBljLeftColumns(n.plan, mem)
	case *explainVecNode:
		return ef.ProcessBljLeftColumns(n.plan, mem)
	case *filterNode:
		return ef.ProcessBljLeftColumns(n.source.plan, mem)
	case *max1RowNode:
		return ef.ProcessBljLeftColumns(n.plan, mem)
	case *relocateNode:
		return ef.ProcessBljLeftColumns(n.rows, mem)
	case *sortNode:
		return ef.ProcessBljLeftColumns(n.plan, mem)
	case *splitNode:
		return ef.ProcessBljLeftColumns(n.rows, mem)
	case *spoolNode:
		return ef.ProcessBljLeftColumns(n.source, mem)
	case *unsplitNode:
		return ef.ProcessBljLeftColumns(n.rows, mem)
	case *updateNode:
		return ef.ProcessBljLeftColumns(n.source, mem)
	}

	varPos := 0
	for _, col := range columns {
		colType := col.Typ
		if !memo.CheckDataType(colType) {
			if colType.Name() == "text" || colType.Name() == "string" {
			} else {
				fb = true
			}
		}
		storageType := sqlbase.GetTSDataType(colType)
		if colType.Name() == "string" ||
			colType.Name() == "text" {
			storageType = sqlbase.DataType_VARCHAR
		}
		if storageType == sqlbase.DataType_UNKNOWN {
			storageType = sqlbase.DataType_VARCHAR
			fb = true
		}

		var storageLen uint64
		stLen := sqlbase.GetStorageLenForFixedLenTypes(storageType)
		if stLen != 0 {
			storageLen = uint64(stLen)
		}

		typeWidth := colType.Width()
		if storageType == sqlbase.DataType_NCHAR || storageType == sqlbase.DataType_NVARCHAR {
			typeWidth = colType.Width() * 4
		}

		if typeWidth == 0 {
			switch storageType {
			case sqlbase.DataType_CHAR:
				storageLen = 1
			case sqlbase.DataType_BYTES:
				storageLen = 3
			case sqlbase.DataType_NCHAR:
				storageLen = 4
			case sqlbase.DataType_VARCHAR, sqlbase.DataType_NVARCHAR, sqlbase.DataType_VARBYTES:
				storageLen = sqlbase.TSMaxVariableTupleLen
			}
		} else {
			switch storageType {
			case sqlbase.DataType_CHAR, sqlbase.DataType_NCHAR:
				if typeWidth < sqlbase.TSMaxFixedLen {
					storageLen = uint64(typeWidth) + 1
				} else {
					fb = true
				}
			case sqlbase.DataType_BYTES:
				if typeWidth < sqlbase.TSMaxFixedLen {
					storageLen = uint64(typeWidth) + 2
				} else {
					fb = true
				}
			case sqlbase.DataType_VARCHAR, sqlbase.DataType_NVARCHAR:
				if typeWidth <= sqlbase.TSMaxVariableLen {
					storageLen = uint64(typeWidth + 1)
				} else {
					fb = true
				}
			case sqlbase.DataType_VARBYTES:
				if typeWidth <= sqlbase.TSMaxVariableLen {
					storageLen = uint64(typeWidth)
				} else {
					fb = true
				}
			}
		}
		colNullable := true
		if col.TableID != 0 {
			colNullable = mem.Metadata().TableByStableID(cat.StableID(col.TableID)).Column(int(col.PGAttributeNum - 1)).IsNullable()
		} else {
			if n, ok := node.(*renderNode); ok {
				if e, ok := (n.render[varPos]).(tree.TypedExpr); ok {
					if v, ok := (e).(*tree.IndexedVar); ok {
						rcol := n.source.columns[v.Idx]
						if rcol.TableID != 0 {
							colNullable = mem.Metadata().TableByStableID(cat.StableID(rcol.TableID)).Column(int(rcol.PGAttributeNum - 1)).IsNullable()
						}
					} else if vs, ok := (e).(*tree.CastExpr); ok {
						if v, ok := vs.Expr.(*tree.IndexedVar); ok {
							rcol := n.source.columns[v.Idx]
							if rcol.TableID != 0 {
								colNullable = mem.Metadata().TableByStableID(cat.StableID(rcol.TableID)).Column(int(rcol.PGAttributeNum - 1)).IsNullable()
							}
						}
					} else if vs, ok := (e).(*tree.BinaryExpr); ok {
						if v, ok := vs.Left.(*tree.IndexedVar); ok {
							rcol := n.source.columns[v.Idx]
							if rcol.TableID != 0 {
								colNullable = mem.Metadata().TableByStableID(cat.StableID(rcol.TableID)).Column(int(rcol.PGAttributeNum - 1)).IsNullable()
							}
						} else if v, ok := vs.Right.(*tree.IndexedVar); ok {
							rcol := n.source.columns[v.Idx]
							if rcol.TableID != 0 {
								colNullable = mem.Metadata().TableByStableID(cat.StableID(rcol.TableID)).Column(int(rcol.PGAttributeNum - 1)).IsNullable()
							}
						}
					}
				}
			}
		}
		tsCols = append(tsCols, sqlbase.TSCol{
			StorageLen:  storageLen,
			StorageType: storageType,
			Nullable:    colNullable,
		})
		varPos++
	}
	return tsCols, fb
}

// FindTsScanNode traverses the execution plan tree to locate the occurrence of tsScanNode.
func (ef *execFactory) FindTsScanNode(node exec.Node, mem *memo.Memo) opt.TableID {
	switch n := node.(type) {
	case *batchLookUpJoinNode:
		if tableID := ef.FindTsScanNode(n.left.plan, mem); tableID != 0 {
			return tableID
		}
		if tableID := ef.FindTsScanNode(n.right.plan, mem); tableID != 0 {
			return tableID
		}
	case *exportNode:
		if tableID := ef.FindTsScanNode(n.source, mem); tableID != 0 {
			return tableID
		}
	case *filterNode:
		if tableID := ef.FindTsScanNode(n.source.plan, mem); tableID != 0 {
			return tableID
		}
	case *groupNode:
		if tableID := ef.FindTsScanNode(n.plan, mem); tableID != 0 {
			return tableID
		}
	case *indexJoinNode:
		if tableID := ef.FindTsScanNode(n.input, mem); tableID != 0 {
			return tableID
		}
	case *joinNode:
		if tableID := ef.FindTsScanNode(n.left.plan, mem); tableID != 0 {
			return tableID
		}
		if tableID := ef.FindTsScanNode(n.right.plan, mem); tableID != 0 {
			return tableID
		}
	case *lookupJoinNode:
		if tableID := ef.FindTsScanNode(n.input, mem); tableID != 0 {
			return tableID
		}
	case *ordinalityNode:
		if tableID := ef.FindTsScanNode(n.source, mem); tableID != 0 {
			return tableID
		}
	case *projectSetNode:
		if tableID := ef.FindTsScanNode(n.source, mem); tableID != 0 {
			return tableID
		}
	case *renderNode:
		if tableID := ef.FindTsScanNode(n.source.plan, mem); tableID != 0 {
			return tableID
		}
	case *scanNode:
	case *delayedNode:
		if tableID := ef.FindTsScanNode(n.plan, mem); tableID != 0 {
			return tableID
		}
	case *sortNode:
		if tableID := ef.FindTsScanNode(n.plan, mem); tableID != 0 {
			return tableID
		}
	case *synchronizerNode:
		if tableID := ef.FindTsScanNode(n.plan, mem); tableID != 0 {
			return tableID
		}
	case *tsScanNode:
		return n.TableMetaID
	case *unionNode:
		if tableID := ef.FindTsScanNode(n.left, mem); tableID != 0 {
			return tableID
		}
		if tableID := ef.FindTsScanNode(n.right, mem); tableID != 0 {
			return tableID
		}
	case *valuesNode:
	case *windowNode:
		if tableID := ef.FindTsScanNode(n.plan, mem); tableID != 0 {
			return tableID
		}
	case *zeroNode:
	case *zigzagJoinNode:
	}
	return 0
}

// FindTSTableID traverses a relational expression tree to find the table id of the TSScanExpr.
func (ef *execFactory) FindTSTableID(expr memo.RelExpr, mem *memo.Memo) opt.TableID {
	for i := 0; i < expr.ChildCount(); i++ {
		if v, ok := expr.Child(i).(memo.RelExpr); ok {
			if tsScanExpr, ok := v.(*memo.TSScanExpr); ok {
				return tsScanExpr.TSScanPrivate.Table
			}
			if tableID := ef.FindTSTableID(v, mem); tableID != 0 {
				return tableID
			}
		}
	}
	return 0
}

// MatchGroupingCols finds the corresponding column indices in the execution node that match
// the grouping columns
func (ef *execFactory) MatchGroupingCols(
	mem *memo.Memo, tableGroupIndex int, node exec.Node,
) []opt.ColumnID {
	groupingCols := mem.MultimodelHelper.PreGroupInfos[tableGroupIndex].GroupingCols
	var columns sqlbase.ResultColumns
	var matchedIndices []opt.ColumnID
	if tsNode, ok := node.(*tsScanNode); ok {
		columns = tsNode.resultColumns
	} else if syncNode, ok := node.(*synchronizerNode); ok {
		columns = syncNode.columns
	} else if renderNode, ok := node.(*renderNode); ok {
		columns = renderNode.columns
	}

	metaData := mem.Metadata()
	for _, groupingCol := range groupingCols {
		colID := metaData.GetTagIDByColumnID(groupingCol) + 1
		tableMetaID := metaData.ColumnMeta(groupingCol).Table

		if tableMetaID != 0 {
			tableID := mem.Metadata().Table(tableMetaID).ID()
			for j, column := range columns {
				if int(column.PGAttributeNum) == colID && int(column.TableID) == int(tableID) {
					matchedIndices = append(matchedIndices, opt.ColumnID(j))
					break
				}
			}
		} else {
			for j, column := range columns {
				if column.Name == metaData.ColumnMeta(groupingCol).Alias {
					matchedIndices = append(matchedIndices, opt.ColumnID(j))
					break
				}
			}
		}
	}

	return matchedIndices
}

func contains(list []opt.ColumnID, target opt.ColumnID) bool {
	for _, item := range list {
		if item == target {
			return true
		}
	}
	return false
}

// ProcessRenderNode updates the column metadata of a renderNode based on its source plan.
// for inside-out queries
func (ef *execFactory) ProcessRenderNode(node exec.Node) error {
	renderNode, ok := node.(*renderNode)
	if !ok {
		return fmt.Errorf("input node is not of type *renderNode")
	}

	sourcePlan := renderNode.source.plan
	var columns []sqlbase.ResultColumn

	if tsNode, ok := sourcePlan.(*tsScanNode); ok {
		columns = tsNode.resultColumns
	} else if syncNode, ok := sourcePlan.(*synchronizerNode); ok {
		columns = syncNode.columns
	} else {
		return fmt.Errorf("source.plan is of unsupported type: %T", sourcePlan)
	}

	renderNode.columns = append(renderNode.columns[:1], columns...)

	return nil
}

// AddAvgFuncColumns processes and updates the column mappings for average functions.
// This function modifies the AvgColumnRelations to include count and sum functions corresponding to avg functions.
// for inside-out queries
func (ef *execFactory) AddAvgFuncColumns(node exec.Node, mem *memo.Memo, tableGroupIndex int) {
	AggFuncs := mem.MultimodelHelper.PreGroupInfos[tableGroupIndex].AggFuncs
	aggColumns := mem.MultimodelHelper.PreGroupInfos[tableGroupIndex].AggColumns
	relations := mem.MultimodelHelper.PreGroupInfos[tableGroupIndex].AvgColumnRelations

	for i, aggColumn := range aggColumns {
		if i < len(AggFuncs) && AggFuncs[i] == "AvgExpr" {
			relations = append(relations, []opt.ColumnID{aggColumn})
		}
	}

	mapping := mem.MultimodelHelper.PreGroupInfos[tableGroupIndex].AvgToCountMapping
	mapping2 := mem.MultimodelHelper.PreGroupInfos[tableGroupIndex].AvgToSumMapping
	avgFuncColumns := mem.MultimodelHelper.PreGroupInfos[tableGroupIndex].AvgFuncColumns

	for i, avgColumnID := range avgFuncColumns {
		var countFuncID opt.ColumnID
		var sumFuncID opt.ColumnID
		for _, entry := range mapping {
			if entry.AvgFuncID == avgColumnID {
				countFuncID = entry.FuncID
				break
			}
		}
		for _, entry := range mapping2 {
			if entry.AvgFuncID == avgColumnID {
				sumFuncID = entry.FuncID
				break
			}
		}

		columnMeta := mem.Metadata().ColumnMeta(avgColumnID)
		index := 0
		if countFuncID != 0 && sumFuncID != 0 {
			relations[i] = append(relations[i], countFuncID)

			relations[i] = append(relations[i], sumFuncID)

			index = mem.Metadata().NumColumns() + 1
			mem.Metadata().AddColumn("sum(count)", types.Int)
			relations[i] = append(relations[i], opt.ColumnID(index))

			index = mem.Metadata().NumColumns() + 1
			mem.Metadata().AddColumn("sum(sum)", columnMeta.Type)
			relations[i] = append(relations[i], opt.ColumnID(index))
		} else if countFuncID != 0 {
			relations[i] = append(relations[i], countFuncID)

			index = mem.Metadata().NumColumns() + 1
			mem.Metadata().AddColumn("sum", columnMeta.Type)
			relations[i] = append(relations[i], opt.ColumnID(index))
			mem.MultimodelHelper.PreGroupInfos[tableGroupIndex].NewAggColumns = append(mem.MultimodelHelper.PreGroupInfos[tableGroupIndex].NewAggColumns, opt.ColumnID(index))

			index = mem.Metadata().NumColumns() + 1
			mem.Metadata().AddColumn("sum(count)", types.Int)
			relations[i] = append(relations[i], opt.ColumnID(index))

			index = mem.Metadata().NumColumns() + 1
			mem.Metadata().AddColumn("sum(sum)", columnMeta.Type)
			relations[i] = append(relations[i], opt.ColumnID(index))
		} else if sumFuncID != 0 {
			index = mem.Metadata().NumColumns() + 1
			mem.Metadata().AddColumn("count", types.Int)
			relations[i] = append(relations[i], opt.ColumnID(index))
			mem.MultimodelHelper.PreGroupInfos[tableGroupIndex].NewAggColumns = append(mem.MultimodelHelper.PreGroupInfos[tableGroupIndex].NewAggColumns, opt.ColumnID(index))

			relations[i] = append(relations[i], sumFuncID)

			index = mem.Metadata().NumColumns() + 1
			mem.Metadata().AddColumn("sum(count)", types.Int)
			relations[i] = append(relations[i], opt.ColumnID(index))

			index = mem.Metadata().NumColumns() + 1
			mem.Metadata().AddColumn("sum(sum)", columnMeta.Type)
			relations[i] = append(relations[i], opt.ColumnID(index))
		} else {
			index = mem.Metadata().NumColumns() + 1
			mem.Metadata().AddColumn("count", types.Int)
			relations[i] = append(relations[i], opt.ColumnID(index))
			mem.MultimodelHelper.PreGroupInfos[tableGroupIndex].NewAggColumns = append(mem.MultimodelHelper.PreGroupInfos[tableGroupIndex].NewAggColumns, opt.ColumnID(index))

			index = mem.Metadata().NumColumns() + 1
			mem.Metadata().AddColumn("sum", columnMeta.Type)
			relations[i] = append(relations[i], opt.ColumnID(index))
			mem.MultimodelHelper.PreGroupInfos[tableGroupIndex].NewAggColumns = append(mem.MultimodelHelper.PreGroupInfos[tableGroupIndex].NewAggColumns, opt.ColumnID(index))

			index = mem.Metadata().NumColumns() + 1
			mem.Metadata().AddColumn("sum(count)", types.Int)
			relations[i] = append(relations[i], opt.ColumnID(index))

			index = mem.Metadata().NumColumns() + 1
			mem.Metadata().AddColumn("sum(sum)", columnMeta.Type)
			relations[i] = append(relations[i], opt.ColumnID(index))
		}
	}

	mem.MultimodelHelper.PreGroupInfos[tableGroupIndex].AvgColumnRelations = relations
}<|MERGE_RESOLUTION|>--- conflicted
+++ resolved
@@ -149,12 +149,8 @@
 func (ef *execFactory) ConstructTSScan(
 	table cat.Table,
 	private *memo.TSScanPrivate,
-<<<<<<< HEAD
-	tagFilter, primaryFilter []tree.TypedExpr,
+	tagFilter, primaryFilter, tagIndexFilter []tree.TypedExpr,
 	rowCount float64,
-=======
-	tagFilter, primaryFilter, tagIndexFilter []tree.TypedExpr,
->>>>>>> d88732f3
 ) (exec.Node, error) {
 	// Create a tsScanNode.
 	tsScan := ef.planner.TSScan()
