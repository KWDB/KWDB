// Copyright (c) 2022-present, Shanghai Yunxi Technology Co, Ltd. All rights reserved.
//
// This software (KWDB) is licensed under Mulan PSL v2.
// You can use this software according to the terms and conditions of the Mulan PSL v2.
// You may obtain a copy of Mulan PSL v2 at:
//          http://license.coscl.org.cn/MulanPSL2
// THIS SOFTWARE IS PROVIDED ON AN "AS IS" BASIS, WITHOUT WARRANTIES OF ANY KIND,
// EITHER EXPRESS OR IMPLIED, INCLUDING BUT NOT LIMITED TO NON-INFRINGEMENT,
// MERCHANTABILITY OR FIT FOR A PARTICULAR PURPOSE.
// See the Mulan PSL v2 for more details.

package sql

import (
	"context"
	"encoding/binary"
	"fmt"
	"math"
	"strconv"
	"strings"
	"unicode/utf8"

	"gitee.com/kwbasedb/kwbase/pkg/roachpb"
	"gitee.com/kwbasedb/kwbase/pkg/sql/opt/exec/execbuilder"
	"gitee.com/kwbasedb/kwbase/pkg/sql/parser"
	"gitee.com/kwbasedb/kwbase/pkg/sql/pgwire/pgcode"
	"gitee.com/kwbasedb/kwbase/pkg/sql/pgwire/pgerror"
	"gitee.com/kwbasedb/kwbase/pkg/sql/pgwire/pgwirebase"
	"gitee.com/kwbasedb/kwbase/pkg/sql/sem/tree"
	"gitee.com/kwbasedb/kwbase/pkg/sql/sqlbase"
	"gitee.com/kwbasedb/kwbase/pkg/sql/types"
	"gitee.com/kwbasedb/kwbase/pkg/util/log"
	"gitee.com/kwbasedb/kwbase/pkg/util/timeutil"
	"github.com/lib/pq/oid"
	"github.com/paulsmith/gogeos/geos"
)

// DirectInsertTable is related struct of ts tables in insert_direct
type DirectInsertTable struct {
	DbID, TabID uint32
	HashNum     uint64
	ColsDesc    []sqlbase.ColumnDescriptor
	Tname       *tree.TableName
	Desc        tree.NameList
	TableType   tree.TableType
}

// DirectInsert is related struct in insert_direct
type DirectInsert struct {
	RowNum, ColNum             int
	IDMap, PosMap              []int
	ColIndexs                  map[int]int
	DefIndexs                  map[int]int
	PArgs                      execbuilder.PayloadArgs
	PrettyCols, PrimaryTagCols []*sqlbase.ColumnDescriptor
	Dcs                        []*sqlbase.ColumnDescriptor
	PayloadNodeMap             map[int]*sqlbase.PayloadForDistTSInsert
	InputValues                []tree.Datums
}

const (
	errUnsupportedType = "unsupported input type relation \"%s\" (column %s)"
	errOutOfRange      = "integer \"%s\" out of range for type %s (column %s)"
	errInvalidValue    = "value '%s' is invalid for type %s (column %s)"
	errValueOutofRange = "value '%s' out of range for type %s (column %s)"
	errTooLong         = "value '%s' too long for type %s (column %s)"
)

// GetInputValues performs column type conversion and length checking
func GetInputValues(
	ctx context.Context,
	ptCtx tree.ParseTimeContext,
	cols *[]sqlbase.ColumnDescriptor,
	di *DirectInsert,
	stmts parser.Statements,
) ([]tree.Datums, error) {
	rowNum := di.RowNum
	colNum := di.ColNum
	totalSize := rowNum * colNum
	preSlice := make([]tree.Datum, totalSize)
	inputValues := make([]tree.Datums, rowNum)
	outputValues := make([]tree.Datums, 0, rowNum)

	for i, j := 0, 0; i < rowNum; i++ {
		end := j + colNum
		inputValues[i] = preSlice[j:end:end]
		j += colNum
	}

	ignoreError := stmts[0].Insertdirectstmt.IgnoreBatcherror
	for row := 0; row < rowNum; row++ {
		if err := getSingleRecord(ptCtx, cols, *di, stmts, row, inputValues); err != nil {
			if !ignoreError {
				return nil, err
			}
			stmts[0].Insertdirectstmt.BatchFailed++
			log.Errorf(ctx, "BatchInsert Error: %s", err)
			continue
		}
		outputValues = append(outputValues, inputValues[row])
	}

	return outputValues, nil
}

func getSingleRecord(
	ptCtx tree.ParseTimeContext,
	cols *[]sqlbase.ColumnDescriptor,
	di DirectInsert,
	stmts parser.Statements,
	row int,
	inputValues []tree.Datums,
) error {
	rowOffset := row * di.ColNum
	insertStmt := stmts[0].Insertdirectstmt
	idMapLen := len(di.IDMap)

	for i := 0; i < idMapLen; i++ {
		// col position in raw cols slice
		colPos := di.IDMap[i]
		// col position in insert cols slice
		col := di.PosMap[i]

		valueIdx := col + rowOffset
		rawValue := insertStmt.InsertValues[valueIdx]
		valueType := insertStmt.ValuesType[valueIdx]
		column := &(*cols)[colPos]

		if rawValue == "" && valueType != parser.STRINGTYPE {
			if !column.IsNullable() {
				return sqlbase.NewNonNullViolationError(column.Name)
			}
			// attempting to insert a NULL value when no value is specified
			inputValues[row][col] = tree.DNull
			continue
		}

		switch column.Type.Oid() {
		case oid.T_timestamptz:
			var dVal *tree.DInt
			var err error
			if valueType == parser.STRINGTYPE {
				precision := tree.TimeFamilyPrecisionToRoundDuration(column.Type.Precision())
				var datum tree.Datum
				var val *tree.DInt
				if datum, err = tree.ParseDTimestampTZ(ptCtx, rawValue, precision); err != nil {
					return tree.NewDatatypeMismatchError(column.Name, rawValue, column.Type.SQLString())
				}
				if dVal, err = GetTsTimestampWidth(*column, datum, val, rawValue); err != nil {
					return err
				}
				if err = tree.CheckTsTimestampWidth(&column.Type, *dVal, rawValue, column.Name); err != nil {
					return err
				}
			} else {
				if rawValue == "now" {
					dVal, err = tree.LimitTsTimestampWidth(timeutil.Now(), &column.Type, "", column.Name)
					if err != nil {
						return err
					}
					inputValues[row][col] = tree.NewDInt(*dVal)
					continue
				}
				in, err2 := strconv.ParseInt(rawValue, 10, 64)
				if err2 != nil {
					if valueType == parser.NORMALTYPE {
						return pgerror.Newf(pgcode.Syntax, errUnsupportedType, rawValue, column.Name)
					}
					if strings.Contains(err2.Error(), "out of range") {
						return err2
					}
					return tree.NewDatatypeMismatchError(column.Name, rawValue, column.Type.SQLString())
				}
				dVal = (*tree.DInt)(&in)
				if err = tree.CheckTsTimestampWidth(&column.Type, *dVal, "", column.Name); err != nil {
					return err
				}
			}
			inputValues[row][col] = dVal
			continue
		case oid.T_timestamp:
			var dVal *tree.DInt
			var err error
			if valueType == parser.STRINGTYPE {
				precision := tree.TimeFamilyPrecisionToRoundDuration(column.Type.Precision())
				var datum tree.Datum
				var val *tree.DInt
				if datum, err = tree.ParseDTimestamp(nil, rawValue, precision); err != nil {
					return tree.NewDatatypeMismatchError(column.Name, rawValue, column.Type.SQLString())
				}
				if dVal, err = GetTsTimestampWidth(*column, datum, val, rawValue); err != nil {
					return err
				}
				if err = tree.CheckTsTimestampWidth(&column.Type, *dVal, rawValue, column.Name); err != nil {
					return err
				}
			} else {
				if rawValue == "now" {
					dVal, err = tree.LimitTsTimestampWidth(timeutil.Now(), &column.Type, "", column.Name)
					if err != nil {
						return err
					}
					inputValues[row][col] = tree.NewDInt(*dVal)
					continue
				}
				in, err2 := strconv.ParseInt(rawValue, 10, 64)
				if err2 != nil {
					if valueType == parser.NORMALTYPE {
						return pgerror.Newf(pgcode.Syntax, errUnsupportedType, rawValue, column.Name)
					}
					if strings.Contains(err2.Error(), "out of range") {
						return err2
					}
					return tree.NewDatatypeMismatchError(column.Name, rawValue, column.Type.SQLString())
				}
				dVal = (*tree.DInt)(&in)
				if err = tree.CheckTsTimestampWidth(&column.Type, *dVal, "", column.Name); err != nil {
					return err
				}
			}
			inputValues[row][col] = dVal

		case oid.T_int8, oid.T_int4, oid.T_int2:
			if valueType == parser.STRINGTYPE {
				return tree.NewDatatypeMismatchError(column.Name, rawValue, column.Type.SQLString())
			}

			in, err := strconv.ParseInt(rawValue, 10, 64)
			if err != nil {
				if dat, err := parserString2Int(rawValue, err, *column); err != nil {
					if valueType == parser.NORMALTYPE {
						return pgerror.Newf(pgcode.Syntax, errUnsupportedType, rawValue, column.Name)
					}
					return err
				} else if dat != nil {
					inputValues[row][col] = dat
					continue
				}
			}

			switch column.Type.Oid() {
			case oid.T_int2:
				if (in>>15) != 0 && (in>>15) != -1 {
					goto rangeError
				}
			case oid.T_int4:
				if (in>>31) != 0 && (in>>31) != -1 {
					goto rangeError
				}
			}

			inputValues[row][col] = tree.NewDInt(tree.DInt(in))
			continue

		rangeError:
			return pgerror.Newf(pgcode.NumericValueOutOfRange,
				"integer \"%d\" out of range for type %s (column %s)", in, column.Type.SQLString(), column.Name)

		case oid.T_cstring, oid.T_char, oid.T_text, oid.T_bpchar, oid.T_varchar, oid.Oid(91004), oid.Oid(91002):
			if valueType == parser.NUMTYPE {
				return tree.NewDatatypeMismatchError(column.Name, rawValue, column.Type.SQLString())
			}
			if valueType == parser.NORMALTYPE {
				return pgerror.Newf(pgcode.Syntax, errUnsupportedType, rawValue, column.Name)
			}
			if valueType == parser.BYTETYPE && column.Type.Family() == types.BytesFamily {
				rawValue = strings.Trim(tree.NewDBytes(tree.DBytes(rawValue)).String(), "'")
			}

			// Check string length
			if column.Type.Width() > 0 {
				var strLen int
				if column.Type.Oid() == oid.Oid(91004) || column.Type.Oid() == oid.Oid(91002) {
					strLen = utf8.RuneCountInString(rawValue)
				} else {
					strLen = len(rawValue)
				}
				if strLen > int(column.Type.Width()) {
					return pgerror.Newf(pgcode.StringDataRightTruncation,
						"value '%s' too long for type %s (column %s)", rawValue, column.Type.SQLString(), column.Name)
				}
			}
			inputValues[row][col] = tree.NewDString(rawValue)

		case oid.T_bytea, oid.T_varbytea:
			if valueType == parser.NUMTYPE {
				return tree.NewDatatypeMismatchError(column.Name, rawValue, column.Type.SQLString())
			}

			if width := column.Type.Width(); width > 0 {
				length := len(rawValue)
				if length > int(width) {
					return pgerror.Newf(pgcode.StringDataRightTruncation, errTooLong, rawValue, column.Type.SQLString(), column.Name)
				}
			}
			if valueType == parser.BYTETYPE {
				rawValue = strings.Trim(tree.NewDBytes(tree.DBytes(rawValue)).String(), "'")
			}
			v, err := tree.ParseDByte(rawValue)
			if err != nil {
				return tree.NewDatatypeMismatchError(column.Name, rawValue, column.Type.SQLString())
			}
			inputValues[row][col] = v

		case oid.T_float4, oid.T_float8:
			if valueType == parser.NORMALTYPE {
				return pgerror.Newf(pgcode.Syntax, errUnsupportedType, rawValue, column.Name)
			}
			if valueType == parser.STRINGTYPE {
				return tree.NewDatatypeMismatchError(column.Name, rawValue, column.Type.SQLString())
			}
			in, err := strconv.ParseFloat(rawValue, 64)
			if err != nil {
				if strings.Contains(err.Error(), "out of range") {
					return pgerror.Newf(pgcode.NumericValueOutOfRange,
						"float \"%s\" out of range for type %s (column %s)", rawValue, column.Type.SQLString(), column.Name)
				}
				return tree.NewDatatypeMismatchError(column.Name, rawValue, column.Type.SQLString())
			}
			inputValues[row][col] = tree.NewDFloat(tree.DFloat(in))
		case oid.T_bool:
			var err error
			if valueType == parser.NORMALTYPE {
				return pgerror.Newf(pgcode.Syntax, errUnsupportedType, rawValue, column.Name)
			}
			inputValues[row][col], err = tree.ParseDBool(rawValue)
			if err != nil {
				return tree.NewDatatypeMismatchError(column.Name, rawValue, column.Type.SQLString())
			}
		case types.T_geometry:
			if valueType == parser.NORMALTYPE {
				return pgerror.Newf(pgcode.Syntax, errUnsupportedType, rawValue, column.Name)
			}
			if valueType == parser.NUMTYPE {
				return tree.NewDatatypeMismatchError(column.Name, rawValue, column.Type.SQLString())
			}
			if _, err := geos.FromWKT(rawValue); err != nil {
				if strings.Contains(err.Error(), "load error") {
					return err
				}
				return pgerror.Newf(pgcode.DataException, errInvalidValue, rawValue, column.Type.SQLString(), column.Name)
			}
			inputValues[row][col] = tree.NewDString(rawValue)
		default:
			return pgerror.Newf(pgcode.Syntax, errUnsupportedType, rawValue, column.Name)

		}
		continue
	}
	return nil
}

func parserString2Int(
	rawValue string, err error, column sqlbase.ColumnDescriptor,
) (tree.Datum, error) {
	if strings.Contains(err.Error(), "out of range") {
		return nil, pgerror.Newf(pgcode.NumericValueOutOfRange, "numeric constant out of int64 range")
	}

	switch rawValue {
	case "true":
		return tree.NewDInt(1), nil
	case "false":
		return tree.NewDInt(0), nil
	default:
		return nil, tree.NewDatatypeMismatchError(column.Name, rawValue, column.Type.SQLString())
	}
}

// BuildPayload is used to BuildPayloadForTsInsert
func BuildPayload(
	EvalContext *tree.EvalContext, priTagRowIdx []int, di *DirectInsert, dit DirectInsertTable,
) error {
	payload, _, err := execbuilder.BuildPayloadForTsInsert(
		EvalContext,
		EvalContext.Txn,
		di.InputValues,
		priTagRowIdx,
		di.PrettyCols,
		di.ColIndexs,
		di.PArgs,
		dit.DbID,
		dit.TabID,
		dit.HashNum,
	)
	if err != nil {
		return err
	}
	hashPoints := sqlbase.DecodeHashPointFromPayload(payload)
	primaryTagKey := sqlbase.MakeTsPrimaryTagKey(sqlbase.ID(dit.TabID), hashPoints)
	BuildPerNodePayloads(di.PayloadNodeMap, []roachpb.NodeID{1}, payload, priTagRowIdx, primaryTagKey, dit.HashNum)
	return nil
}

// BuildPreparePayload is used to BuildPayloadForTsInsert
func BuildPreparePayload(
	EvalContext *tree.EvalContext,
	inputValues [][][]byte,
	priTagRowIdx []int,
	di *DirectInsert,
	dit DirectInsertTable,
	qargs [][]byte,
) error {
	payload, _, err := execbuilder.BuildPreparePayloadForTsInsert(
		EvalContext,
		EvalContext.Txn,
		inputValues,
		priTagRowIdx,
		di.PrettyCols,
		di.ColIndexs,
		di.PArgs,
		dit.DbID,
		dit.TabID,
		dit.HashNum,
		qargs,
		di.ColNum,
	)
	if err != nil {
		return err
	}
	hashPoints := sqlbase.DecodeHashPointFromPayload(payload)
	primaryTagKey := sqlbase.MakeTsPrimaryTagKey(sqlbase.ID(dit.TabID), hashPoints)
	BuildPerNodePayloads(di.PayloadNodeMap, []roachpb.NodeID{1}, payload, priTagRowIdx, primaryTagKey, dit.HashNum)
	return nil
}

// BuildPerNodePayloads is used to PerNodePayloads
func BuildPerNodePayloads(
	payloadNodeMap map[int]*sqlbase.PayloadForDistTSInsert,
	nodeID []roachpb.NodeID,
	payload []byte,
	priTagRowIdx []int,
	primaryTagKey roachpb.Key,
	hashNum uint64,
) {
	payloadInfo := &sqlbase.SinglePayloadInfo{
		Payload:       payload,
		RowNum:        uint32(len(priTagRowIdx)),
		PrimaryTagKey: primaryTagKey,
		HashNum:       hashNum,
	}

	nodeIDInt := int(nodeID[0])

	if val, ok := payloadNodeMap[nodeIDInt]; ok {
		val.PerNodePayloads = append(val.PerNodePayloads, payloadInfo)
	} else {
		payloadNodeMap[nodeIDInt] = &sqlbase.PayloadForDistTSInsert{
			NodeID:          nodeID[0],
			PerNodePayloads: []*sqlbase.SinglePayloadInfo{payloadInfo},
		}
	}
}

// NumofInsertDirect id used to calculate colNum, insertLength, rowNum
func NumofInsertDirect(
	ins *tree.Insert, colsDesc *[]sqlbase.ColumnDescriptor, stmts parser.Statements, di *DirectInsert,
) int {
	stmt := &stmts[0].Insertdirectstmt

	di.ColNum = len(ins.Columns)
	if ins.IsNoSchema {
		di.ColNum /= 3
	}

	if di.ColNum == 0 {
		di.ColNum = len(*colsDesc)
	}

	di.RowNum = int(stmt.RowsAffected)
	return len(stmt.InsertValues)
}

// BuildpriTagValMap groups input values by primary tag
func BuildpriTagValMap(di DirectInsert) map[string][]int {
	// group the input values by primary tag
	priTagValMap := make(map[string][]int, len(di.InputValues))
	var builder strings.Builder
	builder.Grow(64)
	for i := range di.InputValues {
		builder.Reset()
		var priVal string
		for _, col := range di.PrimaryTagCols {
			vString := sqlbase.DatumToString(di.InputValues[i][di.ColIndexs[int(col.ID)]])
			// Distinguish aa + bb = a + abb
			builder.WriteString(fmt.Sprintf("%d:%s", len(vString), vString))
		}
		priVal = builder.String()
		priTagValMap[priVal] = append(priTagValMap[priVal], i)
	}
	return priTagValMap
}

// BuildPreparepriTagValMap groups the values entered in prepare by primary tag
func BuildPreparepriTagValMap(qargs [][]byte, di DirectInsert) map[string][]int {
	// group the input values by primary tag
	rowNum := di.RowNum / di.ColNum
	// Pre-allocate map with estimated size to avoid resizing
	priTagValMap := make(map[string][]int, 10)

	// Pre-calculate column indexes
	colIndexes := make([]int, 0, len(di.PrimaryTagCols))
	for _, col := range di.PrimaryTagCols {
		colIndexes = append(colIndexes, di.ColIndexs[int(col.ID)])
	}

	// Reuse buffer for building keys to reduce allocations
	var keyBuilder strings.Builder
	keyBuilder.Grow(64) // Pre-allocate reasonable buffer size

	for i := 0; i < rowNum; i++ {
		keyBuilder.Reset()
		baseOffset := i * di.ColNum

		// Build composite key from primary tag columns
		for _, idx := range colIndexes {
			keyBuilder.Write(qargs[baseOffset+idx])
		}

		key := keyBuilder.String()
		if existing, exists := priTagValMap[key]; exists {
			priTagValMap[key] = append(existing, i)
		} else {
			// Pre-allocate slice with reasonable capacity
			priTagValMap[key] = make([]int, 1, 4)
			priTagValMap[key][0] = i
		}
	}
	return priTagValMap
}

// BuildRowBytesForPrepareTsInsert builds rows for PrepareTsInsert efficiently
func BuildRowBytesForPrepareTsInsert(
	ptCtx tree.ParseTimeContext,
	Args [][]byte,
	Dit DirectInsertTable,
	di *DirectInsert,
	EvalContext tree.EvalContext,
	table *sqlbase.ImmutableTableDescriptor,
	nodeID roachpb.NodeID,
	rowTimestamps []int64,
) error {
	rowNum := di.RowNum / di.ColNum

	// Pre-allocate all required buffers
	rowBytes, dataOffset, independentOffset, err := preAllocateDataRowBytes(rowNum, &di.Dcs)
	if err != nil {
		return err
	}

	// Process rows sequentially with optimized memory usage
	bitmapOffset := execbuilder.DataLenSize
	for i := 0; i < rowNum; i++ {
		Payload := rowBytes[i]
		offset := dataOffset
		varDataOffset := independentOffset

		baseIdx := i * di.ColNum
		for j, col := range di.PrettyCols {
			colIdx := di.ColIndexs[int(col.ID)]

			if col.IsTagCol() {
				continue
			}

			argIdx := baseIdx + colIdx

			dataColIdx := j - di.PArgs.PTagNum - di.PArgs.AllTagNum
			isLastDataCol := dataColIdx == di.PArgs.DataColNum-1

			curColLength := execbuilder.VarColumnSize
			if int(col.TsCol.VariableLengthType) == sqlbase.StorageTuple {
				curColLength = int(col.TsCol.StorageLen)
			}
			// deal with NULL value
			if colIdx < 0 || Args[argIdx] == nil {
				if !col.Nullable {
					return sqlbase.NewNonNullViolationError(col.Name)
				}
				Payload[bitmapOffset+dataColIdx/8] |= 1 << (dataColIdx % 8)
				offset += curColLength

				if isLastDataCol {
					binary.LittleEndian.PutUint32(Payload[0:], uint32(varDataOffset-execbuilder.DataLenSize))
					rowBytes[i] = Payload[:varDataOffset]
				}
				continue
			}
			arg := Args[argIdx]
			argLen := len(arg)
			switch col.Type.Oid() {
			case oid.T_varchar:
				vardataOffset := varDataOffset - bitmapOffset
				binary.LittleEndian.PutUint32(Payload[offset:], uint32(vardataOffset))

				addSize := argLen + execbuilder.VarDataLenSize + 1 // \0
				if varDataOffset+addSize > len(Payload) {
					newPayload := make([]byte, len(Payload)+addSize)
					copy(newPayload, Payload)
					Payload = newPayload
				}
				binary.LittleEndian.PutUint16(Payload[varDataOffset:], uint16(argLen+1)) // \0
				copy(Payload[varDataOffset+execbuilder.VarDataLenSize:], arg)
				varDataOffset += addSize

			case types.T_nvarchar, oid.T_varbytea:
				vardataOffset := varDataOffset - bitmapOffset
				binary.LittleEndian.PutUint32(Payload[offset:], uint32(vardataOffset))

				addSize := argLen + execbuilder.VarDataLenSize
				if varDataOffset+addSize > len(Payload) {
					newPayload := make([]byte, len(Payload)+addSize)
					copy(newPayload, Payload)
					Payload = newPayload
				}
				binary.LittleEndian.PutUint16(Payload[varDataOffset:], uint16(argLen))
				copy(Payload[varDataOffset+execbuilder.VarDataLenSize:], arg)
				varDataOffset += addSize

			case oid.T_bool:
				copy(Payload[offset:offset+argLen], arg)

			case oid.T_bytea:
				copy(Payload[offset+2:offset+2+argLen], arg)

			default:
				if argLen > curColLength {
					argLen = curColLength
				}
				copy(Payload[offset:offset+argLen], arg)
			}
			offset += curColLength

			if isLastDataCol {
				binary.LittleEndian.PutUint32(Payload[0:], uint32(varDataOffset-execbuilder.DataLenSize))
				rowBytes[i] = Payload[:varDataOffset]
			}
		}
	}

	// Build primary tag value map with pre-allocated capacity
	priTagValMap := make(map[string][]int, 10)
	var keyBuilder strings.Builder
	keyBuilder.Grow(64)

	colIndexes := make([]int, 0, len(di.PrimaryTagCols))
	for _, col := range di.PrimaryTagCols {
		colIndexes = append(colIndexes, di.ColIndexs[int(col.ID)])
	}

	for i := 0; i < rowNum; i++ {
		keyBuilder.Reset()
		for _, idx := range colIndexes {
			keyBuilder.Write(Args[i*di.ColNum+idx])
		}
		key := keyBuilder.String()
		priTagValMap[key] = append(priTagValMap[key], i)
	}

	// Pre-allocate payloads slice
	allPayloads := make([]*sqlbase.SinglePayloadInfo, 0, len(priTagValMap))

	for _, priTagRowIdx := range priTagValMap {
		payload, _, err := execbuilder.BuildPreparePayloadForTsInsert(
			&EvalContext,
			EvalContext.Txn,
			nil,
			priTagRowIdx[:1],
			di.PArgs.PrettyCols[:di.PArgs.PTagNum+di.PArgs.AllTagNum],
			di.ColIndexs,
			di.PArgs,
			Dit.DbID,
			Dit.TabID,
			Dit.HashNum,
			Args,
			di.ColNum,
		)
		if err != nil {
			return err
		}

		hashPoints := sqlbase.DecodeHashPointFromPayload(payload)
		primaryTagKey := sqlbase.MakeTsPrimaryTagKey(table.ID, hashPoints)
		if !EvalContext.StartSinglenode {
			groupLen := len(priTagRowIdx)
			groupBytes := make([][]byte, groupLen)
			groupTimes := make([]int64, groupLen)
			valueSize := int32(0)
			minTs := rowTimestamps[priTagRowIdx[0]]
			maxTs := minTs

			for i, idx := range priTagRowIdx {
				groupBytes[i] = rowBytes[idx]
				ts := rowTimestamps[idx]
				groupTimes[i] = ts
				valueSize += int32(len(groupBytes[i]))

				if ts < minTs {
					minTs = ts
				}
				if ts > maxTs {
					maxTs = ts
				}
			}

<<<<<<< HEAD
			allPayloads = append(allPayloads, &sqlbase.SinglePayloadInfo{
				Payload:       payload,
				RowNum:        uint32(groupLen),
				PrimaryTagKey: primaryTagKey,
				RowBytes:      groupBytes,
				RowTimestamps: groupTimes,
				StartKey:      sqlbase.MakeTsRangeKey(table.ID, uint64(hashPoints[0]), minTs),
				EndKey:        sqlbase.MakeTsRangeKey(table.ID, uint64(hashPoints[0]), maxTs+1),
				ValueSize:     valueSize,
			})
		} else {
			valueSize := int32(0)
			rowNum := uint32(0)
			for i := range priTagRowIdx {
				valueSize += int32(len(rowBytes[i]))
				rowNum++
			}

			payloadSize := int32(len(payload)) + valueSize + 4
			payloadBytes := make([]byte, payloadSize)
			copy(payloadBytes, payload)
			offset := len(payload)
			binary.LittleEndian.PutUint32(payloadBytes[offset:], uint32(valueSize))
			offset += 4
			for _, idx := range priTagRowIdx {
				copy(payloadBytes[offset:], rowBytes[idx])
				offset += len(rowBytes[idx])
			}

			binary.LittleEndian.PutUint32(payloadBytes[38:], uint32(rowNum))

			allPayloads = append(allPayloads, &sqlbase.SinglePayloadInfo{
				Payload:       payloadBytes,
				RowNum:        uint32(len(priTagRowIdx)),
				PrimaryTagKey: primaryTagKey,
			})
		}
=======
		groupLen := len(priTagRowIdx)
		groupBytes := make([][]byte, groupLen)
		groupTimes := make([]int64, groupLen)
		valueSize := int32(0)
		minTs := rowTimestamps[priTagRowIdx[0]]
		maxTs := minTs

		for i, idx := range priTagRowIdx {
			groupBytes[i] = rowBytes[idx]
			ts := rowTimestamps[idx]
			groupTimes[i] = ts
			valueSize += int32(len(groupBytes[i]))

			if ts < minTs {
				minTs = ts
			}
			if ts > maxTs {
				maxTs = ts
			}
		}

		hashNum := Dit.HashNum
		allPayloads = append(allPayloads, &sqlbase.SinglePayloadInfo{
			Payload:       payload,
			RowNum:        uint32(groupLen),
			PrimaryTagKey: primaryTagKey,
			RowBytes:      groupBytes,
			RowTimestamps: groupTimes,
			StartKey:      sqlbase.MakeTsRangeKey(table.ID, uint64(hashPoints[0]), minTs, hashNum),
			EndKey:        sqlbase.MakeTsRangeKey(table.ID, uint64(hashPoints[0]), maxTs+1, hashNum),
			ValueSize:     valueSize,
			HashNum:       hashNum,
		})
>>>>>>> abc8ce29
	}

	di.PayloadNodeMap[int(EvalContext.NodeID)] = &sqlbase.PayloadForDistTSInsert{
		NodeID:          nodeID,
		PerNodePayloads: allPayloads,
	}

	return nil
}

// TsprepareTypeCheck performs args conversion based on input type and column type
func TsprepareTypeCheck(
	ptCtx tree.ParseTimeContext,
	Args [][]byte,
	inferTypes []oid.Oid,
	ArgFormatCodes []pgwirebase.FormatCode,
	cols *[]sqlbase.ColumnDescriptor,
	di DirectInsert,
) ([][][]byte, []int64, error) {
	rowNum := di.RowNum / di.ColNum
	rowTimestamps := make([]int64, rowNum)
	if di.RowNum%di.ColNum != 0 {
		return nil, nil, pgerror.Newf(
			pgcode.Syntax,
			"insert (row %d) has more expressions than target columns, %d expressions for %d targets",
			rowNum, di.RowNum, di.ColNum)
	}
	isFirstCols := false
	for row := 0; row < rowNum; row++ {
		for col := 0; col < di.ColNum; col++ {
			colPos := di.IDMap[col]
			column := &(*cols)[colPos]
			// Determine by column ID that it is the first column, which is the timestamp column.
			if int(column.ID) == 1 {
				isFirstCols = true
			}
			idx := di.PosMap[col] + di.ColNum*row
			if Args[idx] == nil {
				if column.IsNullable() {
					continue
				} else {
					return nil, nil, sqlbase.NewNonNullViolationError(column.Name)
				}
			}

			var err error
			if ArgFormatCodes[idx] == pgwirebase.FormatText {
				switch inferTypes[idx] {
				case oid.T_timestamptz, oid.T_timestamp:
					err = timeFormatText(ptCtx, Args, idx, inferTypes[idx], column, isFirstCols, &rowTimestamps)
				case oid.T_int8, oid.T_int4, oid.T_int2:
					err = intFormatText(Args, idx, inferTypes[idx], column)
				case oid.T_float8, oid.T_float4:
					err = floatFormatText(Args, idx, inferTypes[idx], column)
				case oid.T_varchar, oid.T_bpchar, oid.T_varbytea, types.T_nchar, types.T_nvarchar:
					err = charFormatText(ptCtx, Args, idx, column, isFirstCols, &rowTimestamps)
				case oid.T_bool:
					err = boolFormatText(Args, idx)
				}
			} else {
				switch inferTypes[idx] {
				case oid.T_timestamptz, oid.T_timestamp:
					timeFormatBinary(Args, idx, isFirstCols, &rowTimestamps)
				case oid.T_int8, oid.T_int4, oid.T_int2:
					err = intFormatBinary(Args, idx, column, inferTypes[idx], isFirstCols, &rowTimestamps)
				case oid.T_float8:
					err = float8FormatBinary(Args, idx, column)
				case oid.T_float4:
					err = float4FormatBinary(Args, idx, column)
				case oid.T_varchar, oid.T_bpchar, oid.T_varbytea, types.T_nchar, types.T_nvarchar:
					err = charFormatBinary(Args, idx, column, isFirstCols, &rowTimestamps)
				case oid.T_bool:
					err = boolFormatBinary(Args, idx)
				}
			}
			if err != nil {
				return nil, nil, err
			}
		}
	}

	return nil, rowTimestamps, nil
}

func bigEndianToLittleEndian(bigEndian []byte) []byte {
	// Reverse the byte slice of the large endings
	// to obtain the byte slice of the small endings
	len := len(bigEndian)
	for i := 0; i < len/2; i++ {
		bigEndian[i], bigEndian[len-1-i] = bigEndian[len-1-i], bigEndian[i]
	}
	return bigEndian
}

// GetColsInfo to obtain relevant column information
func GetColsInfo(
	ctx context.Context,
	EvalContext tree.EvalContext,
	tsColsDesc *[]sqlbase.ColumnDescriptor,
	ins *tree.Insert,
	di *DirectInsert,
	stmt *parser.Statement,
) error {
	colsDesc := *tsColsDesc
	tableColLength := len(colsDesc)
	insertColLength := len(ins.Columns)

	var tagCount, dataCount int
	for i := 0; i < tableColLength; i++ {
		if colsDesc[i].IsDataCol() {
			dataCount++
		} else {
			tagCount++
		}
	}

	tagCols := make([]*sqlbase.ColumnDescriptor, 0, tagCount)
	dataCols := make([]*sqlbase.ColumnDescriptor, 0, dataCount)
	tID, dID := make([]int, 0, tagCount), make([]int, 0, dataCount)
	tPos, dPos := make([]int, 0, tagCount), make([]int, 0, dataCount)

	di.ColIndexs, di.DefIndexs = make(map[int]int, tableColLength), make(map[int]int, tableColLength)

	if insertColLength > 0 {
		columnIndexMap := make(map[string]int, insertColLength)
		for idx, colName := range ins.Columns {
			colNameStr := string(colName)
			if _, exists := columnIndexMap[colNameStr]; exists {
				return pgerror.Newf(pgcode.DuplicateColumn, "multiple assignments to the same column \"%s\"", colNameStr)
			}
			columnIndexMap[colNameStr] = idx
		}

		haveOtherTag, haveDataCol := false, false

		for i := 0; i < tableColLength; i++ {
			col := &colsDesc[i]
			colID := int(col.ID)
			insertPos, exists := columnIndexMap[col.Name]
			columnIndexMap[col.Name] = -1

			if exists {
				di.ColIndexs[colID] = insertPos
			} else {
				di.ColIndexs[colID] = -1
				di.DefIndexs[colID] = i
			}
			if col.IsDataCol() {
				dataCols = append(dataCols, col)
				if exists {
					dID = append(dID, i)
					dPos = append(dPos, insertPos)
					haveDataCol = true
				}
			} else {
				tagCols = append(tagCols, col)
				if exists {
					tID = append(tID, i)
					tPos = append(tPos, insertPos)
					haveOtherTag = true
				}
				if col.IsPrimaryTagCol() {
					di.PrimaryTagCols = append(di.PrimaryTagCols, col)
				}
			}
		}

		valueLength := len(stmt.Insertdirectstmt.InsertValues)
		for idx, name := range ins.Columns {
			if -1 != columnIndexMap[string(name)] {
				if !stmt.Insertdirectstmt.IgnoreBatcherror {
					return sqlbase.NewUndefinedColumnError(string(name))
				}

				cleanInsertValues := make([]string, 0, valueLength)
				// Traverse the unknown columns in each inserted row
				for i := 0; i < valueLength; i += insertColLength {
					if stmt.Insertdirectstmt.InsertValues[i+idx] != "" {
						// BatchInsert: Unknown column has value, record log, delete this row
						(*di).RowNum--
						stmt.Insertdirectstmt.BatchFailedColumn++
						log.Errorf(ctx, "BatchInsert Error: %s", sqlbase.NewUndefinedColumnError(string(name)))
						continue
					}
					// BatchInsert: Unknown column is null, ignore this column and continue inserting this row
					cleanInsertValues = append(cleanInsertValues, stmt.Insertdirectstmt.InsertValues[i:i+insertColLength]...)
				}
				(*stmt).Insertdirectstmt.InsertValues = cleanInsertValues
				valueLength = valueLength - insertColLength
			}
		}

		if !haveDataCol {
			dataCols = dataCols[:0]
		}
		if !haveOtherTag && haveDataCol {
			tagCols = tagCols[:0]
		}
	} else {
		tagFirstIdx := -1
		tagFirstFlag := false
		colIdx := 0
		for i := 0; i < tableColLength; i++ {
			col := &colsDesc[i]
			if col.IsDataCol() {
				dataCols = append(dataCols, col)
				dID = append(dID, i)
				dPos = append(dPos, colIdx)
				di.ColIndexs[int(col.ID)] = colIdx
				colIdx++
			} else if !tagFirstFlag {
				tagFirstIdx = i
				tagFirstFlag = true
			}
		}

		// Process the tag column again.
		for i := tagFirstIdx; i < tableColLength; i++ {
			col := &colsDesc[i]
			if col.IsTagCol() {
				tagCols = append(tagCols, col)
				tID = append(tID, i)
				tPos = append(tPos, colIdx)
				di.ColIndexs[int(col.ID)] = colIdx
				colIdx++
				if col.IsPrimaryTagCol() {
					di.PrimaryTagCols = append(di.PrimaryTagCols, col)
				}
			}
		}
	}

	tsVersion := uint32(1)
	var err error
	di.PArgs, err = execbuilder.BuildPayloadArgs(tsVersion, di.PrimaryTagCols, tagCols, dataCols)
	if err != nil {
		return err
	}

	di.PrettyCols = di.PArgs.PrettyCols
	di.Dcs = dataCols

	totalLen := len(tID) + len(dID)
	di.IDMap = make([]int, totalLen)
	di.PosMap = make([]int, totalLen)
	copy(di.IDMap, tID)
	copy(di.IDMap[len(tID):], dID)
	copy(di.PosMap, tPos)
	copy(di.PosMap[len(tPos):], dPos)

	inputIdx := -1
	// check for not null columns
	colIndexMap := di.ColIndexs
	for _, col := range di.PrettyCols {
		if colIndexMap[int(col.ID)] < 0 {
			if !col.HasDefault() {
				switch {
				case col.IsPrimaryTagCol():
					priTagNames := make([]string, 0, len(di.PrimaryTagCols))
					for _, ptCol := range di.PrimaryTagCols {
						priTagNames = append(priTagNames, (*ptCol).Name)
					}
					return pgerror.Newf(pgcode.Syntax, "need to specify all primary tag %v", priTagNames)
				case col.IsOrdinaryTagCol() && !col.Nullable:
					return sqlbase.NewNonNullViolationError(col.Name)
				case !col.Nullable && len(dataCols) != 0:
					return sqlbase.NewNonNullViolationError(col.Name)
				}
			} else {
				colsWithDefaultValMap, _ := execbuilder.CheckDefaultVals(&EvalContext, di.PArgs)
				inputIdx = totalLen
				totalLen++
				colIndexMap[int(col.ID)] = inputIdx
				if _, ok := colsWithDefaultValMap[col.ID]; ok {
					if err = setDefaultValues(di, inputIdx, col, stmt); err != nil {
						return err
					}
					di.ColNum++
					di.IDMap, di.PosMap = append(di.IDMap, di.DefIndexs[int(col.ID)]), append(di.PosMap, inputIdx)
				} else {
					return pgerror.Newf(pgcode.CaseNotFound, "column '%s' should have default value '%s' "+
						"but not found in internal struct", col.Name, col.DefaultExprStr())
				}
			}
		}
	}
	return nil
}

func setDefaultValues(
	di *DirectInsert, inputIdx int, col *sqlbase.ColumnDescriptor, stmt *parser.Statement,
) error {
	var def string
	var typ int
	defaultValStr := col.DefaultExprStr()
	for i := 0; i < di.RowNum; i++ {
		idx := i + inputIdx*(i+1)
		switch col.Type.InternalType.Family {
		case types.BoolFamily:
			def, typ = defaultValStr, 1
		case types.IntFamily, types.FloatFamily:
			def, typ = defaultValStr, 0
		case types.StringFamily:
			defaultExpr, err := parser.ParseExpr(col.DefaultExprStr())
			if err != nil {
				return err
			}
			if v, ok := defaultExpr.(*tree.StrVal); ok {
				defaultValStr = v.RawString()
			}
			def, typ = strings.Replace(defaultValStr, "'", "", -1), 1
		case types.TimestampFamily, types.TimestampTZFamily:
			if strings.HasPrefix(col.DefaultExprStr(), "now()") {
				def, typ = "now", 0
			} else if strings.HasPrefix(defaultValStr, "'") {
				def, typ = defaultValStr[1:len(col.DefaultExprStr())-1], 1
			} else {
				def, typ = defaultValStr, 0
			}
		case types.BytesFamily:
			defaultExpr, err := parser.ParseExpr(col.DefaultExprStr())
			if err != nil {
				return err
			}
			if v, ok := defaultExpr.(*tree.StrVal); ok {
				defaultValStr = v.RawString()
			}
			def, typ = defaultValStr, 3
		}
		stmt.Insertdirectstmt.ValuesType = append(stmt.Insertdirectstmt.ValuesType[:idx], append([]parser.TokenType{parser.TokenType(typ)}, stmt.Insertdirectstmt.ValuesType[idx:]...)...)
		stmt.Insertdirectstmt.InsertValues = append(stmt.Insertdirectstmt.InsertValues[:idx], append([]string{def}, stmt.Insertdirectstmt.InsertValues[idx:]...)...)
	}
	return nil
}

// preAllocateDataRowBytes calculates the memory size required by rowBytes based on the data columns
// and preAllocates the memory space.
func preAllocateDataRowBytes(
	rowNum int, dataCols *[]*sqlbase.ColumnDescriptor,
) (rowBytes [][]byte, dataOffset, varDataOffset int, err error) {
	dataRowSize, preSize, err := computeColumnSize(dataCols)
	if err != nil {
		return
	}

	bitmapLen := (len(*dataCols) + 7) >> 3

	singleRowSize := execbuilder.DataLenSize + bitmapLen + dataRowSize + preSize

	buffer := make([]byte, rowNum*singleRowSize)

	rowBytes = make([][]byte, rowNum)

	for i, j := 0, 0; i < rowNum; i++ {
		end := j + singleRowSize
		rowBytes[i] = buffer[j:end:end]
		j += singleRowSize
	}

	dataOffset = execbuilder.DataLenSize + bitmapLen
	varDataOffset = dataOffset + dataRowSize
	return
}

// ComputeColumnSize computes colSize
func computeColumnSize(cols *[]*sqlbase.ColumnDescriptor) (int, int, error) {
	colSize := 0
	preAllocSize := 0

	colsArr := *cols
	colsLen := len(colsArr)

	for i := 0; i < colsLen; i++ {
		col := colsArr[i]
		oidVal := col.Type.Oid()

		switch oidVal {
		case oid.T_int2:
			colSize += 2
		case oid.T_int4, oid.T_float4:
			colSize += 4
		case oid.T_int8, oid.T_float8, oid.T_timestamp, oid.T_timestamptz:
			if !col.IsTagCol() && i == 0 {
				// The first timestamp column in the data column needs to reserve 16 bytes for LSN
				colSize += sqlbase.FirstTsDataColSize
			} else {
				colSize += 8
			}
		case oid.T_bool:
			colSize++
		case oid.T_char, types.T_nchar, oid.T_text, oid.T_bpchar, oid.T_bytea, types.T_geometry:
			colSize += int(col.TsCol.StorageLen)
		case oid.T_varchar, types.T_nvarchar, types.T_varbytea:
			storageLen := int(col.TsCol.StorageLen)
			if col.TsCol.VariableLengthType == sqlbase.StorageTuple || col.IsPrimaryTagCol() {
				colSize += storageLen
			} else {
				// pre allocate paylaod space for var-length colums
				// here we use some fixed-rule to preallocate more space to improve efficiency
				// StorageLen = userWidth+1
				// varDataLen = StorageLen+2
				switch {
				case storageLen < 68:
					preAllocSize += storageLen // 100%
				case storageLen < 260:
					preAllocSize += (storageLen * 3) / 5 // 60%
				default:
					preAllocSize += (storageLen * 3) / 10 // 30%
				}
				colSize += execbuilder.VarColumnSize
			}
		default:
			return 0, 0, pgerror.Newf(pgcode.DatatypeMismatch, "unsupported input type oid %d (column %s)", oidVal, col.Name)
		}
	}

	return colSize, preAllocSize, nil
}

// GetRowBytesForTsInsert performs column type conversion and length checking
func GetRowBytesForTsInsert(
	ctx context.Context,
	ptCtx tree.ParseTimeContext,
	di *DirectInsert,
	stmts parser.Statements,
	rowTimestamps []int64,
) ([]tree.Datums, map[string][]int, [][]byte, error) {
	// Pre-allocate all slices with exact sizes to avoid reallocations
	rowNum := di.RowNum
	colNum := di.ColNum
	totalSize := rowNum * colNum
	preSlice := make([]tree.Datum, totalSize)
	inputValues := make([]tree.Datums, rowNum)
	outputValues := make([]tree.Datums, 0, rowNum)

	// Initialize input values slice efficiently
	for i, j := 0, 0; i < rowNum; i++ {
		end := j + colNum
		inputValues[i] = preSlice[j:end:end]
		j += colNum
	}
	tp := execbuilder.NewTsPayload()
	rowBytes, dataOffset, independentOffset, err := preAllocateDataRowBytes(rowNum, &di.Dcs)
	if err != nil {
		return nil, nil, nil, err
	}
	// partition input data based on primary tag values
	priTagValMap := make(map[string][]int)
	// Type check for input values.
	var buf strings.Builder
	outrowBytes := make([][]byte, 0, rowNum)

	// Track batch errors
	batchFailed := &stmts[0].Insertdirectstmt.BatchFailed
	ignoreBatchErr := stmts[0].Insertdirectstmt.IgnoreBatcherror

	for row := range inputValues {
		tp.SetPayload(rowBytes[row])

		if err := getSingleRowBytes(ptCtx, di, tp, dataOffset, independentOffset,
			row, rowBytes, stmts, inputValues, &buf, rowTimestamps); err != nil {
			if !ignoreBatchErr {
				return nil, nil, nil, err
			}
			*batchFailed++
			log.Errorf(ctx, "BatchInsert Error: %s", err)
			continue
		}

		adjustedRow := row - *batchFailed
		tagKey := buf.String()

		outputValues = append(outputValues, inputValues[row])
		priTagValMap[tagKey] = append(priTagValMap[tagKey], adjustedRow)
		outrowBytes = append(outrowBytes, rowBytes[row])

		buf.Reset()
	}

	return outputValues, priTagValMap, outrowBytes, nil
}

func getSingleRowBytes(
	ptCtx tree.ParseTimeContext,
	di *DirectInsert,
	tp *execbuilder.TsPayload,
	offset, varDataOffset, row int,
	rowBytes [][]byte,
	stmts parser.Statements,
	inputValues []tree.Datums,
	buf *strings.Builder,
	rowTimestamps []int64,
) error {
	// Pre-calculate constants to avoid repeated calculations
	bitmapOffset := execbuilder.DataLenSize
	pTagNum := di.PArgs.PTagNum
	allTagNum := di.PArgs.AllTagNum
	dataColNum := di.PArgs.DataColNum
	colNum := di.ColNum

	// Pre-fetch frequently accessed values
	insertValues := stmts[0].Insertdirectstmt.InsertValues
	valuesType := stmts[0].Insertdirectstmt.ValuesType
	rowOffset := row * colNum

	// Process columns in a single pass
	for i, column := range di.PrettyCols {
		colIdx := di.ColIndexs[int(column.ID)]
		isDataCol := column.IsDataCol()

		// Early exit for invalid column index
		if colIdx < 0 {
			if !column.IsNullable() {
				return sqlbase.NewNonNullViolationError(column.Name)
			}
			if !isDataCol {
				continue
			}
		}

		// Handle data columns
		if isDataCol {
			dataColIdx := i - pTagNum - allTagNum
			isLastDataCol := dataColIdx == dataColNum-1

			// Calculate column length once
			curColLength := execbuilder.VarColumnSize
			if int(column.TsCol.VariableLengthType) == sqlbase.StorageTuple {
				curColLength = int(column.TsCol.StorageLen)
			}

			// Handle NULL values efficiently
			if colIdx < 0 {
				execbuilder.SetBit(tp, bitmapOffset, dataColIdx)
				offset += curColLength

				if isLastDataCol {
					execbuilder.WriteUint32ToPayload(tp, uint32(varDataOffset-execbuilder.DataLenSize))
					rowBytes[row] = tp.GetPayload(varDataOffset)
				}
				continue
			}

			// Process non-NULL data values
			rawValue := insertValues[colIdx+rowOffset]
			valueType := valuesType[colIdx+rowOffset]

			var datum tree.Datum
			var err error
			if valueType != parser.STRINGTYPE && rawValue == "" {
				if !column.IsNullable() {
					return sqlbase.NewNonNullViolationError(column.Name)
				}
				// attempting to insert a NULL value when no value is specified
				datum = tree.DNull
			} else {
				datum, err = GetSingleDatum(ptCtx, *column, valueType, rawValue)
				if err != nil {
					return err
				}
			}

			inputValues[row][colIdx] = datum

			if inputValues[row][colIdx] == tree.DNull {
				execbuilder.SetBit(tp, bitmapOffset, dataColIdx)
				offset += curColLength
				// Fill the length of rowByte
				if isLastDataCol {
					execbuilder.WriteUint32ToPayload(tp, uint32(varDataOffset-execbuilder.DataLenSize))
					rowBytes[row] = tp.GetPayload(varDataOffset)
				}
				continue
			}

			// Handle first timestamp column
			if dataColIdx == 0 {
				rowTimestamps[row] = int64(*datum.(*tree.DInt))
			}

			// Fill column data
			if varDataOffset, err = tp.FillColData(
				datum, column, false, false,
				offset, varDataOffset, bitmapOffset,
			); err != nil {
				return err
			}

			offset += curColLength
			if isLastDataCol {
				tp.SetPayload(tp.GetPayload(varDataOffset))
				execbuilder.WriteUint32ToPayload(tp, uint32(varDataOffset-execbuilder.DataLenSize))
				rowBytes[row] = tp.GetPayload(varDataOffset)
			}
			continue
		}

		// Handle tag columns
		rawValue := insertValues[colIdx+rowOffset]
		valueType := valuesType[colIdx+rowOffset]

		// Process NULL values
		if valueType != parser.STRINGTYPE && rawValue == "" {
			if !column.IsNullable() {
				return sqlbase.NewNonNullViolationError(column.Name)
			}
			inputValues[row][colIdx] = tree.DNull
			continue
		}

		// Get datum for non-NULL values
		datum, err := GetSingleDatum(ptCtx, *column, valueType, rawValue)
		if err != nil {
			return err
		}

		inputValues[row][colIdx] = datum

		// Build primary tag key
		if i < pTagNum {
			vString := sqlbase.DatumToString(datum)
			// Distinguish aa + bb = a + abb
			buf.WriteString(fmt.Sprintf("%d:%s", len(vString), vString))
		}
	}

	return nil
}

// GetSingleDatum gets single datum by columnDesc
func GetSingleDatum(
	ptCtx tree.ParseTimeContext,
	column sqlbase.ColumnDescriptor,
	valueType parser.TokenType,
	rawValue string,
) (tree.Datum, error) {
	oidType := column.Type.Oid()

	if valueType == parser.NORMALTYPE && oidType != oid.T_timestamptz && oidType != oid.T_timestamp {
		return nil, pgerror.Newf(pgcode.Syntax, errUnsupportedType, rawValue, column.Name)
	}

	switch oidType {
	case oid.T_timestamptz, oid.T_timestamp:
		if valueType == parser.STRINGTYPE {
			precision := tree.TimeFamilyPrecisionToRoundDuration(column.Type.Precision())
			var datum tree.Datum
			var err error

			if oidType == oid.T_timestamptz {
				if datum, err = tree.ParseDTimestampTZ(ptCtx, rawValue, precision); err != nil {
					return nil, tree.NewDatatypeMismatchError(column.Name, rawValue, column.Type.SQLString())
				}
				var dVal *tree.DInt
				dVal, err = GetTsTimestampWidth(column, datum, dVal, rawValue)
				if err != nil {
					return nil, err
				}

				err = tree.CheckTsTimestampWidth(&column.Type, *dVal, rawValue, column.Name)
				if err != nil {
					return nil, err
				}
				return dVal, nil
			}

			if datum, err = tree.ParseDTimestamp(nil, rawValue, precision); err != nil {
				return nil, tree.NewDatatypeMismatchError(column.Name, rawValue, column.Type.SQLString())
			}
			var dVal *tree.DInt
			dVal, err = GetTsTimestampWidth(column, datum, dVal, rawValue)
			if err != nil {
				return nil, err
			}
			err = tree.CheckTsTimestampWidth(&column.Type, *dVal, rawValue, column.Name)
			if err != nil {
				return nil, err
			}
			return dVal, nil
		}

		if rawValue == "now" {
			dVal, err := tree.LimitTsTimestampWidth(timeutil.Now(), &column.Type, "", column.Name)
			if err != nil {
				return nil, err
			}
			return tree.NewDInt(*dVal), nil
		}

		in, err := strconv.ParseInt(rawValue, 10, 64)
		if err != nil {
			if valueType == parser.NORMALTYPE {
				return nil, pgerror.Newf(pgcode.Syntax, errUnsupportedType, rawValue, column.Name)
			}
			if strings.Contains(err.Error(), "out of range") {
				return nil, err
			}
			return nil, tree.NewDatatypeMismatchError(column.Name, rawValue, column.Type.SQLString())
		}

		dVal := tree.DInt(in)
		err = tree.CheckTsTimestampWidth(&column.Type, dVal, rawValue, column.Name)
		if err != nil {
			return nil, err
		}
		return &dVal, nil

	case oid.T_int8, oid.T_int4, oid.T_int2:
		if valueType == parser.STRINGTYPE {
			return nil, tree.NewDatatypeMismatchError(column.Name, rawValue, column.Type.SQLString())
		}

		in, err := strconv.ParseInt(rawValue, 10, 64)
		if err != nil {
			if dat, err := parserString2Int(rawValue, err, column); err != nil {
				if valueType == parser.NORMALTYPE {
					return nil, pgerror.Newf(pgcode.Syntax, errUnsupportedType, rawValue, column.Name)
				}
				return nil, err
			} else if dat != nil {
				return dat, nil
			}
		}

		var minVal, maxVal int64
		switch oidType {
		case oid.T_int2:
			minVal, maxVal = math.MinInt16, math.MaxInt16
		case oid.T_int4:
			minVal, maxVal = math.MinInt32, math.MaxInt32
		case oid.T_int8:
			minVal, maxVal = math.MinInt64, math.MaxInt64
		}

		if in < minVal || in > maxVal {
			return nil, pgerror.Newf(pgcode.NumericValueOutOfRange, errOutOfRange, rawValue, column.Type.SQLString(), column.Name)
		}
		d := tree.DInt(in)
		return &d, nil

	case oid.T_cstring, oid.T_char, oid.T_text, oid.T_bpchar, oid.T_varchar,
		oid.T_bytea, oid.T_varbytea, oid.Oid(91004), oid.Oid(91002):
		if valueType == parser.NUMTYPE {
			return nil, tree.NewDatatypeMismatchError(column.Name, rawValue, column.Type.SQLString())
		}

		if width := column.Type.Width(); width > 0 {
			var length int
			if oidType == oid.Oid(91004) || oidType == oid.Oid(91002) {
				length = utf8.RuneCountInString(rawValue)
			} else {
				length = len(rawValue)
			}
			if length > int(width) {
				return nil, pgerror.Newf(pgcode.StringDataRightTruncation, errTooLong, rawValue, column.Type.SQLString(), column.Name)
			}
		}

		if oidType == oid.T_bytea || oidType == oid.T_varbytea {
			if valueType == parser.BYTETYPE {
				rawValue = strings.Trim(tree.NewDBytes(tree.DBytes(rawValue)).String(), "'")
			}
			v, err := tree.ParseDByte(rawValue)
			if err != nil {
				return nil, tree.NewDatatypeMismatchError(column.Name, rawValue, column.Type.SQLString())
			}
			return v, nil
		}

		return tree.NewDString(rawValue), nil

	case oid.T_float4, oid.T_float8:
		if valueType == parser.STRINGTYPE {
			return nil, tree.NewDatatypeMismatchError(column.Name, rawValue, column.Type.SQLString())
		}
		in, err := strconv.ParseFloat(rawValue, 64)
		if err != nil {
			if strings.Contains(err.Error(), "out of range") {
				return nil, pgerror.Newf(pgcode.NumericValueOutOfRange, "float \"%s\" out of range for type %s (column %s)", rawValue, column.Type.SQLString(), column.Name)
			}
			return nil, tree.NewDatatypeMismatchError(column.Name, rawValue, column.Type.SQLString())
		}
		return tree.NewDFloat(tree.DFloat(in)), nil

	case oid.T_bool:
		dBool, err := tree.ParseDBool(rawValue)
		if err != nil {
			return nil, tree.NewDatatypeMismatchError(column.Name, rawValue, column.Type.SQLString())
		}
		return dBool, nil

	case types.T_geometry:
		if valueType == parser.NUMTYPE {
			return nil, tree.NewDatatypeMismatchError(column.Name, rawValue, column.Type.SQLString())
		}

		if _, err := geos.FromWKT(rawValue); err != nil {
			if strings.Contains(err.Error(), "load error") {
				return nil, err
			}
			return nil, pgerror.Newf(pgcode.DataException, errInvalidValue, rawValue, column.Type.SQLString(), column.Name)
		}

		return tree.NewDString(rawValue), nil

	default:
		return nil, pgerror.Newf(pgcode.Syntax, errUnsupportedType, rawValue, column.Name)
	}
}

// GetTsTimestampWidth checks that the width (for Timestamp/TimestampTZ) of the value fits the
// specified column type.
func GetTsTimestampWidth(
	column sqlbase.ColumnDescriptor, datum tree.Datum, dVal *tree.DInt, rawValue string,
) (*tree.DInt, error) {
	var datumNa int
	var datumunix, datumunixnao int64

	switch t := datum.(type) {
	case *tree.DTimestampTZ:
		datumNa = t.Nanosecond()
		datumunix = t.Unix()
		datumunixnao = t.UnixNano()
	case *tree.DTimestamp:
		datumNa = t.Nanosecond()
		datumunix = t.Unix()
		datumunixnao = t.UnixNano()
	}

	switch column.Type.InternalType.Precision {
	case tree.MilliTimestampWidth, tree.DefaultTimestampWidth:
		if datumunix < tree.TsMinSecondTimestamp || datumunix > tree.TsMaxSecondTimestamp {
			return nil, tree.NewValueOutOfRangeError(&column.Type, rawValue, column.Name)
		}
		roundSec := int64(datumNa / 1e6)
		next := datumNa/1e5 - int(roundSec*10)
		if next > 4 {
			// Round up
			roundSec++
		}
		dVal = tree.NewDInt(tree.DInt(datumunix*1e3 + roundSec))
	case tree.MicroTimestampWidth:
		if datumunix < tree.TsMinSecondTimestamp || datumunix > tree.TsMaxSecondTimestamp {
			return nil, tree.NewValueOutOfRangeError(&column.Type, rawValue, column.Name)
		}
		roundSec := int64(datumNa / 1e3)
		next := datumNa/1e2 - int(roundSec*10)
		if next > 4 {
			roundSec++
		}
		dVal = tree.NewDInt(tree.DInt(datumunix*1e6 + roundSec))
	case tree.NanoTimestampWidth:
		if datumunix < 0 || datumunix > tree.TsMaxNanoTimestamp/1e9 {
			return nil, tree.NewValueOutOfRangeError(&column.Type, rawValue, column.Name)
		}
		dVal = tree.NewDInt(tree.DInt(datumunixnao))
	default:
		return nil, tree.NewUnexpectedWidthError(&column.Type, column.Name)
	}
	return dVal, nil
}

// GetPayloadMapForMuiltNode builds payloads for distributed insertion
func GetPayloadMapForMuiltNode(
	ctx context.Context,
	ptCtx tree.ParseTimeContext,
	dit DirectInsertTable,
	di *DirectInsert,
	stmts parser.Statements,
	EvalContext tree.EvalContext,
	table *sqlbase.ImmutableTableDescriptor,
	nodeid roachpb.NodeID,
) error {
	rowTimestamps := make([]int64, di.RowNum)

	inputValues, priTagValMap, rowBytes, err := GetRowBytesForTsInsert(ctx, ptCtx, di, stmts, rowTimestamps)
	if err != nil {
		return err
	}
	di.PArgs.DataColNum, di.PArgs.DataColSize, di.PArgs.PreAllocColSize = 0, 0, 0

	allPayloads := make([]*sqlbase.SinglePayloadInfo, 0, len(priTagValMap))

	cols := di.PArgs.PrettyCols[:di.PArgs.PTagNum+di.PArgs.AllTagNum]
	tabID := sqlbase.ID(dit.TabID)
	hashNum := dit.HashNum

	for _, priTagRowIdx := range priTagValMap {
		// Payload is the encoding of a complete line, which is the first line in a line with the same ptag
		payload, _, err := execbuilder.BuildPayloadForTsInsert(
			&EvalContext,
			EvalContext.Txn,
			inputValues,
			priTagRowIdx[:1],
			cols,
			di.ColIndexs,
			di.PArgs,
			dit.DbID,
			uint32(table.ID),
			hashNum,
		)
		if err != nil {
			return err
		}

		// Make primaryTag key.
		hashPoints := sqlbase.DecodeHashPointFromPayload(payload)
		primaryTagKey := sqlbase.MakeTsPrimaryTagKey(table.ID, hashPoints)
		if !EvalContext.StartSinglenode {
			rowCount := len(priTagRowIdx)
			groupRowBytes := make([][]byte, rowCount)
			groupRowTime := make([]int64, rowCount)

			minTs, maxTs := int64(math.MaxInt64), int64(math.MinInt64)
			var valueSize int32

			for i, idx := range priTagRowIdx {
				groupRowBytes[i] = rowBytes[idx]
				ts := rowTimestamps[idx]
				groupRowTime[i] = ts

				if ts > maxTs {
					maxTs = ts
				}
				if ts < minTs {
					minTs = ts
				}
				valueSize += int32(len(groupRowBytes[i]))
			}

			hashPoint := uint64(hashPoints[0])
			var startKey, endKey roachpb.Key
			if di.PArgs.RowType == execbuilder.OnlyTag {
				startKey = sqlbase.MakeTsHashPointKey(tabID, hashPoint)
				endKey = sqlbase.MakeTsRangeKey(tabID, hashPoint, math.MaxInt64)
			} else {
				startKey = sqlbase.MakeTsRangeKey(tabID, hashPoint, minTs)
				endKey = sqlbase.MakeTsRangeKey(tabID, hashPoint, maxTs+1)
			}

			allPayloads = append(allPayloads, &sqlbase.SinglePayloadInfo{
				Payload:       payload,
				RowNum:        uint32(rowCount),
				PrimaryTagKey: primaryTagKey,
				RowBytes:      groupRowBytes,
				RowTimestamps: groupRowTime,
				StartKey:      startKey,
				EndKey:        endKey,
				ValueSize:     valueSize,
			})
		} else {
			valueSize := int32(0)
			rowNum := uint32(0)
			for _, idx := range priTagRowIdx {
				valueSize += int32(len(rowBytes[idx]))
				rowNum++
			}

			payloadSize := int32(len(payload)) + valueSize + 4
			payloadBytes := make([]byte, payloadSize)
			copy(payloadBytes, payload)
			offset := len(payload)
			binary.LittleEndian.PutUint32(payloadBytes[offset:], uint32(valueSize))
			offset += 4
			for _, idx := range priTagRowIdx {
				copy(payloadBytes[offset:], rowBytes[idx])
				offset += len(rowBytes[idx])
			}

<<<<<<< HEAD
			binary.LittleEndian.PutUint32(payloadBytes[38:], uint32(rowNum))

			allPayloads = append(allPayloads, &sqlbase.SinglePayloadInfo{
				Payload:       payloadBytes,
				RowNum:        uint32(len(priTagRowIdx)),
				PrimaryTagKey: primaryTagKey,
			})
		}
=======
		hashPoint := uint64(hashPoints[0])
		var startKey, endKey roachpb.Key
		if di.PArgs.RowType == execbuilder.OnlyTag {
			startKey = sqlbase.MakeTsHashPointKey(tabID, hashPoint, hashNum)
			endKey = sqlbase.MakeTsRangeKey(tabID, hashPoint, math.MaxInt64, hashNum)
		} else {
			startKey = sqlbase.MakeTsRangeKey(tabID, hashPoint, minTs, hashNum)
			endKey = sqlbase.MakeTsRangeKey(tabID, hashPoint, maxTs+1, hashNum)
		}

		allPayloads = append(allPayloads, &sqlbase.SinglePayloadInfo{
			Payload:       payload,
			RowNum:        uint32(rowCount),
			PrimaryTagKey: primaryTagKey,
			RowBytes:      groupRowBytes,
			RowTimestamps: groupRowTime,
			StartKey:      startKey,
			EndKey:        endKey,
			ValueSize:     valueSize,
			HashNum:       hashNum,
		})
>>>>>>> abc8ce29
	}

	di.PayloadNodeMap = map[int]*sqlbase.PayloadForDistTSInsert{
		int(EvalContext.NodeID): {
			NodeID:          nodeid,
			PerNodePayloads: allPayloads,
		},
	}

	return nil
}

// GetTSColumnByName used for NoSchema
func GetTSColumnByName(
	inputName tree.Name, cols []sqlbase.ColumnDescriptor,
) (*sqlbase.ColumnDescriptor, error) {
	for i := range cols {
		if string(inputName) == cols[i].Name {
			return &cols[i], nil
		}
	}
	return nil, sqlbase.NewUndefinedColumnError(string(inputName))
}

func timeFormatText(
	ptCtx tree.ParseTimeContext,
	Args [][]byte,
	idx int,
	infer oid.Oid,
	column *sqlbase.ColumnDescriptor,
	isFirstCols bool,
	rowTimestamps *[]int64,
) error {
	var tum int64
	var tsStr string
	if infer == oid.T_timestamptz {
		t, err := tree.ParseDTimestampTZ(ptCtx, string(Args[idx]), tree.TimeFamilyPrecisionToRoundDuration(column.Type.Precision()))
		if err != nil {
			return tree.NewDatatypeMismatchError(column.Name, string(Args[idx]), column.Type.SQLString())
		}
		tum, tsStr = t.UnixMilli(), t.String()
	} else {
		t, err := tree.ParseDTimestamp(ptCtx, string(Args[idx]), tree.TimeFamilyPrecisionToRoundDuration(column.Type.Precision()))
		if err != nil {
			return tree.NewDatatypeMismatchError(column.Name, string(Args[idx]), column.Type.SQLString())
		}
		tum, tsStr = t.UnixMilli(), t.String()
	}
	if tum < tree.TsMinTimestamp || tum > tree.TsMaxTimestamp {
		return pgerror.Newf(pgcode.StringDataLengthMismatch,
			"value '%s' out of range for type %s (column %s)", tsStr, column.Type.SQLString(), column.Name)
	}
	Args[idx] = make([]byte, 8)
	binary.LittleEndian.PutUint64(Args[idx], uint64(tum))
	if isFirstCols {
		*rowTimestamps = append(*rowTimestamps, tum)
	}
	return nil
}

func intFormatText(Args [][]byte, idx int, infer oid.Oid, column *sqlbase.ColumnDescriptor) error {
	i, err := strconv.ParseInt(string(Args[idx]), 10, 64)
	if err != nil {
		return err
	}
	byteSize, minVal, maxVal := 8, int64(math.MinInt64), int64(math.MaxInt64)
	if infer == oid.T_int4 {
		byteSize, minVal, maxVal = 4, math.MinInt32, math.MaxInt32
	} else if infer == oid.T_int2 {
		byteSize, minVal, maxVal = 2, math.MinInt16, math.MaxInt16
	}
	if i < minVal || i > maxVal {
		return pgerror.Newf(pgcode.NumericValueOutOfRange,
			"integer out of range for type %s (column %q)", column.Type.SQLString(), column.Name)
	}
	Args[idx] = make([]byte, byteSize)
	switch byteSize {
	case 8:
		binary.LittleEndian.PutUint64(Args[idx], uint64(i))
	case 4:
		binary.LittleEndian.PutUint32(Args[idx], uint32(i))
	case 2:
		binary.LittleEndian.PutUint16(Args[idx], uint16(i))
	}
	return nil
}

func floatFormatText(
	Args [][]byte, idx int, infer oid.Oid, column *sqlbase.ColumnDescriptor,
) error {
	f, err := strconv.ParseFloat(string(Args[idx]), 64)
	if infer == oid.T_float8 {
		if err != nil || (f != 0 && (math.Abs(f) < math.SmallestNonzeroFloat64 || math.Abs(f) > math.MaxFloat64)) {
			return pgerror.Newf(pgcode.NumericValueOutOfRange,
				"float \"%g\" out of range for type float (column %s)", f, column.Name)
		}
		Args[idx] = make([]byte, 8)
		binary.LittleEndian.PutUint64(Args[idx], uint64(int64(math.Float64bits(f))))
	} else {
		if err != nil || (f != 0 && (math.Abs(f) < math.SmallestNonzeroFloat32 || math.Abs(f) > math.MaxFloat32)) {
			return pgerror.Newf(pgcode.NumericValueOutOfRange,
				"float \"%s\" out of range for type float4 (column %s)", string(Args[idx]), column.Name)
		}
		Args[idx] = make([]byte, 4)
		binary.LittleEndian.PutUint32(Args[idx], uint32(int32(math.Float32bits(float32(f)))))
	}
	return nil
}

func charFormatText(
	ptCtx tree.ParseTimeContext,
	Args [][]byte,
	idx int,
	column *sqlbase.ColumnDescriptor,
	isFirstCols bool,
	rowTimestamps *[]int64,
) error {
	switch column.Type.Family() {
	case types.StringFamily, types.BytesFamily, types.TimestampFamily, types.TimestampTZFamily, types.BoolFamily:
		switch column.Type.Oid() {
		case oid.T_varchar, oid.T_bpchar, oid.T_text, oid.T_bytea, oid.T_varbytea, types.T_nchar, types.T_nvarchar:
			length := len(string(Args[idx]))
			if column.Type.Oid() == types.T_nchar || column.Type.Oid() == types.T_nvarchar {
				length = utf8.RuneCountInString(string(Args[idx]))
			}
			if column.Type.Width() > 0 && length > int(column.Type.Width()) {
				return pgerror.Newf(pgcode.StringDataRightTruncation,
					"value too long for type %s (column %q)", column.Type.SQLString(), column.Name)
			}
		case oid.T_timestamptz:
			// string type
			t, err := tree.ParseDTimestampTZ(ptCtx, string(Args[idx]), tree.TimeFamilyPrecisionToRoundDuration(column.Type.Precision()))
			if err != nil {
				return tree.NewDatatypeMismatchError(column.Name, string(Args[idx]), column.Type.SQLString())
			}
			tum := t.UnixMilli()
			if tum < tree.TsMinTimestamp || tum > tree.TsMaxTimestamp {
				if column.Type.Oid() == oid.T_timestamptz {
					return pgerror.Newf(pgcode.StringDataLengthMismatch,
						"value '%s' out of range for type %s (column %s)", t.String(), column.Type.SQLString(), column.Name)
				}
				return pgerror.Newf(pgcode.StringDataLengthMismatch,
					"value '%s' out of range for type %s (column %s)", t.String(), column.Type.SQLString(), column.Name)
			}
			Args[idx] = make([]byte, 8)
			binary.LittleEndian.PutUint64(Args[idx][0:], uint64(tum))
			if isFirstCols {
				*rowTimestamps = append(*rowTimestamps, tum)
			}
		case oid.T_timestamp:
			// string type
			t, err := tree.ParseDTimestamp(ptCtx, string(Args[idx]), tree.TimeFamilyPrecisionToRoundDuration(column.Type.Precision()))
			if err != nil {
				return tree.NewDatatypeMismatchError(column.Name, string(Args[idx]), column.Type.SQLString())
			}
			tum := t.UnixMilli()
			if tum < tree.TsMinTimestamp || tum > tree.TsMaxTimestamp {
				if column.Type.Oid() == oid.T_timestamptz {
					return pgerror.Newf(pgcode.StringDataLengthMismatch,
						"value '%s' out of range for type %s (column %s)", t.String(), column.Type.SQLString(), column.Name)
				}
				return pgerror.Newf(pgcode.StringDataLengthMismatch,
					"value '%s' out of range for type %s (column %s)", t.String(), column.Type.SQLString(), column.Name)
			}
			Args[idx] = make([]byte, 8)
			binary.LittleEndian.PutUint64(Args[idx][0:], uint64(tum))
			if isFirstCols {
				*rowTimestamps = append(*rowTimestamps, tum)
			}
		case oid.T_bool:
			davl, err := strconv.ParseBool(string(Args[idx]))
			if err != nil {
				return err
			}
			Args[idx] = []byte{0}
			if davl {
				Args[idx][0] = 1
			}
		case types.T_geometry:
			_, err := geos.FromWKT(string(Args[idx]))
			if err != nil {
				if strings.Contains(err.Error(), "load error") {
					return err
				}
				return pgerror.Newf(pgcode.DataException, errInvalidValue, string(Args[idx]), column.Type.SQLString(), column.Name)
			}
			if len(string(Args[idx])) > int(column.Type.Width()) {
				return pgerror.Newf(pgcode.StringDataRightTruncation,
					"value '%s' too long for type %s (column %s)", string(Args[idx]), column.Type.SQLString(), column.Name)
			}
		}
	default:
		return tree.NewDatatypeMismatchError(column.Name, string(Args[idx]), column.Type.SQLString())
	}
	return nil
}

func boolFormatText(Args [][]byte, idx int) error {
	davl, err := strconv.ParseBool(string(Args[idx]))
	if err != nil {
		return pgerror.Wrapf(err, pgcode.ProtocolViolation,
			"error in argument for %s", tree.PlaceholderIdx(idx))
	}
	Args[idx] = []byte{0}
	if davl {
		Args[idx][0] = 1
	}
	return nil
}

func timeFormatBinary(Args [][]byte, idx int, isFirstCols bool, rowTimestamps *[]int64) {
	i := int64(binary.BigEndian.Uint64(Args[idx]))
	nanosecond := execbuilder.PgBinaryToTime(i).Nanosecond()
	second := execbuilder.PgBinaryToTime(i).Unix()
	tum := second*1000 + int64(nanosecond/1000000)
	binary.LittleEndian.PutUint64(Args[idx][0:], uint64(tum))
	if isFirstCols {
		*rowTimestamps = append(*rowTimestamps, tum)
	}
}

func intFormatBinary(
	Args [][]byte,
	idx int,
	column *sqlbase.ColumnDescriptor,
	infer oid.Oid,
	isFirstCols bool,
	rowTimestamps *[]int64,
) error {
	switch column.Type.Family() {
	case types.IntFamily, types.TimestampTZFamily, types.TimestampFamily, types.BoolFamily:
		switch column.Type.Oid() {
		case oid.T_int2:
			if infer == oid.T_int2 {
				var intValue int16
				for _, b := range Args[idx] {
					intValue = (intValue << 8) | int16(b)
				}
				if intValue < math.MinInt16 || intValue > math.MaxInt16 {
					return pgerror.Newf(pgcode.NumericValueOutOfRange,
						"integer out of range for type %s (column %q)",
						column.Type.SQLString(), column.Name)
				}
				Args[idx] = make([]uint8, len(Args[idx]))
				binary.LittleEndian.PutUint16(Args[idx], uint16(intValue))
			} else {
				var intValue int32
				for _, b := range Args[idx] {
					high, low := int32(b>>4), int32(b&0x0F)
					intValue = (intValue << 8) | (high << 4) | low
				}
				if intValue < math.MinInt16 || intValue > math.MaxInt16 {
					return pgerror.Newf(pgcode.NumericValueOutOfRange,
						"integer out of range for type %s (column %q)",
						column.Type.SQLString(), column.Name)
				}
				if infer == oid.T_int8 {
					binary.LittleEndian.PutUint32(Args[idx], binary.BigEndian.Uint32(Args[idx]))
				} else {
					binary.LittleEndian.PutUint16(Args[idx], uint16(intValue))
				}
			}
		case oid.T_int4:
			if len(Args[idx]) > 4 {
				var intValue int64
				for _, b := range Args[idx] {
					intValue = (intValue << 8) | int64(b)
				}
				if intValue < math.MinInt32 || intValue > math.MaxInt32 {
					return pgerror.Newf(pgcode.NumericValueOutOfRange,
						"integer out of range for type %s (column %q)",
						column.Type.SQLString(), column.Name)
				}
			}
			binary.LittleEndian.PutUint32(Args[idx], binary.BigEndian.Uint32(Args[idx]))
		case oid.T_int8:
			if infer == oid.T_int8 {
				binary.LittleEndian.PutUint64(Args[idx], binary.BigEndian.Uint64(Args[idx]))
			} else {
				binary.LittleEndian.PutUint32(Args[idx], binary.BigEndian.Uint32(Args[idx]))
			}
		case oid.T_timestamptz, oid.T_timestamp:
			tum := binary.BigEndian.Uint64(Args[idx])
			binary.LittleEndian.PutUint64(Args[idx], tum)
			if isFirstCols {
				*rowTimestamps = append(*rowTimestamps, int64(tum))
			}
		case oid.T_bool:
			Args[idx] = []byte{byte(binary.BigEndian.Uint32(Args[idx]) & 1)}
		default:
			return tree.NewDatatypeMismatchError(column.Name, string(Args[idx]), column.Type.SQLString())
		}
	case types.StringFamily:
		str := strconv.FormatUint(uint64(binary.BigEndian.Uint32(Args[idx])), 10)
		Args[idx] = make([]byte, len(str))
		copy(Args[idx][0:], str)
	default:
		return tree.NewDatatypeMismatchError(column.Name, string(Args[idx]), column.Type.SQLString())
	}
	return nil
}

func float8FormatBinary(Args [][]byte, idx int, column *sqlbase.ColumnDescriptor) error {
	if column.Type.Family() != types.FloatFamily {
		return tree.NewDatatypeMismatchError(column.Name, string(Args[idx]), column.Type.SQLString())
	}
	f64 := math.Float64frombits(binary.BigEndian.Uint64(Args[idx]))
	switch column.Type.Oid() {
	case oid.T_float4:
		f32, err := strconv.ParseFloat(strconv.FormatFloat(f64, 'f', -1, 64), 32)
		if err != nil || (f32 != 0 && (math.Abs(f32) < math.SmallestNonzeroFloat32 || math.Abs(f32) > math.MaxFloat32)) {
			return pgerror.Newf(pgcode.NumericValueOutOfRange,
				"float \"%g\" out of range for type float4 (column %s)", f64, column.Name)
		}
		Args[idx] = make([]byte, 4)
		binary.LittleEndian.PutUint32(Args[idx], uint32(int32(math.Float32bits(float32(f32)))))
	case oid.T_float8:
		if f64 != 0 && (math.Abs(f64) < math.SmallestNonzeroFloat64 || math.Abs(f64) > math.MaxFloat64) {
			return pgerror.Newf(pgcode.NumericValueOutOfRange,
				"float \"%g\" out of range for type float (column %s)", f64, column.Name)
		}
		Args[idx] = bigEndianToLittleEndian(Args[idx])
	}
	return nil
}

func float4FormatBinary(Args [][]byte, idx int, column *sqlbase.ColumnDescriptor) error {
	if column.Type.Family() != types.FloatFamily {
		return tree.NewDatatypeMismatchError(column.Name, string(Args[idx]), column.Type.SQLString())
	}
	f32 := math.Float32frombits(binary.BigEndian.Uint32(Args[idx]))
	switch column.Type.Oid() {
	case oid.T_float4:
		if f32 != 0 && (math.Abs(float64(f32)) < math.SmallestNonzeroFloat32 || math.Abs(float64(f32)) > math.MaxFloat32) {
			return pgerror.Newf(pgcode.NumericValueOutOfRange,
				"float \"%g\" out of range for type float4 (column %s)", f32, column.Name)
		}
		binary.LittleEndian.PutUint32(Args[idx], uint32(int32(math.Float32bits(f32))))
	case oid.T_float8:
		f64, err := strconv.ParseFloat(strconv.FormatFloat(float64(f32), 'f', -1, 32), 64)
		if err != nil || (f64 != 0 && (math.Abs(f64) < math.SmallestNonzeroFloat64 || math.Abs(f64) > math.MaxFloat64)) {
			return pgerror.Newf(pgcode.NumericValueOutOfRange,
				"float \"%g\" out of range for type float (column %s)", f32, column.Name)
		}
		Args[idx] = make([]byte, 8)
		binary.LittleEndian.PutUint64(Args[idx], uint64(int64(math.Float64bits(f64))))
	}
	return nil
}

func charFormatBinary(
	Args [][]byte,
	idx int,
	column *sqlbase.ColumnDescriptor,
	isFirstCols bool,
	rowTimestamps *[]int64,
) error {
	switch column.Type.Family() {
	case types.StringFamily, types.BytesFamily, types.TimestampFamily, types.TimestampTZFamily, types.BoolFamily:
		switch column.Type.Oid() {
		case oid.T_varchar, oid.T_bpchar, oid.T_text, oid.T_bytea, oid.T_varbytea, types.T_nchar, types.T_nvarchar:
			length := len(string(Args[idx]))
			if column.Type.Oid() == types.T_nchar || column.Type.Oid() == types.T_nvarchar {
				length = utf8.RuneCountInString(string(Args[idx]))
			}
			if column.Type.Width() > 0 && length > int(column.Type.Width()) {
				return pgerror.Newf(pgcode.StringDataRightTruncation,
					"value too long for type %s (column %q)", column.Type.SQLString(), column.Name)
			}
		case oid.T_timestamptz, oid.T_timestamp:
			timeFormatBinary(Args, idx, isFirstCols, rowTimestamps)
		case oid.T_bool:
			davl, err := tree.ParseDBool(string(Args[idx]))
			if err != nil {
				return tree.NewDatatypeMismatchError(column.Name, string(Args[idx]), column.Type.SQLString())
			}
			Args[idx] = []byte{0}
			if *davl {
				Args[idx][0] = 1
			}
		case types.T_geometry:
			if _, err := geos.FromWKT(string(Args[idx])); err != nil {
				if strings.Contains(err.Error(), "load error") {
					return err
				}
				return pgerror.Newf(pgcode.DataException, errInvalidValue, string(Args[idx]), column.Type.SQLString(), column.Name)
			}
			if len(string(Args[idx])) > int(column.Type.Width()) {
				return pgerror.Newf(pgcode.StringDataRightTruncation,
					"value '%s' too long for type %s (column %s)", string(Args[idx]), column.Type.SQLString(), column.Name)
			}
		}
	default:
		return tree.NewDatatypeMismatchError(column.Name, string(Args[idx]), column.Type.SQLString())
	}
	return nil
}

func boolFormatBinary(Args [][]byte, idx int) error {
	if len(Args[idx]) > 0 && (Args[idx][0] == 0 || Args[idx][0] == 1) {
		return nil
	}
	return pgerror.Newf(pgcode.Syntax, "unsupported binary bool: %x", Args[idx])
}<|MERGE_RESOLUTION|>--- conflicted
+++ resolved
@@ -703,16 +703,18 @@
 				}
 			}
 
-<<<<<<< HEAD
+
+			hashNum := Dit.HashNum
 			allPayloads = append(allPayloads, &sqlbase.SinglePayloadInfo{
 				Payload:       payload,
 				RowNum:        uint32(groupLen),
 				PrimaryTagKey: primaryTagKey,
 				RowBytes:      groupBytes,
 				RowTimestamps: groupTimes,
-				StartKey:      sqlbase.MakeTsRangeKey(table.ID, uint64(hashPoints[0]), minTs),
-				EndKey:        sqlbase.MakeTsRangeKey(table.ID, uint64(hashPoints[0]), maxTs+1),
+				StartKey:      sqlbase.MakeTsRangeKey(table.ID, uint64(hashPoints[0]), minTs, hashNum),
+				EndKey:        sqlbase.MakeTsRangeKey(table.ID, uint64(hashPoints[0]), maxTs+1, hashNum),
 				ValueSize:     valueSize,
+				HashNum:       hashNum,
 			})
 		} else {
 			valueSize := int32(0)
@@ -735,47 +737,14 @@
 
 			binary.LittleEndian.PutUint32(payloadBytes[38:], uint32(rowNum))
 
+			hashNum := Dit.HashNum
 			allPayloads = append(allPayloads, &sqlbase.SinglePayloadInfo{
 				Payload:       payloadBytes,
 				RowNum:        uint32(len(priTagRowIdx)),
 				PrimaryTagKey: primaryTagKey,
+				HashNum:       hashNum,
 			})
 		}
-=======
-		groupLen := len(priTagRowIdx)
-		groupBytes := make([][]byte, groupLen)
-		groupTimes := make([]int64, groupLen)
-		valueSize := int32(0)
-		minTs := rowTimestamps[priTagRowIdx[0]]
-		maxTs := minTs
-
-		for i, idx := range priTagRowIdx {
-			groupBytes[i] = rowBytes[idx]
-			ts := rowTimestamps[idx]
-			groupTimes[i] = ts
-			valueSize += int32(len(groupBytes[i]))
-
-			if ts < minTs {
-				minTs = ts
-			}
-			if ts > maxTs {
-				maxTs = ts
-			}
-		}
-
-		hashNum := Dit.HashNum
-		allPayloads = append(allPayloads, &sqlbase.SinglePayloadInfo{
-			Payload:       payload,
-			RowNum:        uint32(groupLen),
-			PrimaryTagKey: primaryTagKey,
-			RowBytes:      groupBytes,
-			RowTimestamps: groupTimes,
-			StartKey:      sqlbase.MakeTsRangeKey(table.ID, uint64(hashPoints[0]), minTs, hashNum),
-			EndKey:        sqlbase.MakeTsRangeKey(table.ID, uint64(hashPoints[0]), maxTs+1, hashNum),
-			ValueSize:     valueSize,
-			HashNum:       hashNum,
-		})
->>>>>>> abc8ce29
 	}
 
 	di.PayloadNodeMap[int(EvalContext.NodeID)] = &sqlbase.PayloadForDistTSInsert{
@@ -1709,11 +1678,11 @@
 			hashPoint := uint64(hashPoints[0])
 			var startKey, endKey roachpb.Key
 			if di.PArgs.RowType == execbuilder.OnlyTag {
-				startKey = sqlbase.MakeTsHashPointKey(tabID, hashPoint)
-				endKey = sqlbase.MakeTsRangeKey(tabID, hashPoint, math.MaxInt64)
+				startKey = sqlbase.MakeTsHashPointKey(tabID, hashPoint, hashNum)
+				endKey = sqlbase.MakeTsRangeKey(tabID, hashPoint, math.MaxInt64, hashNum)
 			} else {
-				startKey = sqlbase.MakeTsRangeKey(tabID, hashPoint, minTs)
-				endKey = sqlbase.MakeTsRangeKey(tabID, hashPoint, maxTs+1)
+				startKey = sqlbase.MakeTsRangeKey(tabID, hashPoint, minTs, hashNum)
+				endKey = sqlbase.MakeTsRangeKey(tabID, hashPoint, maxTs+1, hashNum)
 			}
 
 			allPayloads = append(allPayloads, &sqlbase.SinglePayloadInfo{
@@ -1725,6 +1694,7 @@
 				StartKey:      startKey,
 				EndKey:        endKey,
 				ValueSize:     valueSize,
+				HashNum:       hashNum,
 			})
 		} else {
 			valueSize := int32(0)
@@ -1745,38 +1715,15 @@
 				offset += len(rowBytes[idx])
 			}
 
-<<<<<<< HEAD
 			binary.LittleEndian.PutUint32(payloadBytes[38:], uint32(rowNum))
 
 			allPayloads = append(allPayloads, &sqlbase.SinglePayloadInfo{
 				Payload:       payloadBytes,
 				RowNum:        uint32(len(priTagRowIdx)),
 				PrimaryTagKey: primaryTagKey,
+				HashNum:       hashNum,
 			})
 		}
-=======
-		hashPoint := uint64(hashPoints[0])
-		var startKey, endKey roachpb.Key
-		if di.PArgs.RowType == execbuilder.OnlyTag {
-			startKey = sqlbase.MakeTsHashPointKey(tabID, hashPoint, hashNum)
-			endKey = sqlbase.MakeTsRangeKey(tabID, hashPoint, math.MaxInt64, hashNum)
-		} else {
-			startKey = sqlbase.MakeTsRangeKey(tabID, hashPoint, minTs, hashNum)
-			endKey = sqlbase.MakeTsRangeKey(tabID, hashPoint, maxTs+1, hashNum)
-		}
-
-		allPayloads = append(allPayloads, &sqlbase.SinglePayloadInfo{
-			Payload:       payload,
-			RowNum:        uint32(rowCount),
-			PrimaryTagKey: primaryTagKey,
-			RowBytes:      groupRowBytes,
-			RowTimestamps: groupRowTime,
-			StartKey:      startKey,
-			EndKey:        endKey,
-			ValueSize:     valueSize,
-			HashNum:       hashNum,
-		})
->>>>>>> abc8ce29
 	}
 
 	di.PayloadNodeMap = map[int]*sqlbase.PayloadForDistTSInsert{
