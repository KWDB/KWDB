// Copyright 2019 The Cockroach Authors.
// Copyright (c) 2022-present, Shanghai Yunxi Technology Co, Ltd. All rights reserved.
//
// Licensed under the Apache License, Version 2.0 (the "License");
// you may not use this file except in compliance with the License.
// You may obtain a copy of the License at
//
//     http://www.apache.org/licenses/LICENSE-2.0
//
// Unless required by applicable law or agreed to in writing, software
// distributed under the License is distributed on an "AS IS" BASIS,
// WITHOUT WARRANTIES OR CONDITIONS OF ANY KIND, either express or implied.
// See the License for the specific language governing permissions and
// limitations under the License.
//
// This software (KWDB) is licensed under Mulan PSL v2.
// You can use this software according to the terms and conditions of the Mulan PSL v2.
// You may obtain a copy of Mulan PSL v2 at:
//          http://license.coscl.org.cn/MulanPSL2
// THIS SOFTWARE IS PROVIDED ON AN "AS IS" BASIS, WITHOUT WARRANTIES OF ANY KIND,
// EITHER EXPRESS OR IMPLIED, INCLUDING BUT NOT LIMITED TO NON-INFRINGEMENT,
// MERCHANTABILITY OR FIT FOR A PARTICULAR PURPOSE.
// See the Mulan PSL v2 for more details.

package execbuilder

import (
	"bytes"
	"context"
	"encoding/binary"
	"fmt"
	"math"
	"reflect"
	"strings"
	"time"
	"unicode/utf8"

	"gitee.com/kwbasedb/kwbase/pkg/kv"
	"gitee.com/kwbasedb/kwbase/pkg/roachpb"
	"gitee.com/kwbasedb/kwbase/pkg/sql/execinfra"
	"gitee.com/kwbasedb/kwbase/pkg/sql/execinfrapb"
	"gitee.com/kwbasedb/kwbase/pkg/sql/hashrouter/api"
	"gitee.com/kwbasedb/kwbase/pkg/sql/lex"
	"gitee.com/kwbasedb/kwbase/pkg/sql/opt"
	"gitee.com/kwbasedb/kwbase/pkg/sql/opt/exec"
	"gitee.com/kwbasedb/kwbase/pkg/sql/opt/memo"
	"gitee.com/kwbasedb/kwbase/pkg/sql/parser"
	"gitee.com/kwbasedb/kwbase/pkg/sql/pgwire/pgcode"
	"gitee.com/kwbasedb/kwbase/pkg/sql/pgwire/pgerror"
	"gitee.com/kwbasedb/kwbase/pkg/sql/sem/transform"
	"gitee.com/kwbasedb/kwbase/pkg/sql/sem/tree"
	"gitee.com/kwbasedb/kwbase/pkg/sql/sqlbase"
	"gitee.com/kwbasedb/kwbase/pkg/sql/types"
	"gitee.com/kwbasedb/kwbase/pkg/util"
	"gitee.com/kwbasedb/kwbase/pkg/util/duration"
	"gitee.com/kwbasedb/kwbase/pkg/util/log"
	"gitee.com/kwbasedb/kwbase/pkg/util/uuid"
	"github.com/cockroachdb/errors"
	"github.com/lib/pq/oid"
	"github.com/paulsmith/gogeos/geos"
)

func (b *Builder) buildMutationInput(
	mutExpr, inputExpr memo.RelExpr, colList opt.ColList, p *memo.MutationPrivate,
) (execPlan, error) {
	if b.shouldApplyImplicitLockingToMutationInput(mutExpr) {
		// Re-entrance is not possible because mutations are never nested.
		b.forceForUpdateLocking = true
		defer func() { b.forceForUpdateLocking = false }()
	}

	input, err := b.buildRelational(inputExpr)
	if err != nil {
		return execPlan{}, err
	}

	if p.WithID != 0 {
		// The input might have extra columns that are used only by FK checks; make
		// sure we don't project them away.
		cols := inputExpr.Relational().OutputCols.Copy()
		for _, c := range colList {
			cols.Remove(c)
		}
		for c, ok := cols.Next(0); ok; c, ok = cols.Next(c + 1) {
			colList = append(colList, c)
		}
	}

	input, err = b.ensureColumns(input, colList, nil, inputExpr.ProvidedPhysical().Ordering)
	if err != nil {
		return execPlan{}, err
	}

	if p.WithID != 0 {
		label := fmt.Sprintf("buffer %d", p.WithID)
		input.root, err = b.factory.ConstructBuffer(input.root, label)
		if err != nil {
			return execPlan{}, err
		}

		b.addBuiltWithExpr(p.WithID, input.outputCols, input.root)
	}
	return input, nil
}

func (b *Builder) buildInsert(ins *memo.InsertExpr) (execPlan, error) {
	if ep, ok, err := b.tryBuildFastPathInsert(ins); err != nil || ok {
		return ep, err
	}
	// Construct list of columns that only contains columns that need to be
	// inserted (e.g. delete-only mutation columns don't need to be inserted).
	colList := make(opt.ColList, 0, len(ins.InsertCols)+len(ins.CheckCols))
	colList = appendColsWhenPresent(colList, ins.InsertCols)
	colList = appendColsWhenPresent(colList, ins.CheckCols)
	input, err := b.buildMutationInput(ins, ins.Input, colList, &ins.MutationPrivate)
	if err != nil {
		return execPlan{}, err
	}

	// Construct the Insert node.
	tab := b.mem.Metadata().Table(ins.Table)
	insertOrds := ordinalSetFromColList(ins.InsertCols)
	checkOrds := ordinalSetFromColList(ins.CheckCols)
	returnOrds := ordinalSetFromColList(ins.ReturnCols)
	// If we planned FK checks, disable the execution code for FK checks.
	disableExecFKs := !ins.FKFallback
	node, err := b.factory.ConstructInsert(
		input.root,
		tab,
		insertOrds,
		returnOrds,
		checkOrds,
		b.allowAutoCommit && len(ins.Checks) == 0,
		disableExecFKs,
	)
	if err != nil {
		return execPlan{}, err
	}
	// Construct the output column map.
	ep := execPlan{root: node}
	if ins.NeedResults() {
		ep.outputCols = mutationOutputColMap(ins)
	}

	if err := b.buildFKChecks(ins.Checks); err != nil {
		return execPlan{}, err
	}

	return ep, nil
}

// buildTSInsert builds the TSInsertExpr into a tsInsertNode. The main work is as follows:
//   - Check whether the value of input matches the type of column to be inserted.
//   - Encode the input value according to the agreed encoding format.
//     This is done in order to easily and quickly write data to the timing engine.
//   - In particular, if we are inserting an instance table and the instance table
//     does not exist, we need to create the instance table before building node.
func (b *Builder) buildTSInsert(tsInsert *memo.TSInsertExpr) (execPlan, error) {
	// create instance table
	if tsInsert.NeedCreateTable && tsInsert.CT != nil {
		if err := preCreateInstTable(b, tsInsert); err != nil {
			return execPlan{}, err
		}
	}
	// prepare metadata used to construct TS insert node.
	md := b.mem.Metadata()
	tab := md.Table(tsInsert.STable)
	dbID := tab.GetParentID()
	tsVersion := tab.GetTSVersion()
	hashNum := tab.GetTSHashNum()
	cols := make([]*sqlbase.ColumnDescriptor, tab.ColumnCount())
	for i := 0; i < tab.ColumnCount(); i++ {
		cols[i] = tab.Column(i).(*sqlbase.ColumnDescriptor)
	}
	var payloadNodeMap map[int]*sqlbase.PayloadForDistTSInsert
	var err error
	var inputRows opt.RowsValue

	if tsInsert.RunInsideProcedure {
		inputRows = tsInsert.ActualRows
	} else {
		inputRows = tsInsert.InputRows
	}

	// builds the payload of each node according to the input value
	payloadNodeMap, err = BuildInputForTSInsert(
		b.evalCtx,
		inputRows,
		cols,
		tsInsert.ColsMap,
		uint32(dbID),
		uint32(tab.ID()),
		tab.GetTableType() == tree.InstanceTable,
		tsVersion,
		hashNum,
		b.CDCCoordinator,
	)

	if err != nil {
		return execPlan{}, err
	}

	var node exec.Node
	if b.CDCCoordinator != nil && b.CDCCoordinator.IsCDCEnabled(uint64(tab.ID())) {
		node, err = b.factory.ConstructTSInsertWithCDC(payloadNodeMap)
	} else {
		node, err = b.factory.ConstructTSInsert(payloadNodeMap)
	}

	if err != nil {
		return execPlan{}, err
	}

	return execPlan{root: node}, nil
}

// BuildInputForTSInsert groups the input values and assembles them into TsPayload.
//
//		The main work is as follows:
//	  - The columns to be inserted fall into two categories: data columns and tag columns.
//	    Then calculate the size that these columns need to occupy in TsPayload based on type.
//	  - Fill in the parameters needed to build TsPayload.
//	  - Preallocate the memory space needed to build TsPayload. This space is only
//	    an estimated size. It may be necessary to expand the size of P because of the existence
//	    of variable-length types.
//	  - Type check is performed on each line value entered. And the rows with the same primaryTag
//	    value are grouped together.
//	  - Build TsPayload for each group separately. The corresponding node is then calculated by
//	    hashRouter according to primaryTagVal.
func BuildInputForTSInsert(
	evalCtx *tree.EvalContext,
	InputRows opt.RowsValue,
	columns []*sqlbase.ColumnDescriptor,
	colIndexsInMemo map[int]int,
	dbID uint32,
	tabID uint32,
	isInsertInstTable bool,
	tsVersion uint32,
	hashNum uint64,
	cdcCoordinator execinfra.CDCCoordinator,
) (map[int]*sqlbase.PayloadForDistTSInsert, error) {
	colIndexs := make(map[int]int, len(colIndexsInMemo))
	for k, v := range colIndexsInMemo {
		colIndexs[k] = v
	}

	var primaryTagCols, allTagCols, dataCols []*sqlbase.ColumnDescriptor
	haveTagCol, haveDataCol := false, false

	// Iterating through the column metadata, primary tag columns/all tag columns/data columns are obtained respectively.
	for i := range columns {
		col := columns[i]
		if col.IsPrimaryTagCol() {
			primaryTagCols = append(primaryTagCols, col)
		}
		if col.IsTagCol() {
			allTagCols = append(allTagCols, col)
		} else {
			dataCols = append(dataCols, col)
		}
		if _, ok := colIndexs[int(col.ID)]; ok {
			if col.IsTagCol() {
				haveTagCol = true
			}
			if !col.IsTagCol() {
				haveDataCol = true
			}
		} else if col.TsCol.ColumnType == sqlbase.ColumnType_TYPE_TAG && isInsertInstTable {
			// Insert instance table may not specify the tag column, so this flag is used to skip non-null checks.
			colIndexs[int(col.ID)] = sqlbase.ColumnValNotExist
		} else {
			// Attempts to insert a NULL value when no value is specified.
			colIndexs[int(col.ID)] = sqlbase.ColumnValIsNull
		}
	}
	if !haveDataCol {
		// only insert tag column, flag = 2.
		dataCols = dataCols[:0]
	}
	if haveDataCol && !haveTagCol {
		// only insert data column, flag = 1.
		allTagCols = allTagCols[:0]
	}

	// Integrate the arguments required by payload
	pArgs, err := BuildPayloadArgs(tsVersion, primaryTagCols, allTagCols, dataCols)
	if err != nil {
		return nil, err
	}

	isStream := false
	if cdcCoordinator != nil {
		isStream = cdcCoordinator.IsCDCEnabled(uint64(tabID))
	}

	var inputDatums []tree.Datums

	rowNum := len(InputRows)
	rowLen := len(columns)
	inputDatums = make([]tree.Datums, rowNum)
	// allocate memory for two nested slices, for better performance
	preSlice := make([]tree.Datum, rowNum*rowLen)
	for i := 0; i < rowNum; i++ {
		inputDatums[i], preSlice = preSlice[:rowLen:rowLen], preSlice[rowLen:]
	}

	// For insert in distributed cluster mode, the line format payload needs to be constructed.
<<<<<<< HEAD
	if evalCtx.StartDistributeMode || evalCtx.Kwengineversion == "2" {
		return BuildRowBytesForTsInsert(evalCtx, InputRows, inputDatums, dataCols, colIndexs, pArgs, dbID, tabID, hashNum)
=======
	if evalCtx.StartDistributeMode {
		payloadNodeMap, err := BuildRowBytesForTsInsert(evalCtx, InputRows, inputDatums, dataCols, colIndexs, pArgs, dbID, tabID, hashNum)
		if isStream && err == nil {
			cdcData, maxTime := cdcCoordinator.CaptureData(evalCtx, uint64(tabID), columns, inputDatums, colIndexs)
			payloadNodeMap[int(evalCtx.NodeID)].CDCData = &sqlbase.CDCData{
				TableID:      uint64(tabID),
				MinTimestamp: maxTime,
				PushData:     cdcData,
			}
		}
		return payloadNodeMap, err
>>>>>>> 7578f1a5
	}
	// partition input data based on primary tag values
	priTagValMap := make(map[string][]int)
	// collect all columns with default value set.
	colsWithDefaultValMap, err := CheckDefaultVals(evalCtx, pArgs)
	// Type check for input values.
	var buf strings.Builder
	for i := range InputRows {
		isLastRow := i == (len(InputRows) - 1)
		// defaultValue's index used to locate values in inputDatums
		defaultValIdx := len(InputRows[i])
		for j, col := range pArgs.PrettyCols {
			// the expr used to do typeCheck
			var inputExpr tree.Expr
			// value's index used to locate values in inputDatums
			inputIdx := -1
			valIdx := colIndexs[int(col.ID)]
			if col.HasDefault() && valIdx < 0 {
				inputIdx = defaultValIdx
				defaultValIdx++
				if isLastRow {
					colIndexs[int(col.ID)] = inputIdx
				}
				// for column that has NULL value, find default value of the column and assign it to inputExpr
				if expr, ok := colsWithDefaultValMap[col.ID]; ok {
					inputExpr = expr
				} else {
					return nil, pgerror.Newf(pgcode.CaseNotFound, "column '%s' should have default value '%s' "+
						"but not found in internal struct", col.Name, col.DefaultExprStr())
				}
			} else if valIdx < 0 {
				if !col.Nullable && valIdx == sqlbase.ColumnValIsNull {
					return nil, sqlbase.NewNonNullViolationError(col.Name)
				}
				continue
			} else {
				// use idx and value passed in
				inputIdx = valIdx
				inputExpr = InputRows[i][inputIdx]
			}
			// checks whether the input value is valid for target column.
			inputDatums[i][inputIdx], err = TSTypeCheckForInput(evalCtx, &inputExpr, &col.Type, col)
			if err != nil {
				return nil, err
			}
			if j < len(primaryTagCols) {
				vString := sqlbase.DatumToString(inputDatums[i][inputIdx])
				// Distinguish aa + bb = a + abb
				buf.WriteString(fmt.Sprintf("%d:%s", len(vString), vString))
			}
		}
		// Group rows with the same primary tag value.
		priTagValMap[buf.String()] = append(priTagValMap[buf.String()], i)
		buf.Reset()
	}
	// Build payload separately for groups with the same primary tag value.
	payloadNodeMap := make(map[int]*sqlbase.PayloadForDistTSInsert, len(priTagValMap))
	for _, priTagRowIdx := range priTagValMap {
		payload, _, err := BuildPayloadForTsInsert(
			evalCtx,
			evalCtx.Txn,
			inputDatums,
			priTagRowIdx,
			pArgs.PrettyCols,
			colIndexs,
			pArgs,
			dbID,
			tabID,
			hashNum,
		)
		if err != nil {
			return nil, err
		}
		// Calculate leaseHolder node based on primaryTag value.
		//nodeID, err := hashRouter.GetNodeIDByPrimaryTag(evalCtx.Context, primaryTagVal)
		//if err != nil {
		//	return nil, err
		//}
		// use current NodeID
		nodeID := evalCtx.NodeID
		// Make primaryTag key.
		hashPoints := sqlbase.DecodeHashPointFromPayload(payload)
		primaryTagKey := sqlbase.MakeTsPrimaryTagKey(sqlbase.ID(tabID), hashPoints)
		if val, ok := payloadNodeMap[int(nodeID)]; ok {
			val.PerNodePayloads = append(val.PerNodePayloads, &sqlbase.SinglePayloadInfo{
				Payload:       payload,
				RowNum:        uint32(len(priTagRowIdx)),
				PrimaryTagKey: primaryTagKey,
				HashNum:       hashNum,
			})
		} else {
			rowVal := sqlbase.PayloadForDistTSInsert{
				NodeID: nodeID,
				PerNodePayloads: []*sqlbase.SinglePayloadInfo{{
					Payload:       payload,
					RowNum:        uint32(len(priTagRowIdx)),
					PrimaryTagKey: primaryTagKey,
					HashNum:       hashNum,
				}},
			}
			payloadNodeMap[int(nodeID)] = &rowVal
		}
	}

	if isStream && cdcCoordinator != nil {
		cdcData, payloadMaxTime := cdcCoordinator.CaptureData(evalCtx, uint64(tabID), columns, inputDatums, colIndexsInMemo)
		payloadNodeMap[int(evalCtx.NodeID)].CDCData = &sqlbase.CDCData{
			TableID:      uint64(tabID),
			MinTimestamp: payloadMaxTime,
			PushData:     cdcData,
		}
	}

	return payloadNodeMap, nil
}

const (
	// TxnIDOffset offset of txn_id in the payload header
	TxnIDOffset = 0
	// TxnIDSize length of txn_id in the payload header
	TxnIDSize = 16
	// RangeGroupIDOffset offset of range_group_id in the payload header
	RangeGroupIDOffset = 16
	// RangeGroupIDSize length of range_group_id in the payload header
	RangeGroupIDSize = 2
	// PayloadVersionOffset offset of payload_version in the payload header
	PayloadVersionOffset = 18
	// PayloadVersionSize length of payload_version in the payload header
	PayloadVersionSize = 4
	// DBIDOffset offset of db_id in the payload header
	DBIDOffset = 22
	// DBIDSize length of db_id in the payload header
	DBIDSize = 4
	// TableIDOffset offset of table_id in the payload header
	TableIDOffset = 26
	// TableIDSize length of table_id in the payload header
	TableIDSize = 8
	// TSVersionOffset offset of ts_version in the payload header
	TSVersionOffset = 34
	// TSVersionSize length of ts_version in the payload header
	TSVersionSize = 4
	// RowNumOffset offset of row_num in the payload header
	RowNumOffset = 38
	// RowNumSize length of row_num in the payload header
	RowNumSize = 4
	// RowTypeOffset offset of row_type in the payload header
	RowTypeOffset = 42
	// RowTypeSize length of row_type in the payload header
	RowTypeSize = 1
	// HeadSize is the payload fixed header length of insert ts table
	HeadSize = RowTypeOffset + RowTypeSize
	// PTagLenSize length of primary tag
	PTagLenSize = 2
	// AllTagLenSize length of ordinary tag
	AllTagLenSize = 4
	// DataLenSize length of datalen size
	DataLenSize = 4
	// VarDataLenSize length of not fixed datalen
	VarDataLenSize = 2
	// VarColumnSize is the fixed length memory taken by var-length data type
	VarColumnSize = 8
)

// PayloadArgs stores information for three kind of columns
type PayloadArgs struct {
	// input need
	// TSVersion is table version for TS.
	TSVersion uint32
	// PayloadVersion is the payload codec version.
	PayloadVersion uint32
	// PTagNum is primary tag column num.
	// AllTagNum is all tag column num.
	// DataColNum is data column num.
	PTagNum, AllTagNum, DataColNum int
	// RowType identifies the type that the write column contains:
	RowType string
	// PrimaryTagSize represents the fixed length of primary tag column.
	PrimaryTagSize int
	// AllTagSize represents the fixed length of all tag column.
	AllTagSize int
	// DataColSize represents the fixed length of data column.
	DataColSize int
	// PreAllocTagSize represents the pre-allocated size of all tag column.
	PreAllocTagSize int
	// PreAllocColSize represents the pre-allocated size of data column.
	PreAllocColSize int
	// PrettyCols stands for columns reordered in [pTagCol + allTagCols + dataCols] order.
	PrettyCols []*sqlbase.ColumnDescriptor

	// PayloadSize represents the size of payload calculated in advance, not the final size
	PayloadSize int
}

// DeepCopy returns a new PayloadArgs from an exists PayloadArgs
func (p PayloadArgs) DeepCopy() PayloadArgs {
	return PayloadArgs{
		TSVersion:       p.TSVersion,
		PayloadVersion:  p.PayloadVersion,
		PTagNum:         p.PTagNum,
		AllTagNum:       p.AllTagNum,
		DataColNum:      p.DataColNum,
		PrimaryTagSize:  p.PrimaryTagSize,
		AllTagSize:      p.AllTagSize,
		DataColSize:     p.DataColSize,
		PreAllocTagSize: p.PreAllocTagSize,
		PreAllocColSize: p.PreAllocColSize,
		PayloadSize:     p.PayloadSize,
		RowType:         p.RowType,
	}
}

const (
	// OnlyTag TsPayload contains datums consists of tag only data
	OnlyTag = "tag"
	// OnlyData TsPayload contains datums consists of metric data only
	OnlyData = "data"
	// BothTagAndData TsPayload contains datums consists of both tag and metric data
	BothTagAndData = "both"
)

// RowType is bit map of TsPayload which is used to assemble payload
var RowType = map[string]byte{
	OnlyData:       byte(1),
	OnlyTag:        byte(2),
	BothTagAndData: byte(0),
}

// PayloadHeader min params of make payload header all
type PayloadHeader struct {
	TxnID          uuid.UUID
	PayloadVersion uint32
	DBID           uint32
	TBID           uint64
	TSVersion      uint32
	RowNum         uint32
	RowType        string

	groupIDOffset int // offset of groupID start

	otherTagBitmapLen    int
	otherTagLenOffset    int
	otherTagBitmapOffset int

	// compute params
	offset          int
	columnBitmapLen int
}

// TsPayload make payload from PayloadArgs and PayloadHeader
type TsPayload struct {
	args       PayloadArgs
	header     PayloadHeader
	payload    []byte
	primaryKey string
}

// NewTsPayload create a empty struct
func NewTsPayload() *TsPayload {
	return &TsPayload{}
}

// SetPayload assigns a value to payload
func (ts *TsPayload) SetPayload(data []byte) {
	ts.payload = data
}

// GetPayload get the value of payload
func (ts *TsPayload) GetPayload(varDataOffset int) []byte {
	if varDataOffset == 0 {
		return ts.payload
	}
	return ts.payload[:varDataOffset]
}

// SetBit sets the value of payload
func SetBit(tp *TsPayload, bitmapOffset int, dataColIdx int) {
	tp.payload[bitmapOffset+dataColIdx/8] |= 1 << (dataColIdx % 8)
}

// WriteUint32ToPayload sets the value of payload
func WriteUint32ToPayload(tp *TsPayload, value uint32) {
	binary.LittleEndian.PutUint32(tp.payload[0:], value)
}

// SetHeader copy param from header to TsPayload
func (ts *TsPayload) SetHeader(header PayloadHeader) {
	ts.header.TxnID = header.TxnID
	ts.header.PayloadVersion = header.PayloadVersion
	ts.header.DBID = header.DBID
	ts.header.TBID = header.TBID
	ts.header.TSVersion = header.TSVersion
	ts.header.RowNum = header.RowNum
}

// fillHeader fills the header of TsPayload with the obtained parameters.
func (ts *TsPayload) fillHeader() {
	/*header part
	  ______________________________________________________________________________________________
	  |    16    |    2    |         4        |   4  |    8    |       4        |   4    |    1    |
	  |----------|---------|------------------|------|---------|----------------|--------|---------|
	  |  txnID   | groupID |  payloadVersion  | dbID |  tbID   |    TSVersion   | rowNum | rowType |
	*/
	ts.header.offset = TxnIDOffset
	copy(ts.payload[ts.header.offset:], ts.header.TxnID.GetBytes())
	ts.header.offset += TxnIDSize
	ts.header.groupIDOffset = ts.header.offset
	ts.header.offset += RangeGroupIDSize
	// payload version
	binary.LittleEndian.PutUint32(ts.payload[ts.header.offset:], ts.header.PayloadVersion)
	ts.header.offset += PayloadVersionSize
	binary.LittleEndian.PutUint32(ts.payload[ts.header.offset:], ts.header.DBID)
	ts.header.offset += DBIDSize
	binary.LittleEndian.PutUint64(ts.payload[ts.header.offset:], ts.header.TBID)
	ts.header.offset += TableIDSize
	// table version
	binary.LittleEndian.PutUint32(ts.payload[ts.header.offset:], ts.header.TSVersion)
	ts.header.offset += TSVersionSize
	binary.LittleEndian.PutUint32(ts.payload[ts.header.offset:], ts.header.RowNum)
	ts.header.offset += RowNumSize
	switch ts.header.RowType {
	case BothTagAndData:
		ts.payload[ts.header.offset] = RowType[BothTagAndData]
	case OnlyData:
		ts.payload[ts.header.offset] = RowType[OnlyData]
	case OnlyTag:
		ts.payload[ts.header.offset] = RowType[OnlyTag]
	default:
		ts.payload[ts.header.offset] = RowType[BothTagAndData]
	}
	ts.header.offset++

	binary.LittleEndian.PutUint16(ts.payload[ts.header.offset:], uint16(ts.args.PrimaryTagSize))
	ts.header.offset += PTagLenSize
}

// SetArgs set payload args to TsPayload
func (ts *TsPayload) SetArgs(args PayloadArgs) {
	/*
		args part
		________________________________________________________
		|    2    | 41+ptagSize| 4       |allTagSize|
		|---------|------------|---------|----------|
		| pTagSize| tagLen     |tagBitMap|allTagSize|
	*/
	ts.args = args.DeepCopy()
	ts.header.otherTagBitmapLen = (ts.args.AllTagNum + 7) / 8
	ts.header.otherTagLenOffset = HeadSize + PTagLenSize + ts.args.PrimaryTagSize
	ts.header.otherTagBitmapOffset = ts.header.otherTagLenOffset + AllTagLenSize
	ts.header.RowType = ts.args.RowType
}

// BuildRowsPayloadByDatums encodes the input values according to the agreed format,
// and finally returns tsPayload.
// There are mainly the following parts:
//   - Estimate the memory size required by tp based on the obtained column metadata information
//     and the number of input rows.
//   - Encoding tp header
//   - Because the column metadata has been reordered by primaryTag + allTag + dataColumn.
//     So the data part of tsPayload is also encoded in this order.
//
// Parameters:
//   - InputDatums: Input values that have been checked and converted
//   - rowNum: The number of rows for the input value
//   - prettyCols: Reorder the column metadata.
//   - colIndexs: Mapping between column ids and input values.
//   - tolerant: Whether an error can be tolerated
//
// Returns:
//   - payload: Complete the encoded tsPayload.
//   - primaryTagVal: Encodings that contain only primaryTag values.
//   - importErrorRecord: If tolerant is true, the data and errors are recorded.
func (ts *TsPayload) BuildRowsPayloadByDatums(
	InputDatums []tree.Datums,
	rowNum int,
	prettyCols []*sqlbase.ColumnDescriptor,
	colIndexs map[int]int,
	tolerant bool,
	hashNum uint64,
) ([]byte, []byte, []interface{}, error) {
	// payloadSize, otherTagSize, dataColumnSize
	ComputePayloadSize(&ts.args, rowNum)
	ts.payload = make([]byte, ts.args.PayloadSize)
	ts.fillHeader()

	// column data len offset
	dataLenOffset := 0
	// column bitmap length
	ts.header.columnBitmapLen = (rowNum + 7) / 8
	var importErrorRecord []interface{}
	// offset for var-length data in tag cols
	independentOffset := ts.header.otherTagBitmapOffset + ts.args.AllTagSize
	columnBitmapOffset := 0
	var primaryTagVal []byte
	var inputValues tree.Datum
	offset := ts.header.offset
	rowIDMapError := make(map[int]error, len(InputDatums))
	for j := range prettyCols {
		var curColLenth int
		column := prettyCols[j]
		IsTagCol := column.IsTagCol()
		IsPrimaryTagCol := column.IsPrimaryTagCol()
		if (int(column.TsCol.VariableLengthType) == sqlbase.StorageTuple) || IsPrimaryTagCol {
			curColLenth = int(column.TsCol.StorageLen)
		} else {
			curColLenth = VarColumnSize
		}
		// other tag data
		if IsTagCol && j == ts.args.PTagNum {
			offset += AllTagLenSize + ts.header.otherTagBitmapLen
		}

		// first data column
		if !IsTagCol && j == ts.args.PTagNum+ts.args.AllTagNum {
			// compute data column offset
			dataLenOffset = independentOffset
			columnBitmapOffset = dataLenOffset + DataLenSize
			offset = columnBitmapOffset + ts.header.columnBitmapLen
			independentOffset = independentOffset + DataLenSize + ts.args.DataColSize
			if independentOffset > len(ts.payload) {
				addSize := rowNum * ts.args.PreAllocColSize
				// grow payload size
				newPayload := make([]byte, independentOffset+addSize)
				copy(newPayload, ts.payload)
				ts.payload = newPayload
			}
		}

		colIdx := colIndexs[int(column.ID)]
		for i, datums := range InputDatums {
			if IsTagCol && i != 0 {
				// tag takes only the first row
				break
			}
			if colIdx < 0 {
				if IsTagCol {
					ts.payload[ts.header.otherTagBitmapOffset+(j-ts.args.PTagNum)/8] |= 1 << ((j - ts.args.PTagNum) % 8)
				} else {
					ts.payload[columnBitmapOffset+i/8] |= 1 << (i % 8)
				}
				offset += curColLenth
				continue
			}
			inputValues = datums[colIdx]
			if inputValues == tree.DNull {
				if IsTagCol {
					ts.payload[ts.header.otherTagBitmapOffset+(j-ts.args.PTagNum)/8] |= 1 << ((j - ts.args.PTagNum) % 8)
				} else {
					ts.payload[columnBitmapOffset+i/8] |= 1 << (i % 8)
				}
				offset += curColLenth
				continue
			}
			var err error
			if independentOffset, err = ts.FillColData(inputValues, column, IsTagCol, IsPrimaryTagCol, offset, independentOffset, columnBitmapOffset); err != nil {
				if tolerant {
					rowIDMapError[i] = errors.Wrap(rowIDMapError[i], err.Error())
					err = nil
					continue
				} else {
					return ts.payload, nil, nil, err
				}

			}
			offset += curColLenth
		}
		if j == ts.args.PTagNum+ts.args.AllTagNum-1 {
			// other tag len
			tagValLen := independentOffset - ts.header.otherTagBitmapOffset
			binary.LittleEndian.PutUint32(ts.payload[ts.header.otherTagLenOffset:], uint32(tagValLen))
		}
		if !IsTagCol {
			// compute next column bitmap offset
			columnBitmapOffset += ts.header.columnBitmapLen + curColLenth*rowNum
			offset += ts.header.columnBitmapLen
		}
	}
	if dataLenOffset == 0 {
		if len(ts.payload) > independentOffset {
			ts.payload = ts.payload[:independentOffset]
		}
	}

	// var column value length
	colDataLen := independentOffset - dataLenOffset - DataLenSize
	binary.LittleEndian.PutUint32(ts.payload[dataLenOffset:], uint32(colDataLen))

	// primary tag value
	primaryTagVal = ts.payload[HeadSize+PTagLenSize : HeadSize+PTagLenSize+ts.args.PrimaryTagSize]
	for id, err := range rowIDMapError {
		if err != nil {
			importErrorRecord = append(importErrorRecord,
				map[string]error{tree.ConvertDatumsToStr(InputDatums[id], ','): err})
		}
	}
	// groupID, err := getGroupIDFunc(primaryTagVal)
	hashPoints, err := api.GetHashPointByPrimaryTag(hashNum, primaryTagVal)
	log.VEventf(context.TODO(), 3, "hashPoint : %v, primaryTag : %v", hashPoints, primaryTagVal)
	if err != nil {
		return nil, nil, importErrorRecord, err
	}
	binary.LittleEndian.PutUint16(ts.payload[ts.header.groupIDOffset:], uint16(hashPoints[0]))
	return ts.payload, primaryTagVal, importErrorRecord, nil
}

// FillColData fills the data of TsPayload with the input values.
func (ts *TsPayload) FillColData(
	datum tree.Datum,
	column *sqlbase.ColumnDescriptor,
	IsTagCol bool,
	IsPrimaryTagCol bool,
	offset int,
	independentOffset int,
	columnBitmapOffset int,
) (int, error) {
	if datum != nil && reflect.ValueOf(datum).IsNil() {
		return independentOffset, errors.Errorf("unsupported NULL value")
	}
	switch v := datum.(type) {
	case *tree.DInt:
		switch column.Type.Oid() {
		case oid.T_int2:
			binary.LittleEndian.PutUint16(ts.payload[offset:], uint16(*v))
		case oid.T_int4:
			binary.LittleEndian.PutUint32(ts.payload[offset:], uint32(*v))
		case oid.T_int8, oid.T_timestamp, oid.T_timestamptz:
			binary.LittleEndian.PutUint64(ts.payload[offset:], uint64(*v))
		default:
			return independentOffset, errors.Errorf("unsupported int oid")
		}
	case *tree.DFloat:
		switch column.Type.Oid() {
		case oid.T_float4:
			binary.LittleEndian.PutUint32(ts.payload[offset:], uint32(int32(math.Float32bits(float32(*v)))))
		case oid.T_float8:
			binary.LittleEndian.PutUint64(ts.payload[offset:], uint64(int64(math.Float64bits(float64(*v)))))
		default:
			return independentOffset, errors.Errorf("unsupported float oid")
		}

	case *tree.DBool:
		if *v {
			ts.payload[offset] = 1
		} else {
			ts.payload[offset] = 0
		}

	case *tree.DTimestamp:
		binary.LittleEndian.PutUint64(ts.payload[offset:], uint64(v.UnixMilli()))

	case *tree.DTimestampTZ:
		binary.LittleEndian.PutUint64(ts.payload[offset:], uint64(v.UnixMilli()))

	case *tree.DString:
		switch column.Type.Oid() {
		case oid.T_char, oid.T_text, oid.T_bpchar, types.T_geometry:
			copy(ts.payload[offset:], *v)
		case types.T_nchar:
			copy(ts.payload[offset:], *v)

		case oid.T_varchar:
			if IsPrimaryTagCol {
				copy(ts.payload[offset:], *v)
			} else {
				//copy len
				dataOffset := 0
				if IsTagCol {
					dataOffset = independentOffset - ts.header.otherTagBitmapOffset
				} else {
					dataOffset = independentOffset - columnBitmapOffset
				}
				binary.LittleEndian.PutUint32(ts.payload[offset:], uint32(dataOffset))
				addSize := len(*v) + VarDataLenSize + 1 // \0
				if independentOffset+addSize > len(ts.payload) {
					// grow payload size
					newPayload := make([]byte, len(ts.payload)+addSize)
					copy(newPayload, ts.payload)
					ts.payload = newPayload
				}
				// next var column offset
				binary.LittleEndian.PutUint16(ts.payload[independentOffset:], uint16(len(*v)+1)) // \0
				copy(ts.payload[independentOffset+VarDataLenSize:], *v)
				independentOffset += addSize
			}

		case types.T_nvarchar:
			if IsPrimaryTagCol {
				copy(ts.payload[offset:], *v)
			} else {
				//copy len
				dataOffset := 0
				if IsTagCol {
					dataOffset = independentOffset - ts.header.otherTagBitmapOffset
				} else {
					dataOffset = independentOffset - columnBitmapOffset
				}
				binary.LittleEndian.PutUint32(ts.payload[offset:], uint32(dataOffset))
				addSize := len(*v) + VarDataLenSize
				if independentOffset+addSize > len(ts.payload) {
					// grow payload size
					newPayload := make([]byte, len(ts.payload)+addSize)
					copy(newPayload, ts.payload)
					ts.payload = newPayload
				}
				// next var column offset
				binary.LittleEndian.PutUint16(ts.payload[independentOffset:], uint16(len(*v)))
				copy(ts.payload[independentOffset+VarDataLenSize:], *v)
				independentOffset += addSize
			}

		default:
			return independentOffset, errors.Errorf("unsupported int oid %v", column.Type.Oid())
		}

	case *tree.DBytes:
		switch column.Type.Oid() {
		case oid.T_bytea:
			// Special handling: When assembling the payload related to the bytes type,
			// write the actual length of the bytes type data at the beginning of the byte array.
			binary.LittleEndian.PutUint16(ts.payload[offset:offset+2], uint16(len(*v)))
			copy(ts.payload[offset+2:], *v)

		case types.T_varbytea:
			if IsPrimaryTagCol {
				copy(ts.payload[offset:], *v)
			} else {
				dataOffset := 0
				if IsTagCol {
					dataOffset = independentOffset - ts.header.otherTagBitmapOffset
				} else {
					dataOffset = independentOffset - columnBitmapOffset
				}
				binary.LittleEndian.PutUint32(ts.payload[offset:], uint32(dataOffset))

				addSize := len(*v) + VarDataLenSize
				if independentOffset+addSize > len(ts.payload) {
					// grow payload size
					newPayload := make([]byte, len(ts.payload)+addSize)
					copy(newPayload, ts.payload)
					ts.payload = newPayload
				}
				// next var column offset
				binary.LittleEndian.PutUint16(ts.payload[independentOffset:], uint16(len(*v)))
				copy(ts.payload[independentOffset+VarDataLenSize:], *v)
				independentOffset += addSize
			}
		default:
			return independentOffset, errors.Errorf("unsupported int oid %v", column.Type.Oid())
		}

	default:
		return independentOffset, pgerror.Newf(pgcode.FeatureNotSupported, "unsupported input type %T while building payload", datum)
	}
	return independentOffset, nil
}

// BuildRowBytesForTsImport construct tsPayload for build tsImport in distributed cluster mode.
// The main ones are as follows:
//
//   - 1) Calculate the memory size required rowBytes, and pre-allocate memory space.
//
//   - 2) Type check is performed on each input value.
//
//   - 3) Group each row value by the same primary tag value.
//
//   - 4) The values for each row of data columns are encoded in the following format.
//     /* rowByte
//     __________________________________________________________________________________________________________
//     |     4     | (column/8)+1 |  col1_width  |       8         |  ...  |        2         | var_value_length |
//     |-----------|--------------|--------------|-----------------|-------|------------------|------------------|
//     | rowLength |    bitmap    |  col1_values | var_type_offset |  ...  | var_value_length |     var_value    |
//     */
//
//   - 5) The call function constructs the header and tag part of the TsPayload.
//
// Parameters:
//   - rowNum: The input values that will be checked.
//   - inputDatums: A pre-allocated two-dimensional array for storing checked input values.
//   - colIndexs: Mapping between column ids and input values.
//   - pArgs: Information needed to build tsPayload.
//
// Returns:
//   - PayloadForDistTSInsert: Complete the encoded tsPayload and rowBytes.
func (ts *TsPayload) BuildRowBytesForTsImport(
	evalCtx *tree.EvalContext,
	txn *kv.Txn,
	inputDatums []tree.Datums,
	rowNum int,
	prettyCols []*sqlbase.ColumnDescriptor,
	colIndexs map[int]int,
	pArgs PayloadArgs,
	dbID uint32,
	tableID uint32,
	hashNum uint64,
	tolerant bool,
) (map[int]*sqlbase.PayloadForDistTSInsert, []interface{}, error) {
	var dataCols []*sqlbase.ColumnDescriptor
	// Get data column
	for _, col := range prettyCols {
		if !col.IsTagCol() {
			dataCols = append(dataCols, col)
		}
	}
	rowBytes, dataOffset, independentOffset, err := preAllocateDataRowBytes(rowNum, dataCols)
	if err != nil {
		return nil, nil, err
	}
	// Define the required variables
	var curColLength, valIdx, dataColIdx int
	var isDataCol, isLastDataCol bool
	bitmapOffset := DataLenSize
	rowTimestamps := make([]int64, rowNum)
	// partition input data based on primary tag values
	priTagValMap := make(map[string][]int)
	var importErrorRecord []interface{}
	rowIDMapError := make(map[int]error, len(inputDatums))
	// Type check for input values.
	var buf strings.Builder
	for i, datum := range inputDatums {
		ts.payload = rowBytes[i]
		offset := dataOffset
		varDataOffset := independentOffset
		for j, col := range pArgs.PrettyCols {
			isDataCol = !col.IsTagCol()
			valIdx = colIndexs[int(col.ID)]
			isLastDataCol = false
			// Return an error if column is not null, but there have no value.
			if valIdx < 0 {
				if !col.Nullable {
					return nil, nil, sqlbase.NewNonNullViolationError(col.Name)
				} else if col.IsTagCol() {
					continue
				}
			}
			if isDataCol {
				dataColIdx = j - pArgs.PTagNum - pArgs.AllTagNum
				isLastDataCol = dataColIdx == pArgs.DataColNum-1

				if int(col.TsCol.VariableLengthType) == sqlbase.StorageTuple {
					curColLength = int(col.TsCol.StorageLen)
				} else {
					curColLength = VarColumnSize
				}
				// deal with NULL value
				if valIdx < 0 {
					ts.payload[bitmapOffset+dataColIdx/8] |= 1 << (dataColIdx % 8)
					offset += curColLength
					// Fill the length of rowByte
					if isLastDataCol {
						binary.LittleEndian.PutUint32(ts.payload[0:], uint32(varDataOffset-DataLenSize))
						rowBytes[i] = ts.payload[:varDataOffset]
					}
					continue
				}
			}
			if j < pArgs.PTagNum {
				vString := sqlbase.DatumToString(datum[valIdx])
				// Distinguish aa + bb = a + abb
				buf.WriteString(fmt.Sprintf("%d:%s", len(vString), vString))
			}
			if isDataCol {
				if datum[valIdx] == tree.DNull {
					ts.payload[bitmapOffset+dataColIdx/8] |= 1 << (dataColIdx % 8)
					offset += curColLength
					// Fill the length of rowByte
					if isLastDataCol {
						binary.LittleEndian.PutUint32(ts.payload[0:], uint32(varDataOffset-DataLenSize))
						rowBytes[i] = ts.payload[:varDataOffset]
					}
					continue
				}

				// Timestamp column is always in the first column.
				if dataColIdx == 0 {
					rowTimestamps[i] = int64(*datum[valIdx].(*tree.DInt))
				}
				// Encode each value into rowByte in column order.
				if varDataOffset, err = ts.FillColData(
					datum[valIdx],
					col, false, false,
					offset, varDataOffset, bitmapOffset,
				); err != nil {
					if tolerant {
						rowIDMapError[i] = errors.Wrap(rowIDMapError[i], err.Error())
						err = nil
						continue
					} else {
						return nil, nil, err
					}
				}
				offset += curColLength
				if isLastDataCol {
					ts.payload = ts.payload[:varDataOffset]
					binary.LittleEndian.PutUint32(ts.payload[0:], uint32(varDataOffset-DataLenSize))
					rowBytes[i] = ts.payload[:varDataOffset]
				}
			}
		}
		// Group rows with the same primary tag value.
		priTagValMap[buf.String()] = append(priTagValMap[buf.String()], i)
		buf.Reset()
	}
	// Reset the parameters of pArgs. We only need to construct TsPayload with tag columns.
	pArgs.DataColNum, pArgs.DataColSize, pArgs.PreAllocColSize = 0, 0, 0
	allPayloads := make([]*sqlbase.SinglePayloadInfo, len(priTagValMap))
	count := 0
	for _, priTagRowIdx := range priTagValMap {
		// Obtain payload containing only Header,PTag,Tag
		payload, _, err := BuildPrePayloadForTsImport(
			evalCtx,
			txn,
			inputDatums,
			// For rows with the same primary tag value, we encode only the first row.
			priTagRowIdx[:1],
			pArgs.PrettyCols[:pArgs.PTagNum+pArgs.AllTagNum],
			colIndexs,
			pArgs,
			dbID,
			tableID,
			hashNum,
		)
		if err != nil {
			return nil, nil, err
		}

		// Make primaryTag key.
		hashPoints := sqlbase.DecodeHashPointFromPayload(payload)
		primaryTagKey := sqlbase.MakeTsPrimaryTagKey(sqlbase.ID(tableID), hashPoints)
		if !evalCtx.StartSinglenode {
			groupRowBytes := make([][]byte, len(priTagRowIdx))
			groupRowTime := make([]int64, len(priTagRowIdx))
			// TsRowPutRequest need min and max timestamp.
			minTimestamp := int64(math.MaxInt64)
			maxTimeStamp := int64(math.MinInt64)
			valueSize := int32(0)
			for i, idx := range priTagRowIdx {
				groupRowBytes[i] = rowBytes[idx]
				groupRowTime[i] = rowTimestamps[idx]
				if rowTimestamps[idx] > maxTimeStamp {
					maxTimeStamp = rowTimestamps[idx]
				}
				if rowTimestamps[idx] < minTimestamp {
					minTimestamp = rowTimestamps[idx]
				}
				valueSize += int32(len(groupRowBytes[i]))
			}
			var startKey roachpb.Key
			var endKey roachpb.Key
			if pArgs.RowType == OnlyTag {
				startKey = sqlbase.MakeTsHashPointKey(sqlbase.ID(tableID), uint64(hashPoints[0]), hashNum)
				endKey = sqlbase.MakeTsRangeKey(sqlbase.ID(tableID), uint64(hashPoints[0]), math.MaxInt64, hashNum)
			} else {
				startKey = sqlbase.MakeTsRangeKey(sqlbase.ID(tableID), uint64(hashPoints[0]), minTimestamp, hashNum)
				endKey = sqlbase.MakeTsRangeKey(sqlbase.ID(tableID), uint64(hashPoints[0]), maxTimeStamp+1, hashNum)
			}
			allPayloads[count] = &sqlbase.SinglePayloadInfo{
				Payload:       payload,
				RowNum:        uint32(len(priTagRowIdx)),
				PrimaryTagKey: primaryTagKey,
				RowBytes:      groupRowBytes,
				RowTimestamps: groupRowTime,
				StartKey:      startKey,
				EndKey:        endKey,
				ValueSize:     valueSize,
				HashNum:       hashNum,
			}
			count++
		} else {
			valueSize := int32(0)
			rowNum := uint32(0)
			for _, idx := range priTagRowIdx {
				valueSize += int32(len(rowBytes[idx]))
				rowNum++
			}

			payloadSize := int32(len(payload)) + valueSize + 4
			payloadBytes := make([]byte, payloadSize)
			copy(payloadBytes, payload)
			offset := len(payload)
			binary.LittleEndian.PutUint32(payloadBytes[offset:], uint32(valueSize))
			offset += 4
			for _, idx := range priTagRowIdx {
				copy(payloadBytes[offset:], rowBytes[idx])
				offset += len(rowBytes[idx])
			}

			binary.LittleEndian.PutUint32(payloadBytes[38:], uint32(rowNum))

			allPayloads[count] = &sqlbase.SinglePayloadInfo{
				Payload:       payloadBytes,
				RowNum:        uint32(len(priTagRowIdx)),
				PrimaryTagKey: primaryTagKey,
				HashNum:       hashNum,
			}
			count++
		}
	}
	for id, err := range rowIDMapError {
		if err != nil {
			importErrorRecord = append(importErrorRecord,
				map[string]error{tree.ConvertDatumsToStr(inputDatums[id], ','): err})
		}
	}
	payloadNodeMap := make(map[int]*sqlbase.PayloadForDistTSInsert)
	payloadNodeMap[int(evalCtx.NodeID)] = &sqlbase.PayloadForDistTSInsert{
		NodeID: evalCtx.NodeID, PerNodePayloads: allPayloads,
	}
	return payloadNodeMap, importErrorRecord, nil
}

// BuildPrePayloadForTsImport construct tsPayload of PTag and Tag for IMPORT.
// The main ones are as follows:
//   - First create a tsPayload and set the required parameter values.
//   - Last call function encodes the data part of tsPayload.
//
// Parameters:
//   - InputDatums: Input values that have been checked and converted
//   - primaryTagRowIdx: The index of the row subscript with the same primaryTag value.
//   - prettyCols: Reorder the column metadata.
//   - colIndexs: Mapping between column ids and input values.
//   - pArgs: Information needed to build tsPayload.
//
// Returns:
//   - payload: Complete the encoded tsPayload.
//   - primaryTagVal: Encodings that contain only primaryTag values.
func BuildPrePayloadForTsImport(
	evalCtx *tree.EvalContext,
	txn *kv.Txn,
	InputDatums []tree.Datums,
	primaryTagRowIdx []int,
	prettyCols []*sqlbase.ColumnDescriptor,
	colIndexs map[int]int,
	pArgs PayloadArgs,
	dbID uint32,
	tableID uint32,
	hashNum uint64,
) ([]byte, []byte, error) {
	rowNum := len(primaryTagRowIdx)
	tsPayload := NewTsPayload()
	tsPayload.SetArgs(pArgs)
	tsPayload.SetHeader(PayloadHeader{
		TxnID:          txn.ID(),
		PayloadVersion: pArgs.PayloadVersion,
		DBID:           dbID,
		TBID:           uint64(tableID),
		TSVersion:      pArgs.TSVersion,
		RowNum:         uint32(rowNum),
	})
	groupDatums := make([]tree.Datums, rowNum)
	for i := range groupDatums {
		groupDatums[i] = InputDatums[primaryTagRowIdx[i]]
	}

	payload, primaryTagVal, _, err := tsPayload.BuildRowsPayloadByDatums(
		groupDatums,
		rowNum,
		prettyCols,
		colIndexs,
		false,
		hashNum,
	)
	if err != nil {
		return nil, nil, err
	}
	return payload, primaryTagVal, nil
}

// BuildPayloadArgs return PayloadArgs
func BuildPayloadArgs(
	tsVersion uint32, primaryTagCols, allTagCols, dataCols []*sqlbase.ColumnDescriptor,
) (PayloadArgs, error) {
	// compute column size for TsPayload.
	pTagSize, _, err := ComputeColumnSize(primaryTagCols)
	if err != nil {
		return PayloadArgs{}, err
	}
	allTagSize, preTagSize, err := ComputeColumnSize(allTagCols)
	if err != nil {
		return PayloadArgs{}, err
	}
	dataSize, preDataSize, err := ComputeColumnSize(dataCols)
	if err != nil {
		return PayloadArgs{}, err
	}
	pTagNum, allTagNum, dataColNum := len(primaryTagCols), len(allTagCols), len(dataCols)
	rowType := BothTagAndData
	if dataColNum == 0 {
		rowType = OnlyTag
	} else if allTagNum == 0 {
		rowType = OnlyData
	}
	// Reorder the columns. The order is as follows:
	// [primary tag columns + all tag columns + data columns]
	prettyCols := make([]*sqlbase.ColumnDescriptor, pTagNum+allTagNum+dataColNum)
	copy(prettyCols[:pTagNum], primaryTagCols)
	copy(prettyCols[pTagNum:], allTagCols)
	copy(prettyCols[pTagNum+allTagNum:], dataCols)

	return PayloadArgs{
		TSVersion: tsVersion, PayloadVersion: sqlbase.TSInsertPayloadVersion, PTagNum: pTagNum, AllTagNum: allTagNum,
		DataColNum: dataColNum, PrimaryTagSize: pTagSize, AllTagSize: allTagSize, RowType: rowType,
		DataColSize: dataSize, PreAllocTagSize: preTagSize, PreAllocColSize: preDataSize, PrettyCols: prettyCols,
	}, nil
}

// BuildPayloadForTsInsert construct tsPayload for build tsInsert.
// The main ones are as follows:
//   - First create a tsPayload and set the required parameter values.
//   - Last call function encodes the data part of tsPayload.
//
// Parameters:
//   - InputDatums: Input values that have been checked and converted
//   - primaryTagRowIdx: The index of the row subscript with the same primaryTag value.
//   - prettyCols: Reorder the column metadata.
//   - colIndexs: Mapping between column ids and input values.
//   - pArgs: Information needed to build tsPayload.
//
// Returns:
//   - payload: Complete the encoded tsPayload.
//   - primaryTagVal: Encodings that contain only primaryTag values.
func BuildPayloadForTsInsert(
	evalCtx *tree.EvalContext,
	txn *kv.Txn,
	InputDatums []tree.Datums,
	primaryTagRowIdx []int,
	prettyCols []*sqlbase.ColumnDescriptor,
	colIndexs map[int]int,
	pArgs PayloadArgs,
	dbID uint32,
	tableID uint32,
	hashNum uint64,
) ([]byte, []byte, error) {
	rowNum := len(primaryTagRowIdx)
	tsPayload := NewTsPayload()
	tsPayload.SetArgs(pArgs)
	tsPayload.SetHeader(PayloadHeader{
		TxnID:          txn.ID(),
		PayloadVersion: pArgs.PayloadVersion,
		DBID:           dbID,
		TBID:           uint64(tableID),
		TSVersion:      pArgs.TSVersion,
		RowNum:         uint32(rowNum),
	})
	groupDatums := make([]tree.Datums, rowNum)
	for i := range groupDatums {
		groupDatums[i] = InputDatums[primaryTagRowIdx[i]]
	}

	payload, primaryTagVal, _, err := tsPayload.BuildRowsPayloadByDatums(
		groupDatums,
		rowNum,
		prettyCols,
		colIndexs,
		false,
		hashNum,
	)
	if err != nil {
		return nil, nil, err
	}
	return payload, primaryTagVal, nil
}

// BuildRowBytesForTsInsert construct tsPayload for build tsInsert in distributed cluster mode.
// The main ones are as follows:
//
//   - 1) Calculate the memory size required rowBytes, and pre-allocate memory space.
//
//   - 2) Type check is performed on each input value.
//
//   - 3) Group each row value by the same primary tag value.
//
//   - 4) The values for each row of data columns are encoded in the following format.
//     /* rowByte
//     __________________________________________________________________________________________________________
//     |     4     | (column/8)+1 |  col1_width  |       8         |  ...  |        2         | var_value_length |
//     |-----------|--------------|--------------|-----------------|-------|------------------|------------------|
//     | rowLength |    bitmap    |  col1_values | var_type_offset |  ...  | var_value_length |     var_value    |
//     */
//
//   - 5) The call function constructs the header and tag part of the TsPayload.
//
// Parameters:
//   - InputRows: The input values that will be checked.
//   - InputDatums: A pre-allocated two-dimensional array for storing checked input values.
//   - primaryTagRowIdx: The index of the row subscript with the same primaryTag value.
//   - dataCols: Contains only data columns.
//   - colIndexs: Mapping between column ids and input values.
//   - pArgs: Information needed to build tsPayload.
//
// Returns:
//   - PayloadForDistTSInsert: Complete the encoded tsPayload and rowBytes.
func BuildRowBytesForTsInsert(
	evalCtx *tree.EvalContext,
	InputRows opt.RowsValue,
	inputDatums []tree.Datums,
	dataCols []*sqlbase.ColumnDescriptor,
	colIndexs map[int]int,
	pArgs PayloadArgs,
	dbID uint32,
	tableID uint32,
	hashNum uint64,
) (map[int]*sqlbase.PayloadForDistTSInsert, error) {
	// collect all columns with default value set.
	colsWithDefaultValMap, err := CheckDefaultVals(evalCtx, pArgs)
	tp := NewTsPayload()
	rowBytes, dataOffset, independentOffset, err := preAllocateDataRowBytes(len(InputRows), dataCols)
	if err != nil {
		return nil, err
	}
	// Define the required variables
	var curColLength, valIdx, dataColIdx int
	var isDataCol, isLastDataCol bool
	bitmapOffset := DataLenSize
	rowTimestamps := make([]int64, len(InputRows))
	// partition input data based on primary tag values
	priTagValMap := make(map[string][]int)
	// Type check for input values.
	var buf strings.Builder
	for i := range InputRows {
		// defaultValue's index used to locate values in inputDatums
		defaultValIdx := len(InputRows[i])
		tp.payload = rowBytes[i]
		offset := dataOffset
		varDataOffset := independentOffset
		for j, col := range pArgs.PrettyCols {
			// the expr used to do typeCheck
			var inputExpr tree.Expr
			// value's index used to locate values in inputDatums
			inputIdx := -1
			isDataCol = !col.IsTagCol()
			valIdx = colIndexs[int(col.ID)]
			isLastDataCol = false

			if col.HasDefault() && valIdx < 0 {
				inputIdx = defaultValIdx
				defaultValIdx++
				// for column that has NULL value, find default value of the column and assign it to inputExpr
				if expr, ok := colsWithDefaultValMap[col.ID]; ok {
					inputExpr = expr
				} else {
					return nil, pgerror.Newf(pgcode.CaseNotFound, "column '%s' should have default value '%s' "+
						"but not found in internal struct", col.Name, col.DefaultExprStr())
				}
			} else if valIdx < 0 {
				// Return an error if column is not null, but there have no value.
				if !col.Nullable {
					return nil, sqlbase.NewNonNullViolationError(col.Name)
				} else if col.IsTagCol() {
					continue
				}
			} else {
				// use idx and value passed in
				inputIdx = valIdx
				inputExpr = InputRows[i][inputIdx]
			}
			if isDataCol {
				dataColIdx = j - pArgs.PTagNum - pArgs.AllTagNum
				isLastDataCol = dataColIdx == pArgs.DataColNum-1

				if int(col.TsCol.VariableLengthType) == sqlbase.StorageTuple {
					curColLength = int(col.TsCol.StorageLen)
				} else {
					curColLength = VarColumnSize
				}
				// deal with NULL value
				if inputIdx < 0 {
					tp.payload[bitmapOffset+dataColIdx/8] |= 1 << (dataColIdx % 8)
					offset += curColLength
					// Fill the length of rowByte
					if isLastDataCol {
						binary.LittleEndian.PutUint32(tp.payload[0:], uint32(varDataOffset-DataLenSize))
						rowBytes[i] = tp.payload[:varDataOffset]
					}
					continue
				}
			}
			// checks whether the input value is valid for target column.
			inputDatums[i][inputIdx], err = TSTypeCheckForInput(evalCtx, &inputExpr, &col.Type, col)
			if err != nil {
				return nil, err
			}
			if j < pArgs.PTagNum {
				vString := sqlbase.DatumToString(inputDatums[i][inputIdx])
				// Distinguish aa + bb = a + abb
				buf.WriteString(fmt.Sprintf("%d:%s", len(vString), vString))
			}
			if isDataCol {
				if inputDatums[i][inputIdx] == tree.DNull {
					tp.payload[bitmapOffset+dataColIdx/8] |= 1 << (dataColIdx % 8)
					offset += curColLength
					// Fill the length of rowByte
					if isLastDataCol {
						binary.LittleEndian.PutUint32(tp.payload[0:], uint32(varDataOffset-DataLenSize))
						rowBytes[i] = tp.payload[:varDataOffset]
					}
					continue
				}

				// Timestamp column is always in the first column.
				if dataColIdx == 0 {
					rowTimestamps[i] = int64(*inputDatums[i][inputIdx].(*tree.DInt))
				}
				// Encode each value into rowByte in column order.
				if varDataOffset, err = tp.FillColData(
					inputDatums[i][inputIdx],
					col, false, false,
					offset, varDataOffset, bitmapOffset,
				); err != nil {
					return nil, err
				}
				offset += curColLength
				if isLastDataCol {
					tp.payload = tp.payload[:varDataOffset]
					binary.LittleEndian.PutUint32(tp.payload[0:], uint32(varDataOffset-DataLenSize))
					rowBytes[i] = tp.payload[:varDataOffset]
				}
			}
		}
		// Group rows with the same primary tag value.
		priTagValMap[buf.String()] = append(priTagValMap[buf.String()], i)
		buf.Reset()
	}
	// Reset the parameters of pArgs. We only need to construct TsPayload with tag columns.
	pArgs.DataColNum, pArgs.DataColSize, pArgs.PreAllocColSize = 0, 0, 0
	allPayloads := make([]*sqlbase.SinglePayloadInfo, len(priTagValMap))
	count := 0
	for _, priTagRowIdx := range priTagValMap {
		payload, _, err := BuildPayloadForTsInsert(
			evalCtx,
			evalCtx.Txn,
			inputDatums,
			// For rows with the same primary tag value, we encode only the first row.
			priTagRowIdx[:1],
			pArgs.PrettyCols[:pArgs.PTagNum+pArgs.AllTagNum],
			colIndexs,
			pArgs,
			dbID,
			tableID,
			hashNum,
		)
		if err != nil {
			return nil, err
		}
		//fmt.Printf("\n-------payload------\n")
		//fmt.Printf("%v\n", payload)
		// TODO(ZXY): need to rm

		// Make primaryTag key.
		hashPoints := sqlbase.DecodeHashPointFromPayload(payload)
		primaryTagKey := sqlbase.MakeTsPrimaryTagKey(sqlbase.ID(tableID), hashPoints)
		if evalCtx.StartDistributeMode {
			groupRowBytes := make([][]byte, len(priTagRowIdx))
			groupRowTime := make([]int64, len(priTagRowIdx))
			// TsRowPutRequest need min and max timestamp.
			minTimestamp := int64(math.MaxInt64)
			maxTimeStamp := int64(math.MinInt64)
			valueSize := int32(0)
			for i, idx := range priTagRowIdx {
				groupRowBytes[i] = rowBytes[idx]
				groupRowTime[i] = rowTimestamps[idx]
				if rowTimestamps[idx] > maxTimeStamp {
					maxTimeStamp = rowTimestamps[idx]
				}
				if rowTimestamps[idx] < minTimestamp {
					minTimestamp = rowTimestamps[idx]
				}
				valueSize += int32(len(groupRowBytes[i]))
				//fmt.Printf("-------rowBytes------\n")
				//fmt.Printf("row[%d]:%v\n", i, groupRowBytes[i])
			}
			var startKey roachpb.Key
			var endKey roachpb.Key
			if pArgs.RowType == OnlyTag {
				startKey = sqlbase.MakeTsHashPointKey(sqlbase.ID(tableID), uint64(hashPoints[0]), hashNum)
				endKey = sqlbase.MakeTsRangeKey(sqlbase.ID(tableID), uint64(hashPoints[0]), math.MaxInt64, hashNum)
			} else {
				startKey = sqlbase.MakeTsRangeKey(sqlbase.ID(tableID), uint64(hashPoints[0]), minTimestamp, hashNum)
				endKey = sqlbase.MakeTsRangeKey(sqlbase.ID(tableID), uint64(hashPoints[0]), maxTimeStamp+1, hashNum)
			}
			allPayloads[count] = &sqlbase.SinglePayloadInfo{
				Payload:       payload,
				RowNum:        uint32(len(priTagRowIdx)),
				PrimaryTagKey: primaryTagKey,
				RowBytes:      groupRowBytes,
				RowTimestamps: groupRowTime,
				StartKey:      startKey,
				EndKey:        endKey,
				ValueSize:     valueSize,
				HashNum:       hashNum,
			}
			count++
		} else {
			valueSize := int32(0)
			rowNum := uint32(0)
			for _, idx := range priTagRowIdx {
				valueSize += int32(len(rowBytes[idx]))
				rowNum++
			}

			payloadSize := int32(len(payload)) + valueSize + 4
			payloadBytes := make([]byte, payloadSize)
			copy(payloadBytes, payload)
			offset := len(payload)
			binary.LittleEndian.PutUint32(payloadBytes[offset:], uint32(valueSize))
			offset += 4
			for _, idx := range priTagRowIdx {
				copy(payloadBytes[offset:], rowBytes[idx])
				offset += len(rowBytes[idx])
			}

			binary.LittleEndian.PutUint32(payloadBytes[38:], uint32(rowNum))

			allPayloads[count] = &sqlbase.SinglePayloadInfo{
				Payload:       payloadBytes,
				RowNum:        uint32(len(priTagRowIdx)),
				PrimaryTagKey: primaryTagKey,
				HashNum:       hashNum,
			}
			count++
		}
	}
	payloadNodeMap := make(map[int]*sqlbase.PayloadForDistTSInsert)
	payloadNodeMap[int(evalCtx.NodeID)] = &sqlbase.PayloadForDistTSInsert{
		NodeID: evalCtx.NodeID, PerNodePayloads: allPayloads,
	}
	return payloadNodeMap, nil
}

// CheckDefaultVals collects the default values of all columns and organizes them into a map to improve performance.
func CheckDefaultVals(
	evalCtx *tree.EvalContext, pArgs PayloadArgs,
) (map[sqlbase.ColumnID]tree.TypedExpr, error) {
	var txCtx transform.ExprTransformContext
	res := make(map[sqlbase.ColumnID]tree.TypedExpr, len(pArgs.PrettyCols))
	for _, col := range pArgs.PrettyCols {
		if col.HasDefault() {
			defaultValStr := col.DefaultExprStr()
			defaultExpr, err := parser.ParseExpr(defaultValStr)
			if err != nil {
				return nil, err
			}
			typedExpr, err := tree.TypeCheck(defaultExpr, nil, &col.Type)
			if err != nil {
				return nil, err
			}
			if typedExpr, err = txCtx.NormalizeExpr(evalCtx, typedExpr); err != nil {
				return nil, err
			}
			res[col.ID] = typedExpr
		}
	}
	return res, nil
}

// BuildPreparePayloadForTsInsert construct payload for build tsInsert.
func BuildPreparePayloadForTsInsert(
	evalCtx *tree.EvalContext,
	txn *kv.Txn,
	InputDatums [][][]byte,
	primaryTagRowIdx []int,
	cols []*sqlbase.ColumnDescriptor,
	colIndexs map[int]int,
	pArgs PayloadArgs,
	dbID uint32,
	tableID uint32,
	hashNum uint64,
	qargs [][]byte,
	colnum int,
) ([]byte, []byte, error) {
	rowNum := len(primaryTagRowIdx)
	// compute payloadSize, otherTagSize, dataColumnSize
	ComputePayloadSize(&pArgs, rowNum)

	payload := make([]byte, pArgs.PayloadSize)

	var independentOffset int
	var offset int
	// encode payload head
	/*header part
	_____________________________________________________________________________________________
	|    16    |    2    |        4        |   4  |      8       |   4       |   4    |    1    |
	|----------|---------|-----------------|------|--------------|-----------|--------|---------|
	|  txnID   | groupID | payload version | dbID |     tbID     | tsVersion | rowNum | rowType |
	*/
	copy(payload[offset:], txn.ID().GetBytes())
	offset += TxnIDSize
	groupIDOffset := offset
	offset += RangeGroupIDSize
	// payload version
	binary.LittleEndian.PutUint32(payload[offset:], pArgs.PayloadVersion)
	offset += PayloadVersionSize
	binary.LittleEndian.PutUint32(payload[offset:], dbID)
	offset += DBIDSize
	binary.LittleEndian.PutUint64(payload[offset:], uint64(tableID))
	offset += TableIDSize
	// ts version
	binary.LittleEndian.PutUint32(payload[offset:], pArgs.TSVersion)
	offset += TSVersionSize
	binary.LittleEndian.PutUint32(payload[offset:], uint32(rowNum))
	offset += RowNumSize

	switch pArgs.RowType {
	case BothTagAndData:
		payload[offset] = RowType[BothTagAndData]
	case OnlyData:
		payload[offset] = RowType[OnlyData]
	case OnlyTag:
		payload[offset] = RowType[OnlyTag]
	default:
		payload[offset] = RowType[BothTagAndData]
	}

	// if evalCtx.StartSinglenode {
	// 	if pArgs.DataColNum == 0 {
	// 		// without data column
	// 		payload[offset] = byte(2)
	// 	} else if pArgs.AllTagNum == 0 {
	// 		// only data column
	// 		payload[offset] = byte(1)
	// 	} else {
	// 		// both tag And data
	// 		payload[offset] = byte(0)
	// 	}
	// } else {
	// 	switch pArgs.RowType {
	// 	case BothTagAndData:
	// 		payload[offset] = RowType[BothTagAndData]
	// 	case OnlyData:
	// 		payload[offset] = RowType[OnlyData]
	// 	case OnlyTag:
	// 		payload[offset] = RowType[OnlyTag]
	// 	default:
	// 		payload[offset] = RowType[BothTagAndData]
	// 	}
	// }
	offset++

	// primaryTag len
	binary.LittleEndian.PutUint16(payload[offset:], uint16(pArgs.PrimaryTagSize))
	offset += PTagLenSize

	otherTagBitmapLen := (pArgs.AllTagNum + 7) / 8
	// other tag len offset
	otherTagLenOffset := HeadSize + PTagLenSize + pArgs.PrimaryTagSize
	// other tag bitmap offset
	otherTagBitmapOffset := otherTagLenOffset + AllTagLenSize
	// tag variable length data start position
	independentOffset = otherTagBitmapOffset + pArgs.AllTagSize
	// column data len offset
	dataLenOffset := 0
	// column bitmap offset
	var columnBitmapOffset int
	// column bitmap length
	columnBitmapLen := (rowNum + 7) / 8

	var primaryTagVal []byte
	var inputValues []byte
	for j := range cols {
		var curColLenth int
		//inf := InferredTypes[1]
		column := cols[j]
		IsTagCol := column.IsTagCol()
		IsPrimaryTagCol := column.IsPrimaryTagCol()
		if (int(column.TsCol.VariableLengthType) == sqlbase.StorageTuple) || IsPrimaryTagCol {
			curColLenth = int(column.TsCol.StorageLen)
		} else {
			curColLenth = VarColumnSize
		}

		// other tag data
		if IsTagCol && j == pArgs.PTagNum {
			offset += AllTagLenSize + otherTagBitmapLen
		}

		// first data column
		if !IsTagCol && j == pArgs.PTagNum+pArgs.AllTagNum {
			// compute data column offset
			dataLenOffset = independentOffset
			columnBitmapOffset = dataLenOffset + DataLenSize
			offset = columnBitmapOffset + columnBitmapLen
			independentOffset = independentOffset + DataLenSize + pArgs.DataColSize
			if independentOffset > len(payload) {
				addSize := rowNum * pArgs.PreAllocColSize
				// grow payload size
				newPayload := make([]byte, independentOffset+addSize)
				copy(newPayload, payload)
				payload = newPayload
			}
		}

		colIdx := colIndexs[int(column.ID)]
		for i, rowIdx := range primaryTagRowIdx {
			if IsTagCol && i != 0 {
				// tag takes only the first row
				break
			}
			if colIdx < 0 {
				if IsTagCol {
					payload[otherTagBitmapOffset+(j-pArgs.PTagNum)/8] |= 1 << ((j - pArgs.PTagNum) % 8)
				} else {
					payload[columnBitmapOffset+i/8] |= 1 << (i % 8)
				}
				offset += curColLenth
				continue
			}

			if qargs == nil {
				inputValues = InputDatums[rowIdx][colIdx]
			} else {
				inputValues = qargs[rowIdx*colnum+colIdx]
			}
			if inputValues == nil {
				if IsTagCol {
					payload[otherTagBitmapOffset+(j-pArgs.PTagNum)/8] |= 1 << ((j - pArgs.PTagNum) % 8)
				} else {
					payload[columnBitmapOffset+i/8] |= 1 << (i % 8)
				}
				offset += curColLenth
				continue
			}

			switch column.Type.Family() {
			case types.IntFamily:
				switch column.Type.Oid() {
				case oid.T_int2, oid.T_int4, oid.T_int8, oid.T_timestamp, oid.T_timestamptz:
					copy(payload[offset:], inputValues)
				default:
					return payload, nil, errors.Errorf("unsupported int oid")
				}
			case types.FloatFamily:
				switch column.Type.Oid() {
				case oid.T_float4, oid.T_float8:
					copy(payload[offset:], inputValues)
				default:
					return payload, nil, errors.Errorf("unsupported float oid")
				}
			case types.BoolFamily:
				copy(payload[offset:], inputValues)
			case types.TimestampTZFamily, types.TimestampFamily:
				copy(payload[offset:], inputValues)
			case types.StringFamily:
				switch column.Type.Oid() {
				case oid.T_char, types.T_nchar, oid.T_text, oid.T_bpchar, types.T_geometry:
					copy(payload[offset:], inputValues)
				case oid.T_varchar, types.T_nvarchar:
					if IsPrimaryTagCol {
						copy(payload[offset:], inputValues)
					} else {
						//copy len
						dataOffset := 0
						if IsTagCol {
							dataOffset = independentOffset - otherTagBitmapOffset
						} else {
							dataOffset = independentOffset - columnBitmapOffset
						}
						binary.LittleEndian.PutUint32(payload[offset:], uint32(dataOffset))
						addSize := len(inputValues) + VarDataLenSize
						if independentOffset+addSize > len(payload) {
							// grow payload size
							newPayload := make([]byte, len(payload)+addSize)
							copy(newPayload, payload)
							payload = newPayload
						}
						// next var column offset
						binary.LittleEndian.PutUint16(payload[independentOffset:], uint16(len(inputValues)))
						copy(payload[independentOffset+VarDataLenSize:], inputValues)
						independentOffset += addSize
					}
				default:
					return payload, nil, errors.Errorf("unsupported int oid %v", column.Type.Oid())
				}
			case types.BytesFamily:
				switch column.Type.Oid() {
				case oid.T_bytea:
					// Special handling: When assembling the payload related to the bytes type,
					// write the actual length of the bytes type data at the beginning of the byte array.
					binary.LittleEndian.PutUint16(payload[offset:offset+2], binary.BigEndian.Uint16(inputValues))
					copy(payload[offset+2:], inputValues)

				case types.T_varbytea:
					if IsPrimaryTagCol {
						copy(payload[offset:], inputValues)
					} else {
						dataOffset := 0
						if IsTagCol {
							dataOffset = independentOffset - otherTagBitmapOffset
						} else {
							dataOffset = independentOffset - columnBitmapOffset
						}
						binary.LittleEndian.PutUint32(payload[offset:], uint32(dataOffset))

						addSize := len(inputValues) + VarDataLenSize
						if independentOffset+addSize > len(payload) {
							// grow payload size
							newPayload := make([]byte, len(payload)+addSize)
							copy(newPayload, payload)
							payload = newPayload
						}
						// next var column offset
						binary.LittleEndian.PutUint16(payload[independentOffset:], uint16(len(inputValues)))
						//binary.LittleEndian.PutUint16(payload[independentOffset:], binary.BigEndian.Uint16(inputValues))
						copy(payload[independentOffset+VarDataLenSize:], inputValues)
						independentOffset += addSize
					}
				default:
					return payload, nil, errors.Errorf("unsupported int oid %v", column.Type.Oid())
				}
			default:
				return payload, nil, pgerror.Newf(pgcode.FeatureNotSupported, "unsupported input type %T while building payload(short circuit)", inputValues)
			}

			offset += curColLenth
		}
		if j == pArgs.PTagNum+pArgs.AllTagNum-1 {
			// other tag len
			tagValLen := independentOffset - otherTagBitmapOffset
			binary.LittleEndian.PutUint32(payload[otherTagLenOffset:], uint32(tagValLen))
		}

		if !IsTagCol {
			// compute next column bitmap offset
			columnBitmapOffset += columnBitmapLen + curColLenth*rowNum
			offset += columnBitmapLen
		}
	}
	if dataLenOffset == 0 {
		if len(payload) > independentOffset {
			payload = payload[:independentOffset]
		}
	}
	// var column value length
	colDataLen := independentOffset - dataLenOffset - DataLenSize
	binary.LittleEndian.PutUint32(payload[dataLenOffset:], uint32(colDataLen))

	// primary tag value
	primaryTagVal = payload[HeadSize+PTagLenSize : HeadSize+PTagLenSize+pArgs.PrimaryTagSize]
	hashPoints, err := api.GetHashPointByPrimaryTag(hashNum, primaryTagVal)
	if err != nil {
		return nil, nil, err
	}
	binary.LittleEndian.PutUint16(payload[groupIDOffset:], uint16(hashPoints[0]))
	return payload, primaryTagVal, nil
}

// PgBinaryToTime takes an int64 and interprets it as the Postgres binary format
// for a timestamp. To create a timestamp from this value, it takes the microseconds
// delta and adds it to PGEpochJDate.
func PgBinaryToTime(i int64) time.Time {
	return duration.AddMicros(PGEpochJDate, i)
}

var (
	// PGEpochJDate represents the pg epoch.
	PGEpochJDate = time.Date(2000, 1, 1, 0, 0, 0, 0, time.UTC)
)

// BuildInputForTSDelete construct payload for build tsInsert.
func BuildInputForTSDelete(
	evalCtx *tree.EvalContext,
	InputRows opt.RowsValue,
	primaryTagRowIdx []int,
	primaryTagCols []*sqlbase.ColumnDescriptor,
	colIndexs map[int]int,
) ([]byte, bool, error) {
	var isOutOfRange bool
	primaryTagSize, _, err := ComputeColumnSize(primaryTagCols)
	if err != nil {
		return nil, isOutOfRange, err
	}
	// Allocating payload space
	payload := make([]byte, primaryTagSize)
	var putbuf [8]byte
	var offset int
	for j := range primaryTagCols {
		var curColLenth int
		column := primaryTagCols[j]
		curColLenth = int(column.TsCol.StorageLen)
		for i, rowIdx := range primaryTagRowIdx {
			inputRow := InputRows[rowIdx][colIndexs[int(column.ID)]]
			if v, ok := inputRow.(*tree.Placeholder); ok {
				var resValue tree.Expr
				resValue, err = v.Eval(evalCtx)
				if err != nil {
					return nil, isOutOfRange, err
				}
				if _, ok := resValue.(tree.DNullExtern); ok {
					if !column.Nullable {
						return nil, isOutOfRange, sqlbase.NewNonNullViolationError(column.Name)
					}
					break
				}
				inputRow = resValue
			}
			switch v := inputRow.(type) {
			case *tree.DInt:
				width := uint(column.Type.Width() - 1)

				// We're performing bounds checks inline with Go's implementation of min and max ints in Math.go.
				shifted := *v >> width
				if (*v >= 0 && shifted > 0) || (*v < 0 && shifted < -1) {
					isOutOfRange = true
				}
				switch column.Type.Oid() {
				case oid.T_int2:
					binary.LittleEndian.PutUint16(payload[offset+curColLenth*i:], uint16(*v))
				case oid.T_int4:
					binary.LittleEndian.PutUint32(payload[offset+curColLenth*i:], uint32(*v))
				case oid.T_int8, oid.T_timestamp, oid.T_timestamptz:
					binary.LittleEndian.PutUint64(payload[offset+curColLenth*i:], uint64(*v))
				default:
					return nil, isOutOfRange, errors.Errorf("unsupported int oid")
				}
			case *tree.DFloat:
				switch column.Type.Oid() {
				case oid.T_float4:
					binary.LittleEndian.PutUint32(putbuf[:], uint32(int32(math.Float32bits(float32(*v)))))
					copy(payload[offset+curColLenth*i:], putbuf[:4])
				case oid.T_float8:
					binary.LittleEndian.PutUint64(putbuf[:], uint64(int64(math.Float64bits(float64(*v)))))
					copy(payload[offset+curColLenth*i:], putbuf[:8])
				default:
					return nil, isOutOfRange, errors.Errorf("unsupported float oid")
				}

			case *tree.DBool:
				if *v {
					payload[offset+curColLenth*i] = 1
				} else {
					payload[offset+curColLenth*i] = 0
				}

			case *tree.DTimestamp:
				nanosecond := v.Time.Nanosecond()
				second := v.Time.Unix()
				binary.LittleEndian.PutUint64(putbuf[:], uint64(second*1000+int64(nanosecond/1000000))-8*60*60*1000)
				copy(payload[offset+curColLenth*i:], putbuf[:8])

			case *tree.DTimestampTZ:
				nanosecond := v.Time.Nanosecond()
				second := v.Time.Unix()
				binary.LittleEndian.PutUint64(putbuf[:], uint64(second*1000+int64(nanosecond/1000000))-8*60*60*1000)
				copy(payload[offset+curColLenth*i:], putbuf[:8])

			case *tree.DString:
				switch column.Type.Oid() {
				case oid.T_char, oid.T_text, oid.T_bpchar:
					copy(payload[offset+curColLenth*i:], *v)
				case types.T_nchar:
					copy(payload[offset+curColLenth*i:], *v)
				case oid.T_varchar, types.T_nvarchar:
					copy(payload[offset:], *v)
				default:
					return nil, isOutOfRange, errors.Errorf("unsupported int oid %v", column.Type.Oid())
				}

			case *tree.DBytes:
				switch column.Type.Oid() {
				case oid.T_bytea:
					// Special handling: When assembling the payload related to the bytes type,
					// write the actual length of the bytes type data at the beginning of the byte array.
					binary.LittleEndian.PutUint16(payload[offset+(curColLenth)*i:offset+2+(curColLenth)*i], uint16(len(*v)))
					copy(payload[offset+2+(curColLenth)*i:], *v)
				case types.T_varbytea:
					copy(payload[offset+curColLenth*i:], *v)
				default:
					return nil, isOutOfRange, errors.Errorf("unsupported int oid %v", column.Type.Oid())
				}

			// decimal means out of range when primary tag is type int
			case *tree.DDecimal:
				isOutOfRange = true

			default:
				return nil, isOutOfRange, pgerror.Newf(pgcode.FeatureNotSupported, "unsupported input type %s while building ts delete", column.Type.String())
			}
		}
		offset += curColLenth
	}
	// primary tag value
	return payload, isOutOfRange, nil
}

// ComputePayloadSize calculates the fixed-length part size for payload
func ComputePayloadSize(pArgs *PayloadArgs, rowCount int) {
	if pArgs.AllTagSize != 0 {
		// other tags bitmap size
		pArgs.AllTagSize += (pArgs.AllTagNum + 7) / 8
	}
	if pArgs.DataColSize != 0 {
		pArgs.DataColSize = pArgs.DataColSize*rowCount + ((rowCount+7)/8)*pArgs.DataColNum
	}
	pArgs.PayloadSize = HeadSize + PTagLenSize + pArgs.PrimaryTagSize + AllTagLenSize + pArgs.AllTagSize + pArgs.PreAllocTagSize
	if pArgs.DataColSize != 0 {
		pArgs.PayloadSize += DataLenSize + pArgs.DataColSize + rowCount*pArgs.PreAllocColSize
	}
	return
}

// PreComputePayloadSize computes how much memory need make for rowCount
func PreComputePayloadSize(pArgs *PayloadArgs, rowCount int) int {
	var AllTagSize, DataColSize, PayloadSize int
	if pArgs.AllTagSize != 0 {
		// other tags bitmap size
		AllTagSize = pArgs.AllTagSize + (pArgs.AllTagNum+7)/8
	}
	if pArgs.DataColSize != 0 {
		DataColSize = pArgs.DataColSize*rowCount + ((rowCount+7)/8)*pArgs.DataColNum
	}
	PayloadSize = HeadSize + PTagLenSize + pArgs.PrimaryTagSize + AllTagLenSize + AllTagSize + DataLenSize + DataColSize
	PayloadSize += pArgs.PreAllocTagSize + rowCount*pArgs.PreAllocColSize
	return PayloadSize
}

// ComputeColumnSize computes colSize
func ComputeColumnSize(cols []*sqlbase.ColumnDescriptor) (int, int, error) {
	colSize := 0
	preAllocSize := 0
	for i := range cols {
		col := cols[i]
		switch col.Type.Oid() {
		case oid.T_int2:
			colSize += 2
		case oid.T_int4, oid.T_float4:
			colSize += 4
		case oid.T_int8, oid.T_float8, oid.T_timestamp, oid.T_timestamptz:
			if !col.IsTagCol() && i == 0 {
				// The first timestamp column in the data column needs to reserve 16 bytes for LSN
				colSize += sqlbase.FirstTsDataColSize
			} else {
				colSize += 8
			}
		case oid.T_bool:
			colSize++
		case oid.T_char, types.T_nchar, oid.T_text, oid.T_bpchar, oid.T_bytea, types.T_geometry:
			colSize += int(col.TsCol.StorageLen)
		case oid.T_varchar, types.T_nvarchar, types.T_varbytea:
			if col.TsCol.VariableLengthType == sqlbase.StorageTuple || col.IsPrimaryTagCol() {
				colSize += int(col.TsCol.StorageLen)
			} else {
				// pre allocate paylaod space for var-length colums
				// here we use some fixed-rule to preallocate more space to improve efficiency
				// StorageLen = userWidth+1
				// varDataLen = StorageLen+2
				if col.TsCol.StorageLen < 68 {
					// 100%
					preAllocSize += int(col.TsCol.StorageLen)
				} else if col.TsCol.StorageLen < 260 {
					// 60%
					preAllocSize += int(col.TsCol.StorageLen/5) * 3
				} else {
					// 30%
					preAllocSize += int(col.TsCol.StorageLen/10) * 3
				}
				colSize += VarColumnSize
			}
		default:
			return 0, 0, pgerror.Newf(pgcode.DatatypeMismatch, "unsupported input type oid %d (column %s)", col.Type.Oid(), col.Name)
		}
	}
	return colSize, preAllocSize, nil
}

// preAllocateDataRowBytes calculates the memory size required by rowBytes based on the data columns
// and preAllocates the memory space.
func preAllocateDataRowBytes(
	rowNum int, dataCols []*sqlbase.ColumnDescriptor,
) (rowBytes [][]byte, dataOffset, varDataOffset int, err error) {
	dataRowSize, preSize, err := ComputeColumnSize(dataCols)
	if err != nil {
		return
	}
	bitmapLen := (len(dataCols) + 7) / 8
	singleRowSize := DataLenSize + bitmapLen + dataRowSize + preSize
	rowBytesSize := singleRowSize * rowNum
	rowBytes = make([][]byte, rowNum)
	// allocate memory for two nested slices, for better performance
	preBytes := make([]byte, rowBytesSize)
	for i := 0; i < rowNum; i++ {
		rowBytes[i], preBytes = preBytes[:singleRowSize:singleRowSize], preBytes[singleRowSize:]
	}
	bitmapOffset := DataLenSize
	dataOffset = bitmapOffset + bitmapLen
	varDataOffset = dataOffset + dataRowSize
	return
}

// TSTypeCheckForInput checks whether the input value is valid based on the time-series table type，
// mostly data type and value validation
// The following cases correspond to two situations:
//   - For Parse values: input values are mostly of the form NumVal and StrVal,
//     with some DBool, FuncExpr, and DNullExtern.
//   - For Prepare DML or JDBC DML, the input values are basically Placeholder and Datum.
func TSTypeCheckForInput(
	evalCtx *tree.EvalContext,
	inputExpr *tree.Expr,
	colType *types.T,
	column *sqlbase.ColumnDescriptor,
) (tree.Datum, error) {
	var actualExpr tree.Expr
	actualExpr = *inputExpr
	if place, ok := (*inputExpr).(*tree.Placeholder); ok {
		actualExpr = tree.Expr(evalCtx.Placeholders.Values[place.Idx])
	}
	switch v := actualExpr.(type) {
	case *tree.NumVal:
		return v.TSTypeCheck(column.Name, colType)

	case *tree.StrVal:
		return (*v).TSTypeCheck(column.Name, colType, evalCtx)

	case *tree.DBool:
		switch colType.Family() {
		case types.BoolFamily:
			return v, nil
		case types.IntFamily:
			// Convert a bool value to a numeric value
			if v == tree.DBoolTrue {
				return tree.NewDInt(tree.DInt(1)), nil
			}
			return tree.NewDInt(tree.DInt(0)), nil
		default:
			return nil, tree.NewDatatypeMismatchError(column.Name, v.String(), colType.SQLString())
		}

	case *tree.FuncExpr:
		if v.Func.FunctionName() != "now" {
			return nil, pgerror.Newf(pgcode.Syntax, "unsupported function input \"%s\"", v.Func.FunctionName())
		}
		evalDatum, err := v.Eval(evalCtx)
		if err != nil {
			return nil, err
		}
		switch colType.Oid() {
		case oid.T_timestamp:
			dVal, err := tree.LimitTsTimestampWidth(evalDatum.(*tree.DTimestamp).Time, colType, "", column.Name)
			if err != nil {
				return nil, err
			}
			return dVal, nil
		case oid.T_timestamptz:
			dVal, err := tree.LimitTsTimestampWidth(evalDatum.(*tree.DTimestampTZ).Time, colType, "", column.Name)
			if err != nil {
				return nil, err
			}
			return dVal, nil
		default:
			return nil, tree.NewDatatypeMismatchError(column.Name, v.String(), colType.SQLString())
		}
	case tree.DNullExtern:
		if !column.Nullable {
			return nil, sqlbase.NewNonNullViolationError(column.Name)
		}
		return v, nil
	case *tree.DInt:
		switch colType.Oid() {
		case oid.T_int2, oid.T_int4, oid.T_int8:
			// Width is defined in bits.
			width := uint(colType.Width() - 1)
			// We're performing bounds checks inline with Go's implementation of min and max ints in Math.go.
			shifted := *v >> width
			if (*v >= 0 && shifted > 0) || (*v < 0 && shifted < -1) {
				return nil, pgerror.Newf(pgcode.NumericValueOutOfRange,
					"integer out of range for type %s (column %q)",
					colType.SQLString(), column.Name)
			}
			return v, nil
		case oid.T_timestamp, oid.T_timestamptz:
			err := tree.CheckTsTimestampWidth(colType, *v, "", column.Name)
			if err != nil {
				return nil, err
			}
			// always send timestamp in DInt format to assemble payload
			return v, nil
		case oid.T_bool:
			if *v == 0 {
				return tree.DBoolFalse, nil
			}
			return tree.DBoolTrue, nil
		case oid.T_bpchar, oid.T_varchar, oid.T_text:
			if colType.Width() > 0 && len(v.String()) > int(colType.Width()) {
				return nil, pgerror.Newf(pgcode.StringDataRightTruncation,
					"value too long for type %s (column %q)",
					colType.SQLString(), column.Name)
			}
			return tree.NewDString(v.String()), nil
		case types.T_nchar, types.T_nvarchar:
			if colType.Width() > 0 && utf8.RuneCountInString(v.String()) > int(colType.Width()) {
				return nil, pgerror.Newf(pgcode.StringDataRightTruncation,
					"value too long for type %s (column %q)",
					colType.SQLString(), column.Name)
			}
			return tree.NewDString(v.String()), nil
		case oid.T_varbytea:
			if colType.Width() > 0 && len(v.String()) > int(colType.Width()) {
				return nil, pgerror.Newf(pgcode.StringDataRightTruncation,
					"value too long for type %s (column %q)",
					colType.SQLString(), column.Name)
			}
			return tree.NewDBytes(tree.DBytes(v.String())), nil

		default:
			return nil, tree.NewDatatypeMismatchError(column.Name, sqlbase.DatumToString(v), colType.SQLString())
		}
	case *tree.DFloat:
		switch colType.Oid() {
		case oid.T_float4:
			// when checking float value is overflow or not, use abs() value.
			if *v != 0 && (math.Abs(float64(*v)) < math.SmallestNonzeroFloat32 || math.Abs(float64(*v)) > math.MaxFloat32) {
				return nil, pgerror.Newf(pgcode.NumericValueOutOfRange,
					"float \"%s\" out of range for type %s (column %s)", v.String(), colType.Name(), column.Name)
			}
			return v, nil
		case oid.T_float8:
			if *v != 0 && (math.Abs(float64(*v)) < math.SmallestNonzeroFloat64 || math.Abs(float64(*v)) > math.MaxFloat64) {
				return nil, pgerror.Newf(pgcode.NumericValueOutOfRange,
					"float \"%s\" out of range for type %s (column %s)", v.String(), colType.Name(), column.Name)
			}
			return v, nil
		default:
			return nil, tree.NewDatatypeMismatchError(column.Name, sqlbase.DatumToString(v), colType.SQLString())
		}
	case *tree.DString:
		switch colType.Oid() {
		case oid.T_bpchar, oid.T_varchar, oid.T_text:
			// string(n)/char(n)/varchar(n) Calculates the length in bytes
			if colType.Width() > 0 && len(string(*v)) > int(colType.Width()) {
				return nil, pgerror.Newf(pgcode.StringDataRightTruncation,
					"value too long for type %s (column %q)",
					colType.SQLString(), column.Name)
			}
			return v, nil
		case types.T_nchar, types.T_nvarchar:
			// nchar(n)/nvarchar(n) Calculates the length by character
			if colType.Width() > 0 && utf8.RuneCountInString(string(*v)) > int(colType.Width()) {
				return nil, pgerror.Newf(pgcode.StringDataRightTruncation,
					"value too long for type %s (column %q)",
					colType.SQLString(), column.Name)
			}
			return v, nil
		case oid.T_bytea, oid.T_varbytea:
			dVal, err := tree.ParseDByte(string(*v))
			if err != nil {
				return nil, tree.NewDatatypeMismatchError(column.Name, string(*v), colType.SQLString())
			}
			if colType.Width() > 0 && len(string(*dVal)) > int(colType.Width()) {
				return nil, pgerror.Newf(pgcode.StringDataRightTruncation,
					"value too long for type %s (column %q)",
					colType.SQLString(), column.Name)
			}
			return dVal, nil
		case oid.T_timestamptz:
			dVal, err := tree.ParseTimestampTZForTS(evalCtx, string(*v), colType, column.Name)
			if err != nil {
				return nil, tree.NewDatatypeMismatchError(column.Name, string(*v), colType.SQLString())
			}
			// Check the maximum and minimum value of the timestamp
			if *dVal < tree.TsMinTimestamp || *dVal > tree.TsMaxTimestamp {
				return nil, pgerror.Newf(pgcode.StringDataLengthMismatch,
					"value '%s' out of range for type %s (column %s)", string(*v), colType.SQLString(), column.Name)
			}
			return dVal, nil
		case oid.T_timestamp:
			dVal, err := tree.ParseTimestampForTS(evalCtx, string(*v), colType, column.Name)
			if err != nil {
				//return nil, tree.NewDatatypeMismatchError(string(*v), colType.SQLString())
				return nil, err
			}
			return dVal, nil
		case types.T_geometry:
			_, err := geos.FromWKT(string(*v))
			if err != nil {
				if strings.Contains(err.Error(), "load error") {
					return nil, err
				}
				return nil, pgerror.Newf(pgcode.DataException, "value '%s' is invalid for type %s (column %s)", string(*v), colType.SQLString(), column.Name)
			}
			// string(n)/char(n)/varchar(n) Calculates the length in bytes
			if len(string(*v)) > int(colType.Width()) {
				return nil, pgerror.Newf(pgcode.StringDataRightTruncation,
					"value '%s' too long for type %s (column %s)", string(*v), colType.SQLString(), column.Name)
			}
			return v, nil
		case oid.T_bool:
			dVal, err := tree.ParseDBool(string(*v))
			if err != nil {
				return nil, tree.NewDatatypeMismatchError(column.Name, string(*v), colType.SQLString())
			}
			return dVal, nil

		default:
			return nil, tree.NewDatatypeMismatchError(column.Name, sqlbase.DatumToString(v), colType.SQLString())
		}

	case *tree.DBytes:
		switch colType.Oid() {
		case oid.T_bytea, oid.T_varbytea:
			if colType.Width() > 0 && len(string(*v)) > int(colType.Width()) {
				return nil, pgerror.Newf(pgcode.StringDataRightTruncation,
					"value too long for type %s (column %q)",
					colType.SQLString(), column.Name)
			}
			return v, nil
		default:
			return nil, tree.NewDatatypeMismatchError(column.Name, sqlbase.DatumToString(v), colType.SQLString())
		}
	case *tree.DTimestampTZ:
		if colType.Oid() == oid.T_timestamptz {
			dVal, err := tree.LimitTsTimestampWidth(v.Time, colType, v.String(), column.Name)
			if err != nil {
				return nil, err
			}
			// always send timestamp in DInt format to assemble payload
			return dVal, nil
		}
		return nil, tree.NewDatatypeMismatchError(column.Name, sqlbase.DatumToString(v), colType.SQLString())

	case *tree.DTimestamp:
		if colType.Oid() == oid.T_timestamp {
			dVal, err := tree.LimitTsTimestampWidth(v.Time, colType, v.String(), column.Name)
			if err != nil {
				return nil, err
			}
			// always send timestamp in DInt format to assemble payload
			return dVal, nil
		}
		return nil, tree.NewDatatypeMismatchError(column.Name, sqlbase.DatumToString(v), colType.SQLString())

	case *tree.UnresolvedName:
		return nil, pgerror.Newf(pgcode.Syntax, "unsupported input type relation \"%s\" (column %s)", v.String(), column.Name)
	case *tree.BinaryExpr:
		return nil, pgerror.Newf(pgcode.Syntax, "unsupported input type BinaryOperator")

	default:
		return nil, pgerror.Newf(pgcode.Syntax, "unsupported input type %T", v)
	}
	return nil, pgerror.Newf(pgcode.Syntax, "unexpected value")
}

// preCreateInstTable creates the instance table first, and then insert the instance table
// after the instance table is successfully created.
func preCreateInstTable(b *Builder, tsInsert *memo.TSInsertExpr) error {
	var creatTable tree.CreateTable
	creatTable = *tsInsert.CT
	for i, tag := range creatTable.Tags {
		if ph, ok := tag.TagVal.(*tree.Placeholder); ok {
			tagval := b.evalCtx.Placeholders.Values[ph.Idx]
			creatTable.Tags[i].TagVal = tagval
		}
	}
	formatter := tree.NewFmtCtx(tree.FmtSimple)
	creatTable.Format(formatter)
	sql := formatter.CloseAndGetString()
	log.Infof(b.evalCtx.Ctx(), "ddl: %s", sql)
	if offset := strings.Index(sql, "ACTIVETIME"); offset != -1 {
		sql = sql[:offset]
	}
	// Create instance table using InternalExecutor
	_, err := b.evalCtx.InternalExecutor.Query(b.evalCtx.Ctx(), creatTable.StatOp(), nil, sql)
	if err != nil {
		log.Errorf(b.evalCtx.Ctx(), "create table failed: %s", err.Error())
		return err
	}
	return nil
}

// tryBuildFastPathInsert attempts to construct an insert using the fast path,
// checking all required conditions. See exec.Factory.ConstructInsertFastPath.
func (b *Builder) tryBuildFastPathInsert(ins *memo.InsertExpr) (_ execPlan, ok bool, _ error) {
	// If FKFallback is set, the optimizer-driven FK checks are disabled. We must
	// use the legacy path.
	if !b.allowInsertFastPath || ins.FKFallback {
		return execPlan{}, false, nil
	}

	// Conditions from ConstructFastPathInsert:
	//
	//  - there are no other mutations in the statement, and the output of the
	//    insert is not processed through side-effecting expressions (i.e. we can
	//    auto-commit);
	if !b.allowAutoCommit {
		return execPlan{}, false, nil
	}

	//  - the input is Values with at most InsertFastPathMaxRows, and there are no
	//    subqueries;
	values, ok := ins.Input.(*memo.ValuesExpr)
	if !ok || values.ChildCount() > exec.InsertFastPathMaxRows || values.Relational().HasSubquery {
		return execPlan{}, false, nil
	}

	md := b.mem.Metadata()
	tab := md.Table(ins.Table)

	//  - there are no self-referencing foreign keys;
	//  - all FK checks can be performed using direct lookups into unique indexes.
	fkChecks := make([]exec.InsertFastPathFKCheck, len(ins.Checks))
	for i := range ins.Checks {
		c := &ins.Checks[i]
		if md.Table(c.ReferencedTable).ID() == md.Table(ins.Table).ID() {
			// Self-referencing FK.
			return execPlan{}, false, nil
		}
		fk := tab.OutboundForeignKey(c.FKOrdinal)
		lookupJoin, isLookupJoin := c.Check.(*memo.LookupJoinExpr)
		if !isLookupJoin || lookupJoin.JoinType != opt.AntiJoinOp {
			// Not a lookup anti-join.
			return execPlan{}, false, nil
		}
		if len(lookupJoin.On) > 0 ||
			len(lookupJoin.KeyCols) != fk.ColumnCount() {
			return execPlan{}, false, nil
		}
		inputExpr := lookupJoin.Input
		// Ignore any select (used to deal with NULLs).
		if sel, isSelect := inputExpr.(*memo.SelectExpr); isSelect {
			inputExpr = sel.Input
		}
		withScan, isWithScan := inputExpr.(*memo.WithScanExpr)
		if !isWithScan {
			return execPlan{}, false, nil
		}
		if withScan.With != ins.WithID {
			return execPlan{}, false, nil
		}

		out := &fkChecks[i]
		out.InsertCols = make([]exec.ColumnOrdinal, len(lookupJoin.KeyCols))
		findCol := func(cols opt.ColList, col opt.ColumnID) int {
			res, ok := cols.Find(col)
			if !ok {
				panic(errors.AssertionFailedf("cannot find column %d", col))
			}
			return res
		}
		for i, keyCol := range lookupJoin.KeyCols {
			// The keyCol comes from the WithScan operator. We must find the matching
			// column in the mutation input.
			withColOrd := findCol(withScan.OutCols, keyCol)
			inputCol := withScan.InCols[withColOrd]
			out.InsertCols[i] = exec.ColumnOrdinal(findCol(ins.InsertCols, inputCol))
		}

		out.ReferencedTable = md.Table(lookupJoin.Table)
		out.ReferencedIndex = out.ReferencedTable.Index(lookupJoin.Index)
		out.MatchMethod = fk.MatchMethod()
		out.MkErr = func(values tree.Datums) error {
			if len(values) != len(out.InsertCols) {
				return errors.AssertionFailedf("invalid FK violation values")
			}
			// This is a little tricky. The column ordering might not match between
			// the FK reference and the index we're looking up. We have to reshuffle
			// the values to fix that.
			fkVals := make(tree.Datums, len(values))
			for i, ordinal := range out.InsertCols {
				for j := range out.InsertCols {
					if fk.OriginColumnOrdinal(tab, j) == int(ordinal) {
						fkVals[j] = values[i]
						break
					}
				}
			}
			for i := range fkVals {
				if fkVals[i] == nil {
					return errors.AssertionFailedf("invalid column mapping")
				}
			}
			return mkFKCheckErr(md, c, fkVals)
		}
	}

	colList := make(opt.ColList, 0, len(ins.InsertCols)+len(ins.CheckCols))
	colList = appendColsWhenPresent(colList, ins.InsertCols)
	colList = appendColsWhenPresent(colList, ins.CheckCols)
	if !colList.Equals(values.Cols) {
		// We have a Values input, but the columns are not in the right order. For
		// example:
		//   INSERT INTO ab (SELECT y, x FROM (VALUES (1, 10)) AS v (x, y))
		//
		// TODO(radu): we could rearrange the columns of the rows below, or add
		// a normalization rule that adds a Project to rearrange the Values node
		// columns.
		return execPlan{}, false, nil
	}

	rows, err := b.buildValuesRows(values)
	if err != nil {
		return execPlan{}, false, err
	}

	// Construct the InsertFastPath node.
	insertOrds := ordinalSetFromColList(ins.InsertCols)
	checkOrds := ordinalSetFromColList(ins.CheckCols)
	returnOrds := ordinalSetFromColList(ins.ReturnCols)
	node, err := b.factory.ConstructInsertFastPath(
		rows,
		tab,
		insertOrds,
		returnOrds,
		checkOrds,
		fkChecks,
	)
	if err != nil {
		return execPlan{}, false, err
	}
	// Construct the output column map.
	ep := execPlan{root: node}
	if ins.NeedResults() {
		ep.outputCols = mutationOutputColMap(ins)
	}
	return ep, true, nil
}

func (b *Builder) buildUpdate(upd *memo.UpdateExpr) (execPlan, error) {
	// Currently, the execution engine requires one input column for each fetch
	// and update expression, so use ensureColumns to map and reorder columns so
	// that they correspond to target table columns. For example:
	//
	//   UPDATE xyz SET x=1, y=1
	//
	// Here, the input has just one column (because the constant is shared), and
	// so must be mapped to two separate update columns.
	//
	// TODO(andyk): Using ensureColumns here can result in an extra Render.
	// Upgrade execution engine to not require this.
	cnt := len(upd.FetchCols) + len(upd.UpdateCols) + len(upd.PassthroughCols) + len(upd.CheckCols)
	colList := make(opt.ColList, 0, cnt)
	colList = appendColsWhenPresent(colList, upd.FetchCols)
	colList = appendColsWhenPresent(colList, upd.UpdateCols)
	// The RETURNING clause of the Update can refer to the columns
	// in any of the FROM tables. As a result, the Update may need
	// to passthrough those columns so the projection above can use
	// them.
	if upd.NeedResults() {
		colList = appendColsWhenPresent(colList, upd.PassthroughCols)
	}
	colList = appendColsWhenPresent(colList, upd.CheckCols)

	input, err := b.buildMutationInput(upd, upd.Input, colList, &upd.MutationPrivate)
	if err != nil {
		return execPlan{}, err
	}

	// Construct the Update node.
	md := b.mem.Metadata()
	tab := md.Table(upd.Table)
	fetchColOrds := ordinalSetFromColList(upd.FetchCols)
	updateColOrds := ordinalSetFromColList(upd.UpdateCols)
	returnColOrds := ordinalSetFromColList(upd.ReturnCols)
	checkOrds := ordinalSetFromColList(upd.CheckCols)

	// Construct the result columns for the passthrough set.
	var passthroughCols sqlbase.ResultColumns
	if upd.NeedResults() {
		for _, passthroughCol := range upd.PassthroughCols {
			colMeta := b.mem.Metadata().ColumnMeta(passthroughCol)
			passthroughCols = append(passthroughCols, sqlbase.ResultColumn{Name: colMeta.Alias, Typ: colMeta.Type})
		}
	}

	disableExecFKs := !upd.FKFallback
	node, err := b.factory.ConstructUpdate(
		input.root,
		tab,
		fetchColOrds,
		updateColOrds,
		returnColOrds,
		checkOrds,
		passthroughCols,
		b.allowAutoCommit && len(upd.Checks) == 0,
		disableExecFKs,
	)
	if err != nil {
		return execPlan{}, err
	}

	if err := b.buildFKChecks(upd.Checks); err != nil {
		return execPlan{}, err
	}

	// Construct the output column map.
	ep := execPlan{root: node}
	if upd.NeedResults() {
		ep.outputCols = mutationOutputColMap(upd)
	}
	return ep, nil
}

func (b *Builder) buildUpsert(ups *memo.UpsertExpr) (execPlan, error) {
	// Currently, the execution engine requires one input column for each insert,
	// fetch, and update expression, so use ensureColumns to map and reorder
	// columns so that they correspond to target table columns. For example:
	//
	//   INSERT INTO xyz (x, y) VALUES (1, 1)
	//   ON CONFLICT (x) DO UPDATE SET x=2, y=2
	//
	// Here, both insert values and update values come from the same input column
	// (because the constants are shared), and so must be mapped to separate
	// output columns.
	//
	// If CanaryCol = 0, then this is the "blind upsert" case, which uses a KV
	// "Put" to insert new rows or blindly overwrite existing rows. Existing rows
	// do not need to be fetched or separately updated (i.e. ups.FetchCols and
	// ups.UpdateCols are both empty).
	//
	// TODO(andyk): Using ensureColumns here can result in an extra Render.
	// Upgrade execution engine to not require this.
	cnt := len(ups.InsertCols) + len(ups.FetchCols) + len(ups.UpdateCols) + len(ups.CheckCols) + 1
	colList := make(opt.ColList, 0, cnt)
	colList = appendColsWhenPresent(colList, ups.InsertCols)
	colList = appendColsWhenPresent(colList, ups.FetchCols)
	colList = appendColsWhenPresent(colList, ups.UpdateCols)
	if ups.CanaryCol != 0 {
		colList = append(colList, ups.CanaryCol)
	}
	colList = appendColsWhenPresent(colList, ups.CheckCols)

	input, err := b.buildMutationInput(ups, ups.Input, colList, &ups.MutationPrivate)
	if err != nil {
		return execPlan{}, err
	}

	// Construct the Upsert node.
	md := b.mem.Metadata()
	tab := md.Table(ups.Table)
	canaryCol := exec.ColumnOrdinal(-1)
	if ups.CanaryCol != 0 {
		canaryCol = input.getColumnOrdinal(ups.CanaryCol)
	}
	insertColOrds := ordinalSetFromColList(ups.InsertCols)
	fetchColOrds := ordinalSetFromColList(ups.FetchCols)
	updateColOrds := ordinalSetFromColList(ups.UpdateCols)
	returnColOrds := ordinalSetFromColList(ups.ReturnCols)
	checkOrds := ordinalSetFromColList(ups.CheckCols)
	disableExecFKs := !ups.FKFallback
	node, err := b.factory.ConstructUpsert(
		input.root,
		tab,
		canaryCol,
		insertColOrds,
		fetchColOrds,
		updateColOrds,
		returnColOrds,
		checkOrds,
		b.allowAutoCommit && len(ups.Checks) == 0,
		disableExecFKs,
	)
	if err != nil {
		return execPlan{}, err
	}

	if err := b.buildFKChecks(ups.Checks); err != nil {
		return execPlan{}, err
	}

	// If UPSERT returns rows, they contain all non-mutation columns from the
	// table, in the same order they're defined in the table. Each output column
	// value is taken from an insert, fetch, or update column, depending on the
	// result of the UPSERT operation for that row.
	ep := execPlan{root: node}
	if ups.NeedResults() {
		ep.outputCols = mutationOutputColMap(ups)
	}
	return ep, nil
}

func (b *Builder) buildDelete(del *memo.DeleteExpr) (execPlan, error) {
	// Check for the fast-path delete case that can use a range delete.
	if b.canUseDeleteRange(del) {
		return b.buildDeleteRange(del)
	}

	// Ensure that order of input columns matches order of target table columns.
	//
	// TODO(andyk): Using ensureColumns here can result in an extra Render.
	// Upgrade execution engine to not require this.
	colList := make(opt.ColList, 0, len(del.FetchCols))
	colList = appendColsWhenPresent(colList, del.FetchCols)

	input, err := b.buildMutationInput(del, del.Input, colList, &del.MutationPrivate)
	if err != nil {
		return execPlan{}, err
	}

	// Construct the Delete node.
	md := b.mem.Metadata()
	tab := md.Table(del.Table)
	fetchColOrds := ordinalSetFromColList(del.FetchCols)
	returnColOrds := ordinalSetFromColList(del.ReturnCols)
	disableExecFKs := !del.FKFallback
	node, err := b.factory.ConstructDelete(
		input.root,
		tab,
		fetchColOrds,
		returnColOrds,
		b.allowAutoCommit && len(del.Checks) == 0,
		disableExecFKs,
	)
	if err != nil {
		return execPlan{}, err
	}

	if err := b.buildFKChecks(del.Checks); err != nil {
		return execPlan{}, err
	}

	// Construct the output column map.
	ep := execPlan{root: node}
	if del.NeedResults() {
		ep.outputCols = mutationOutputColMap(del)
	}

	return ep, nil
}

// buildTSDelete builds time series delete node.
func (b *Builder) buildTSDelete(tsDelete *memo.TSDeleteExpr) (execPlan, error) {
	// prepare metadata used to construct TS delete node.
	md := b.mem.Metadata()
	tab := md.Table(tsDelete.STable)

	var err error
	var spans []execinfrapb.Span
	for _, span := range tsDelete.Spans {
		spans = append(spans, execinfrapb.Span{
			StartTs: span.Start,
			EndTs:   span.End,
		})
	}
	hashNum := tsDelete.HashNum
	if tsDelete.InputRows == nil && tab.GetTableType() == tree.TimeseriesTable {
		node, err := b.factory.ConstructTSDelete(
			[]roachpb.NodeID{b.evalCtx.NodeID},
			uint64(tab.ID()),
			uint64(hashNum),
			spans,
			uint8(tsDelete.DeleteType),
			[][]byte{}, // primary tag key
			[][]byte{}, // primary tag value
			false)
		if err != nil {
			return execPlan{}, err
		}

		return execPlan{root: node}, nil
	}

	cols := make([]*sqlbase.ColumnDescriptor, tab.ColumnCount())
	var primaryTagCols []*sqlbase.ColumnDescriptor

	// get table's primary tag metadata and it's filter expr
	childColIndexs := make(map[int]int, 1)
	colIndexs := make(map[int]int, len(cols))
	for i := 0; i < len(cols); i++ {
		cols[i] = tab.Column(i).(*sqlbase.ColumnDescriptor)
		if cols[i].IsPrimaryTagCol() {
			primaryTagCols = append(primaryTagCols, cols[i])
			childColIndexs[int(cols[i].ID)] = 0
		}
		if ord, ok := tsDelete.ColsMap[int(cols[i].ID)]; ok {
			// get value expr from colMap
			colIndexs[int(cols[i].ID)] = ord
		}
	}
	var inputRowVal opt.RowsValue
	if tsDelete.RunInsideProcedure {
		inputRowVal = tsDelete.ActualRows
	} else {
		inputRowVal = tsDelete.InputRows
	}

	var primaryTagVal []byte
	var isOutOfRange bool
	// time series table support delete entity and delete data
	if tab.GetTableType() == tree.TimeseriesTable {
		// build time series table's primary tags values through expr
		primaryTagVal, isOutOfRange, err = BuildInputForTSDelete(
			b.evalCtx,
			inputRowVal,
			[]int{0},
			primaryTagCols,
			colIndexs,
		)
		if err != nil {
			return execPlan{}, err
		}
		// instance table only support delete data
	} else if tab.GetTableType() == tree.InstanceTable {
		// build instance table's primary tags values through it's table name
		var inputRow tree.Exprs
		name := tab.Name()
		inputRow = append(inputRow, tree.NewDString(name.String()))
		var inputRows opt.RowsValue
		inputRows = append(inputRows, inputRow)
		primaryTagVal, _, err = BuildInputForTSDelete(
			b.evalCtx,
			inputRows,
			[]int{0},
			primaryTagCols,
			childColIndexs,
		)
		if err != nil {
			return execPlan{}, err
		}
	}
	hashPoints, err := api.GetHashPointByPrimaryTag(uint64(hashNum), primaryTagVal)
	if err != nil {
		return execPlan{}, err
	}
	primaryTagKey := sqlbase.MakeTsPrimaryTagKey(sqlbase.ID(tab.ID()), hashPoints)
	primaryTagVals := [][]byte{primaryTagVal}

	node, err := b.factory.ConstructTSDelete(
		[]roachpb.NodeID{b.evalCtx.NodeID},
		uint64(tab.ID()),
		uint64(hashNum),
		spans,
		uint8(tsDelete.DeleteType),
		[][]byte{primaryTagKey},
		primaryTagVals,
		isOutOfRange)
	if err != nil {
		return execPlan{}, err
	}

	return execPlan{root: node}, nil
}

// buildTSUpdate builds time series update node.
func (b *Builder) buildTSUpdate(tsUpdate *memo.TSUpdateExpr) (execPlan, error) {
	// if primary tag values in filter don't exist，return update 0
	if tsUpdate.PTagValueNotExist {
		node, err := b.factory.ConstructTSTagUpdate(
			[]roachpb.NodeID{},
			uint64(0),
			uint64(0),
			[][]byte{},
			[][]byte{},
			tsUpdate.PTagValueNotExist,
			nil, nil,
		)
		if err != nil {
			return execPlan{}, err
		}
		return execPlan{root: node}, nil
	}

	// prepare metadata used to construct TS delete node.
	md := b.mem.Metadata()
	tab := md.Table(tsUpdate.ID)
	dbID := tab.GetParentID()
	hashNum := tsUpdate.HashNum

	cols := make([]*sqlbase.ColumnDescriptor, tab.ColumnCount())

	// get table's primary tag metadata and it's filter expr
	var primaryTagCols, otherTagCols []*sqlbase.ColumnDescriptor
	colIndexs := make(map[int]int, len(cols))
	valIndexs := make(map[int]*sqlbase.ColumnDescriptor, len(cols))
	for i := 0; i < len(cols); i++ {
		cols[i] = tab.Column(i).(*sqlbase.ColumnDescriptor)
		if cols[i].IsTagCol() {
			otherTagCols = append(otherTagCols, cols[i])
			if cols[i].IsPrimaryTagCol() {
				primaryTagCols = append(primaryTagCols, cols[i])
			}
		}
		colID := int(cols[i].ID)
		if ord, ok := tsUpdate.ColsMap[colID]; ok {
			// get value expr from colMap
			colIndexs[colID] = ord
			valIndexs[ord] = cols[i]
		}
	}

	var prettyCols []*sqlbase.ColumnDescriptor
	prettyCols = append(prettyCols, primaryTagCols...)
	prettyCols = append(prettyCols, otherTagCols...)

	// Integrate the arguments required by payload
	pArgs, err := BuildPayloadArgs(tab.GetTSVersion(), primaryTagCols, otherTagCols, nil)
	if err != nil {
		return execPlan{}, err
	}
	inputDatums := make([]tree.Datums, 1)
	inputDatums[0] = make([]tree.Datum, len(tsUpdate.UpdateRows))
	for i, value := range tsUpdate.UpdateRows {
		if _, ok := value.(*tree.Placeholder); ok {
			exp := tree.Expr(value)
			inputDatums[0][i], err = TSTypeCheckForInput(b.evalCtx, &exp, &valIndexs[i].Type, valIndexs[i])
			if err != nil {
				return execPlan{}, err
			}
		} else {
			inputDatums[0][i] = value
		}
	}

	// build time series table's primary tags values through expr
	payload, _, err := BuildPayloadForTsInsert(
		b.evalCtx,
		b.evalCtx.Txn,
		inputDatums,
		[]int{0},
		prettyCols,
		colIndexs,
		pArgs,
		uint32(dbID),
		uint32(tab.ID()),
		uint64(hashNum),
	)
	if err != nil {
		return execPlan{}, err
	}
	hashPoints := sqlbase.DecodeHashPointFromPayload(payload)
	primaryTagKey := sqlbase.MakeTsPrimaryTagKey(sqlbase.ID(tab.ID()), hashPoints)
	payloads := [][]byte{payload}

	//nodeID, err := hashRouter.GetNodeIDByPrimaryTag(b.evalCtx.Context, primaryTagVal)
	//if err != nil {
	//	return execPlan{}, err
	//}
	// use current NodeID
	nodeID := b.evalCtx.NodeID

	var startKey roachpb.Key
	var endKey roachpb.Key
	if b.evalCtx.StartDistributeMode {
		// StartDistributeMode only exec update in local node.
		startKey = sqlbase.MakeTsHashPointKey(sqlbase.ID(tab.ID()), uint64(hashPoints[0]), uint64(hashNum))
		endKey = sqlbase.MakeTsRangeKey(sqlbase.ID(tab.ID()), uint64(hashPoints[0]), math.MaxInt64, uint64(hashNum))
	}
	node, err := b.factory.ConstructTSTagUpdate(
		[]roachpb.NodeID{nodeID},
		uint64(tab.ID()),
		1,
		[][]byte{primaryTagKey},
		payloads,
		tsUpdate.PTagValueNotExist,
		startKey, endKey,
	)
	if err != nil {
		return execPlan{}, err
	}

	return execPlan{root: node}, nil
}

// canUseDeleteRange checks whether a logical Delete operator can be implemented
// by a fast delete range execution operator. This logic should be kept in sync
// with canDeleteFast.
func (b *Builder) canUseDeleteRange(del *memo.DeleteExpr) bool {
	// If rows need to be returned from the Delete operator (i.e. RETURNING
	// clause), no fast path is possible, because row values must be fetched.
	if del.NeedResults() {
		return false
	}

	tab := b.mem.Metadata().Table(del.Table)
	if tab.DeletableIndexCount() > 1 {
		// Any secondary index prevents fast path, because separate delete batches
		// must be formulated to delete rows from them.
		return false
	}
	if tab.IsInterleaved() {
		// There is a separate fast path for interleaved tables in sql/delete.go.
		return false
	}
	if tab.InboundForeignKeyCount() > 0 {
		// If the table is referenced by other tables' foreign keys, no fast path
		// is possible, because the integrity of those references must be checked.
		return false
	}

	// Check for simple Scan input operator without a limit; anything else is not
	// supported by a range delete.
	if scan, ok := del.Input.(*memo.ScanExpr); !ok || scan.HardLimit != 0 {
		return false
	}

	return true
}

// buildDeleteRange constructs a DeleteRange operator that deletes contiguous
// rows in the primary index. canUseDeleteRange should have already been called.
func (b *Builder) buildDeleteRange(del *memo.DeleteExpr) (execPlan, error) {
	// canUseDeleteRange has already validated that input is a Scan operator.
	scan := del.Input.(*memo.ScanExpr)
	tab := b.mem.Metadata().Table(scan.Table)
	needed, _ := b.getColumns(scan.Cols, scan.Table)
	// Calculate the maximum number of keys that the scan could return by
	// multiplying the number of possible result rows by the number of column
	// families of the table. The execbuilder needs this information to determine
	// whether or not allowAutoCommit can be enabled.
	maxKeys := int(b.indexConstraintMaxResults(scan)) * tab.FamilyCount()
	root, err := b.factory.ConstructDeleteRange(
		tab,
		needed,
		scan.Constraint,
		maxKeys,
		b.allowAutoCommit && len(del.Checks) == 0,
	)
	if err != nil {
		return execPlan{}, err
	}
	return execPlan{root: root}, nil
}

// appendColsWhenPresent appends non-zero column IDs from the src list into the
// dst list, and returns the possibly grown list.
func appendColsWhenPresent(dst, src opt.ColList) opt.ColList {
	for _, col := range src {
		if col != 0 {
			dst = append(dst, col)
		}
	}
	return dst
}

// ordinalSetFromColList returns the set of ordinal positions of each non-zero
// column ID in the given list. This is used with mutation operators, which
// maintain lists that correspond to the target table, with zero column IDs
// indicating columns that are not involved in the mutation.
func ordinalSetFromColList(colList opt.ColList) exec.ColumnOrdinalSet {
	var res util.FastIntSet
	if colList == nil {
		return res
	}
	for i, col := range colList {
		if col != 0 {
			res.Add(i)
		}
	}
	return res
}

// mutationOutputColMap constructs a ColMap for the execPlan that maps from the
// opt.ColumnID of each output column to the ordinal position of that column in
// the result.
func mutationOutputColMap(mutation memo.RelExpr) opt.ColMap {
	private := mutation.Private().(*memo.MutationPrivate)
	tab := mutation.Memo().Metadata().Table(private.Table)
	outCols := mutation.Relational().OutputCols

	var colMap opt.ColMap
	ord := 0
	for i, n := 0, tab.DeletableColumnCount(); i < n; i++ {
		colID := private.Table.ColumnID(i)
		if outCols.Contains(colID) {
			colMap.Set(int(colID), ord)
			ord++
		}
	}

	// The output columns of the mutation will also include all
	// columns it allowed to pass through.
	for _, colID := range private.PassthroughCols {
		if colID != 0 {
			colMap.Set(int(colID), ord)
			ord++
		}
	}

	return colMap
}

func (b *Builder) buildFKChecks(checks memo.FKChecksExpr) error {
	md := b.mem.Metadata()
	for i := range checks {
		c := &checks[i]
		// Construct the query that returns FK violations.
		query, err := b.buildRelational(c.Check)
		if err != nil {
			return err
		}
		// Wrap the query in an error node.
		mkErr := func(row tree.Datums) error {
			keyVals := make(tree.Datums, len(c.KeyCols))
			for i, col := range c.KeyCols {
				keyVals[i] = row[query.getColumnOrdinal(col)]
			}
			return mkFKCheckErr(md, c, keyVals)
		}
		node, err := b.factory.ConstructErrorIfRows(query.root, mkErr)
		if err != nil {
			return err
		}
		b.postqueries = append(b.postqueries, node)
	}
	return nil
}

// mkFKCheckErr generates a user-friendly error describing a foreign key
// violation. The keyVals are the values that correspond to the
// cat.ForeignKeyConstraint columns.
func mkFKCheckErr(md *opt.Metadata, c *memo.FKChecksItem, keyVals tree.Datums) error {
	origin := md.TableMeta(c.OriginTable)
	referenced := md.TableMeta(c.ReferencedTable)

	var msg, details bytes.Buffer
	if c.FKOutbound {
		// Generate an error of the form:
		//   ERROR:  insert on table "child" violates foreign key constraint "foo"
		//   DETAIL: Key (child_p)=(2) is not present in table "parent".
		fk := origin.Table.OutboundForeignKey(c.FKOrdinal)
		fmt.Fprintf(&msg, "%s on table ", c.OpName)
		lex.EncodeEscapedSQLIdent(&msg, string(origin.Alias.TableName))
		msg.WriteString(" violates foreign key constraint ")
		lex.EncodeEscapedSQLIdent(&msg, fk.Name())

		details.WriteString("Key (")
		for i := 0; i < fk.ColumnCount(); i++ {
			if i > 0 {
				details.WriteString(", ")
			}
			col := origin.Table.Column(fk.OriginColumnOrdinal(origin.Table, i))
			details.WriteString(string(col.ColName()))
		}
		details.WriteString(")=(")
		sawNull := false
		for i, d := range keyVals {
			if i > 0 {
				details.WriteString(", ")
			}
			if d == tree.DNull {
				// If we see a NULL, this must be a MATCH FULL failure (otherwise the
				// row would have been filtered out).
				sawNull = true
				break
			}
			details.WriteString(d.String())
		}
		if sawNull {
			details.Reset()
			details.WriteString("MATCH FULL does not allow mixing of null and nonnull key values.")
		} else {
			details.WriteString(") is not present in table ")
			lex.EncodeEscapedSQLIdent(&details, string(referenced.Alias.TableName))
			details.WriteByte('.')
		}
	} else {
		// Generate an error of the form:
		//   ERROR:  delete on table "parent" violates foreign key constraint
		//           "child_child_p_fkey" on table "child"
		//   DETAIL: Key (p)=(1) is still referenced from table "child".
		fk := referenced.Table.InboundForeignKey(c.FKOrdinal)
		fmt.Fprintf(&msg, "%s on table ", c.OpName)
		lex.EncodeEscapedSQLIdent(&msg, string(referenced.Alias.TableName))
		msg.WriteString(" violates foreign key constraint ")
		lex.EncodeEscapedSQLIdent(&msg, fk.Name())
		msg.WriteString(" on table ")
		lex.EncodeEscapedSQLIdent(&msg, string(origin.Alias.TableName))

		details.WriteString("Key (")
		for i := 0; i < fk.ColumnCount(); i++ {
			if i > 0 {
				details.WriteString(", ")
			}
			col := referenced.Table.Column(fk.ReferencedColumnOrdinal(referenced.Table, i))
			details.WriteString(string(col.ColName()))
		}
		details.WriteString(")=(")
		for i, d := range keyVals {
			if i > 0 {
				details.WriteString(", ")
			}
			details.WriteString(d.String())
		}
		details.WriteString(") is still referenced from table ")
		lex.EncodeEscapedSQLIdent(&details, string(origin.Alias.TableName))
		details.WriteByte('.')
	}

	return errors.WithDetail(
		pgerror.New(pgcode.ForeignKeyViolation, msg.String()),
		details.String(),
	)
}

// canAutoCommit determines if it is safe to auto commit the mutation contained
// in the expression.
//
// Mutations can commit the transaction as part of the same KV request,
// potentially taking advantage of the 1PC optimization. This is not ok to do in
// general; a sufficient set of conditions is:
//  1. There is a single mutation in the query.
//  2. The mutation is the root operator, or it is directly under a Project
//     with no side-effecting expressions. An example of why we can't allow
//     side-effecting expressions: if the projection encounters a
//     division-by-zero error, the mutation shouldn't have been committed.
//
// An extra condition relates to how the FK checks are run. If they run before
// the mutation (via the insert fast path), auto commit is possible. If they run
// after the mutation (the general path), auto commit is not possible. It is up
// to the builder logic for each mutation to handle this.
//
// Note that there are other necessary conditions related to execution
// (specifically, that the transaction is implicit); it is up to the exec
// factory to take that into account as well.
func (b *Builder) canAutoCommit(rel memo.RelExpr) bool {
	if !rel.Relational().CanMutate {
		// No mutations in the expression.
		return false
	}

	switch rel.Op() {
	case opt.InsertOp, opt.UpsertOp, opt.UpdateOp, opt.DeleteOp:
		// Check that there aren't any more mutations in the input.
		// TODO(radu): this can go away when all mutations are under top-level
		// With ops.
		return !rel.Child(0).(memo.RelExpr).Relational().CanMutate

	case opt.ProjectOp:
		// Allow Project on top, as long as the expressions are not side-effecting.
		//
		// TODO(radu): for now, we only allow passthrough projections because not all
		// builtins that can error out are marked as side-effecting.
		proj := rel.(*memo.ProjectExpr)
		if len(proj.Projections) != 0 {
			return false
		}
		return b.canAutoCommit(proj.Input)

	default:
		return false
	}
}

// forUpdateLocking is the row-level locking mode used by mutations during their
// initial row scan, when such locking is deemed desirable. The locking mode is
// equivalent that used by a SELECT ... FOR UPDATE statement.
var forUpdateLocking = &tree.LockingItem{Strength: tree.ForUpdate}

// shouldApplyImplicitLockingToMutationInput determines whether or not the
// builder should apply a FOR UPDATE row-level locking mode to the initial row
// scan of a mutation expression.
func (b *Builder) shouldApplyImplicitLockingToMutationInput(mutExpr memo.RelExpr) bool {
	switch t := mutExpr.(type) {
	case *memo.InsertExpr:
		// Unlike with the other three mutation expressions, it never makes
		// sense to apply implicit row-level locking to the input of an INSERT
		// expression because any contention results in unique constraint
		// violations.
		return false

	case *memo.UpdateExpr:
		return b.shouldApplyImplicitLockingToUpdateInput(t)

	case *memo.UpsertExpr:
		return b.shouldApplyImplicitLockingToUpsertInput(t)

	case *memo.DeleteExpr:
		return b.shouldApplyImplicitLockingToDeleteInput(t)

	default:
		panic(errors.AssertionFailedf("unexpected mutation expression %T", t))
	}
}

// shouldApplyImplicitLockingToUpdateInput determines whether or not the builder
// should apply a FOR UPDATE row-level locking mode to the initial row scan of
// an UPDATE statement.
//
// Conceptually, if we picture an UPDATE statement as the composition of a
// SELECT statement and an INSERT statement (with loosened semantics around
// existing rows) then this method determines whether the builder should perform
// the following transformation:
//
//	UPDATE t = SELECT FROM t + INSERT INTO t
//	=>
//	UPDATE t = SELECT FROM t FOR UPDATE + INSERT INTO t
//
// The transformation is conditional on the UPDATE expression tree matching a
// pattern. Specifically, the FOR UPDATE locking mode is only used during the
// initial row scan when all row filters have been pushed into the ScanExpr. If
// the statement includes any filters that cannot be pushed into the scan then
// no row-level locking mode is applied. The rationale here is that FOR UPDATE
// locking is not necessary for correctness due to serializable isolation, so it
// is strictly a performance optimization for contended writes. Therefore, it is
// not worth risking the transformation being a pessimization, so it is only
// applied when doing so does not risk creating artificial contention.
func (b *Builder) shouldApplyImplicitLockingToUpdateInput(upd *memo.UpdateExpr) bool {
	if !b.evalCtx.SessionData.ImplicitSelectForUpdate {
		return false
	}

	// Try to match the Update's input expression against the pattern:
	//
	//   [Project] [IndexJoin] Scan
	//
	input := upd.Input
	if proj, ok := input.(*memo.ProjectExpr); ok {
		input = proj.Input
	}
	if idxJoin, ok := input.(*memo.IndexJoinExpr); ok {
		input = idxJoin.Input
	}
	_, ok := input.(*memo.ScanExpr)
	return ok
}

// unwrapProjectExprs unwraps zero or more nested ProjectExprs. It returns the
// first non-ProjectExpr in the chain, or the input if it is not a ProjectExpr.
func unwrapProjectExprs(input memo.RelExpr) memo.RelExpr {
	if proj, ok := input.(*memo.ProjectExpr); ok {
		return unwrapProjectExprs(proj.Input)
	}
	return input
}

// tryApplyImplicitLockingToUpsertInput determines whether or not the builder
// should apply a FOR UPDATE row-level locking mode to the initial row scan of
// an UPSERT statement.
//
// TODO(nvanbenschoten): implement this method to match on appropriate Upsert
// expression trees and apply a row-level locking mode.
//
// r-test5 case error fix:
// The issue occurs because Transaction 2 performs an update operation that
// hasn't been committed yet, leaving a write intent from Transaction 2.
// Transaction 1's INSERT ON CONFLICT DO UPDATE operation involves a read
// and a write operation. During the read, it detects a write intent on the
// current key and pushes the write intent's timestamp to after the read timestamp.
// However, during the write operation, it encounters the write intent and gets blocked.
// After Transaction 2 commits, it discovers that the write timestamp of Transaction 1
// is earlier than the commit timestamp of Transaction 2. It then pushes
// Transaction 1's write timestamp to after Transaction 2's timestamp and retries.
// During the retry, it detects a write operation between the read and write timestamps,
// leading to an error. To address this, a new check is added: if there is a scan during
// an upsert operation, a row-level lock is applied, which directly blocks during the read operation.
func (b *Builder) shouldApplyImplicitLockingToUpsertInput(ups *memo.UpsertExpr) bool {
	if !b.evalCtx.SessionData.ImplicitSelectForUpdate {
		return false
	}

	// Try to match the Upsert's input expression against the pattern:
	//
	//   [Project]* (LeftJoin Scan | LookupJoin) [Project]* Values
	//
	input := ups.Input
	input = unwrapProjectExprs(input)
	switch join := input.(type) {
	case *memo.LeftJoinExpr:
		_, ok := join.Right.(*memo.ScanExpr)
		if !ok {
			return false
		}
		input = join.Left

	case *memo.LookupJoinExpr:
		input = join.Input
	default:
		return false
	}
	input = unwrapProjectExprs(input)
	if _, ok := input.(*memo.ValuesExpr); ok {
		return true
	}
	return false
}

// tryApplyImplicitLockingToDeleteInput determines whether or not the builder
// should apply a FOR UPDATE row-level locking mode to the initial row scan of
// an DELETE statement.
//
// TODO(nvanbenschoten): implement this method to match on appropriate Delete
// expression trees and apply a row-level locking mode.
func (b *Builder) shouldApplyImplicitLockingToDeleteInput(del *memo.DeleteExpr) bool {
	return false
}<|MERGE_RESOLUTION|>--- conflicted
+++ resolved
@@ -305,11 +305,7 @@
 	}
 
 	// For insert in distributed cluster mode, the line format payload needs to be constructed.
-<<<<<<< HEAD
 	if evalCtx.StartDistributeMode || evalCtx.Kwengineversion == "2" {
-		return BuildRowBytesForTsInsert(evalCtx, InputRows, inputDatums, dataCols, colIndexs, pArgs, dbID, tabID, hashNum)
-=======
-	if evalCtx.StartDistributeMode {
 		payloadNodeMap, err := BuildRowBytesForTsInsert(evalCtx, InputRows, inputDatums, dataCols, colIndexs, pArgs, dbID, tabID, hashNum)
 		if isStream && err == nil {
 			cdcData, maxTime := cdcCoordinator.CaptureData(evalCtx, uint64(tabID), columns, inputDatums, colIndexs)
@@ -320,7 +316,6 @@
 			}
 		}
 		return payloadNodeMap, err
->>>>>>> 7578f1a5
 	}
 	// partition input data based on primary tag values
 	priTagValMap := make(map[string][]int)
@@ -1732,29 +1727,6 @@
 		payload[offset] = RowType[BothTagAndData]
 	}
 
-	// if evalCtx.StartSinglenode {
-	// 	if pArgs.DataColNum == 0 {
-	// 		// without data column
-	// 		payload[offset] = byte(2)
-	// 	} else if pArgs.AllTagNum == 0 {
-	// 		// only data column
-	// 		payload[offset] = byte(1)
-	// 	} else {
-	// 		// both tag And data
-	// 		payload[offset] = byte(0)
-	// 	}
-	// } else {
-	// 	switch pArgs.RowType {
-	// 	case BothTagAndData:
-	// 		payload[offset] = RowType[BothTagAndData]
-	// 	case OnlyData:
-	// 		payload[offset] = RowType[OnlyData]
-	// 	case OnlyTag:
-	// 		payload[offset] = RowType[OnlyTag]
-	// 	default:
-	// 		payload[offset] = RowType[BothTagAndData]
-	// 	}
-	// }
 	offset++
 
 	// primaryTag len
