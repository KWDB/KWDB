// Copyright 2016 The Cockroach Authors.
// Copyright (c) 2022-present, Shanghai Yunxi Technology Co, Ltd. All rights reserved.
//
// Licensed under the Apache License, Version 2.0 (the "License");
// you may not use this file except in compliance with the License.
// You may obtain a copy of the License at
//
//     http://www.apache.org/licenses/LICENSE-2.0
//
// Unless required by applicable law or agreed to in writing, software
// distributed under the License is distributed on an "AS IS" BASIS,
// WITHOUT WARRANTIES OR CONDITIONS OF ANY KIND, either express or implied.
// See the License for the specific language governing permissions and
// limitations under the License.
//
// This software (KWDB) is licensed under Mulan PSL v2.
// You can use this software according to the terms and conditions of the Mulan PSL v2.
// You may obtain a copy of Mulan PSL v2 at:
//          http://license.coscl.org.cn/MulanPSL2
// THIS SOFTWARE IS PROVIDED ON AN "AS IS" BASIS, WITHOUT WARRANTIES OF ANY KIND,
// EITHER EXPRESS OR IMPLIED, INCLUDING BUT NOT LIMITED TO NON-INFRINGEMENT,
// MERCHANTABILITY OR FIT FOR A PARTICULAR PURPOSE.
// See the Mulan PSL v2 for more details.

package sql

import (
	"bytes"
	"context"
	"fmt"
	"math"
	"sort"
	"strings"
	"sync"
	"sync/atomic"
	"time"

	"gitee.com/kwbasedb/kwbase/pkg/base"
	"gitee.com/kwbasedb/kwbase/pkg/kv"
	"gitee.com/kwbasedb/kwbase/pkg/kv/kvclient/kvcoord"
	"gitee.com/kwbasedb/kwbase/pkg/roachpb"
	"gitee.com/kwbasedb/kwbase/pkg/rpc"
	"gitee.com/kwbasedb/kwbase/pkg/rpc/nodedialer"
	"gitee.com/kwbasedb/kwbase/pkg/sql/colflow"
	"gitee.com/kwbasedb/kwbase/pkg/sql/distsql"
	"gitee.com/kwbasedb/kwbase/pkg/sql/execinfra"
	"gitee.com/kwbasedb/kwbase/pkg/sql/execinfrapb"
	"gitee.com/kwbasedb/kwbase/pkg/sql/flowinfra"
	"gitee.com/kwbasedb/kwbase/pkg/sql/pgwire/pgcode"
	"gitee.com/kwbasedb/kwbase/pkg/sql/pgwire/pgerror"
	"gitee.com/kwbasedb/kwbase/pkg/sql/physicalplan"
	"gitee.com/kwbasedb/kwbase/pkg/sql/rowcontainer"
	"gitee.com/kwbasedb/kwbase/pkg/sql/rowexec"
	"gitee.com/kwbasedb/kwbase/pkg/sql/sem/tree"
	"gitee.com/kwbasedb/kwbase/pkg/sql/sessiondata"
	"gitee.com/kwbasedb/kwbase/pkg/sql/sqlbase"
	"gitee.com/kwbasedb/kwbase/pkg/sql/types"
	"gitee.com/kwbasedb/kwbase/pkg/util/errorutil/unimplemented"
	"gitee.com/kwbasedb/kwbase/pkg/util/hlc"
	"gitee.com/kwbasedb/kwbase/pkg/util/log"
	"gitee.com/kwbasedb/kwbase/pkg/util/mon"
	"gitee.com/kwbasedb/kwbase/pkg/util/tracing"
	"gitee.com/kwbasedb/kwbase/pkg/util/uuid"
	"github.com/cockroachdb/errors"
	"github.com/lib/pq/oid"
	"github.com/opentracing/opentracing-go"
)

// To allow queries to send out flow RPCs in parallel, we use a pool of workers
// that can issue the RPCs on behalf of the running code. The pool is shared by
// multiple queries.
const numRunners = 16

const clientRejectedMsg string = "client rejected when attempting to run DistSQL plan"

// runnerRequest is the request that is sent (via a channel) to a worker.
type runnerRequest struct {
	ctx        context.Context
	nodeDialer *nodedialer.Dialer
	flowReq    *execinfrapb.SetupFlowRequest
	nodeID     roachpb.NodeID
	resultChan chan<- runnerResult
	runType    RunnerType
}

type RunnerType int

const (
	runnerOrigin RunnerType = iota
	runnerOnlySetup
	runnerOnlyRun
)

// runnerResult is returned by a worker (via a channel) for each received
// request.
type runnerResult struct {
	nodeID roachpb.NodeID
	err    error
}

func (req runnerRequest) run() {
	res := runnerResult{nodeID: req.nodeID}

	conn, err := req.nodeDialer.Dial(req.ctx, req.nodeID, rpc.DefaultClass)
	if err != nil {
		res.err = err
	} else {
		client := execinfrapb.NewDistSQLClient(conn)
		// TODO(radu): do we want a timeout here?
		var resp = &execinfrapb.SimpleResponse{}
		var err error
		switch req.runType {
		case runnerOrigin:
			resp, err = client.SetupFlow(req.ctx, req.flowReq)
		case runnerOnlySetup:
			resp, err = client.SetupFlowOnly(req.ctx, req.flowReq)
		case runnerOnlyRun:
			runResp := &execinfrapb.RunFlowRequest{
				FlowID: req.flowReq.Flow.FlowID,
			}
			resp, err = client.RunFlowOnly(req.ctx, runResp)
		}
		if err != nil {
			res.err = err
		} else {
			res.err = resp.Error.ErrorDetail(req.ctx)
		}
	}
	req.resultChan <- res
}

func (dsp *DistSQLPlanner) initRunners() {
	// This channel has to be unbuffered because we want to only be able to send
	// requests if a worker is actually there to receive them.
	dsp.runnerChan = make(chan runnerRequest)
	for i := 0; i < numRunners; i++ {
		dsp.stopper.RunWorker(context.TODO(), func(context.Context) {
			runnerChan := dsp.runnerChan
			stopChan := dsp.stopper.ShouldStop()
			for {
				select {
				case req := <-runnerChan:
					req.run()

				case <-stopChan:
					return
				}
			}
		})
	}
}

// find TsProcessors in flows
func findTSProcessors(flows map[roachpb.NodeID]*execinfrapb.FlowSpec) bool {
	for _, v := range flows {
		for _, p := range v.Processors {
			if p.ExecInTSEngine() {
				return true
			}
		}
	}
	return false
}

// setupFlows sets up all the flows specified in flows using the provided state.
// It will first attempt to set up all remote flows using the dsp workers if
// available or sequentially if not, and then finally set up the gateway flow,
// whose output is the DistSQLReceiver provided. This flow is then returned to
// be run.
// shortCircuit is true when stable without child tables.
// plan is the PhysicalPlan.
func (dsp *DistSQLPlanner) setupFlows(
	ctx context.Context,
	evalCtx *extendedEvalContext,
	leafInputState *roachpb.LeafTxnInputState,
	flows map[roachpb.NodeID]*execinfrapb.FlowSpec,
	recv *DistSQLReceiver,
	localState distsql.LocalState,
	vectorizeThresholdMet bool,
	plan *PhysicalPlan,
) (context.Context, flowinfra.Flow, error) {
	thisNodeID := dsp.nodeDesc.NodeID
	_, ok := flows[thisNodeID]
	if !ok {
		return nil, nil, errors.AssertionFailedf("missing gateway flow")
	}
	if localState.IsLocal && len(flows) != 1 && !findTSProcessors(flows) {
		return nil, nil, errors.AssertionFailedf("IsLocal set but there's multiple flows")
	}

	// trace display flow spec for query from the client.
	if evalCtx.Tracing.enabled && !evalCtx.IsInternalSQL && !evalCtx.IsDisplayed && !strings.Contains(evalCtx.SessionData.ApplicationName, "internal") {
		dsp.displayQueryFlowSpec(ctx, flows, int32(thisNodeID), plan.SQL, localState.IsLocal)
	}

	evalCtxProto := execinfrapb.MakeEvalContext(&evalCtx.EvalContext)
	setupReq := execinfrapb.SetupFlowRequest{
		LeafTxnInputState: leafInputState,
		Version:           execinfra.Version,
		EvalContext:       evalCtxProto,
		TraceKV:           evalCtx.Tracing.KVTracingEnabled(),
	}

	// Start all the flows except the flow on this node (there is always a flow on
	// this node).
	var resultChan chan runnerResult
	if len(flows) > 1 {
		resultChan = make(chan runnerResult, len(flows)-1)
	}

	usePipeline := false
	for _, f := range flows {
		// pipeline not support vectorized now.
		if f.TsInfo.UseAeGather {
			usePipeline = true
			setupReq.EvalContext.Vectorize = int32(sessiondata.VectorizeOff)
			break
		}
	}
	if usePipeline {
<<<<<<< HEAD
		return dsp.setupPipeFlowsForTest(ctx, evalCtx, setupReq, flows, thisNodeID, recv, localState, resultChan)
=======
		return dsp.setupPipeFlows(ctx, evalCtx, setupReq, flows, thisNodeID, recv, localState, resultChan, plan)
>>>>>>> 38cd9ad9
	}

	if evalCtx.SessionData.VectorizeMode != sessiondata.VectorizeOff && !usePipeline {
		if !vectorizeThresholdMet && (evalCtx.SessionData.VectorizeMode == sessiondata.VectorizeAuto) {
			// Vectorization is not justified for this flow because the expected
			// amount of data is too small and the overhead of pre-allocating data
			// structures needed for the vectorized engine is expected to dominate
			// the execution time.
			setupReq.EvalContext.Vectorize = int32(sessiondata.VectorizeOff)
		} else {
			fuseOpt := flowinfra.FuseNormally
			if localState.IsLocal {
				fuseOpt = flowinfra.FuseAggressively
			}
			// Now we check to see whether or not to even try vectorizing the flow.
			// The goal here is to determine up front whether all of the flows can be
			// vectorized. If any of them can't, turn off the setting.
			// TODO(yuzefovich): this is a safe but quite inefficient way of setting
			// up vectorized flows since the flows will effectively be planned twice.
			var tmpClusterID *base.ClusterIDContainer
			if dsp.rpcCtx != nil {
				tmpClusterID = &dsp.rpcCtx.ClusterID
			} else {
				tmpClusterID = nil
			}
			for _, spec := range flows {
				tsProcessors := make([]execinfrapb.ProcessorSpec, 0)
				relProcessors := make([]execinfrapb.ProcessorSpec, 0)
				for _, p := range spec.Processors {
					if p.ExecInTSEngine() {
						tsProcessors = append(tsProcessors, p)
					} else {
						relProcessors = append(relProcessors, p)
					}
				}
				if _, err := colflow.SupportsVectorized(
					ctx, &execinfra.FlowCtx{
						EvalCtx: &evalCtx.EvalContext,
						Cfg: &execinfra.ServerConfig{
							DiskMonitor:    &mon.BytesMonitor{},
							Settings:       dsp.st,
							ClusterID:      tmpClusterID,
							VecFDSemaphore: dsp.distSQLSrv.VecFDSemaphore,
						},
						NodeID: -1,
					}, relProcessors, tsProcessors, fuseOpt, recv,
				); err != nil {
					// Vectorization attempt failed with an error.
					returnVectorizationSetupError := false
					if evalCtx.SessionData.VectorizeMode == sessiondata.VectorizeExperimentalAlways {
						returnVectorizationSetupError = true
						// If running with VectorizeExperimentalAlways, this check makes sure
						// that we can still run SET statements (mostly to set vectorize to
						// off) and the like.
						if len(spec.Processors) == 1 &&
							spec.Processors[0].Core.LocalPlanNode != nil {
							rsidx := spec.Processors[0].Core.LocalPlanNode.RowSourceIdx
							if rsidx != nil {
								lp := localState.LocalProcs[*rsidx]
								if z, ok := lp.(colflow.VectorizeAlwaysException); ok {
									if z.IsException() {
										returnVectorizationSetupError = false
									}
								}
							}
						}
					}
					log.VEventf(ctx, 1, "failed to vectorize: %s", err)
					if returnVectorizationSetupError {
						return nil, nil, err
					}
					// Vectorization is not supported for this flow, so we override the
					// setting.
					setupReq.EvalContext.Vectorize = int32(sessiondata.VectorizeOff)
					break
				}
			}
		}
	}
	for nodeID, flowSpec := range flows {
		if nodeID == thisNodeID {
			// Skip this node.
			continue
		}
		req := setupReq
		req.Flow = *flowSpec
		runReq := runnerRequest{
			ctx:        ctx,
			nodeDialer: dsp.nodeDialer,
			flowReq:    &req,
			nodeID:     nodeID,
			resultChan: resultChan,
		}
		defer physicalplan.ReleaseSetupFlowRequest(&req)

		// Send out a request to the workers; if no worker is available, run
		// directly.
		select {
		case dsp.runnerChan <- runReq:
		default:
			runReq.run()
		}
	}

	var firstErr error
	// Now wait for all the flows to be scheduled on remote nodes. Note that we
	// are not waiting for the flows themselves to complete.
	for i := 0; i < len(flows)-1; i++ {
		res := <-resultChan
		if firstErr == nil {
			firstErr = res.err
		}
		// TODO(radu): accumulate the flows that we failed to set up and move them
		// into the local flow.
	}
	if firstErr != nil {
		return nil, nil, firstErr
	}

	// Set up the flow on this node.
	localReq := setupReq
	localReq.Flow = *flows[thisNodeID]

	defer physicalplan.ReleaseSetupFlowRequest(&localReq)
	ctx, flow, err := dsp.distSQLSrv.SetupLocalSyncFlow(ctx, evalCtx.Mon, &localReq, recv, localState)
	if err != nil {
		return nil, nil, err
	}

	return ctx, flow, nil
}

// reverseCopy reverses an array
func reverseCopy(s []execinfrapb.ProcessorSpec) []execinfrapb.ProcessorSpec {
	length := len(s)
	reversed := make([]execinfrapb.ProcessorSpec, length)
	for i := 0; i < length; i++ {
		reversed[i] = s[length-1-i]
	}
	return reversed
}

// getChildProcessors recursively get the local child input of the operator
// and adds it to newChildProcessors
func (dsp *DistSQLPlanner) getChildProcessors(
	plan *PhysicalPlan,
	newChildProcessors *[]execinfrapb.ProcessorSpec,
	idxs []physicalplan.ProcessorIdx,
	nodeID roachpb.NodeID,
) {
	for _, idx := range idxs {
		if plan.Processors[idx].Node == nodeID {
			src := plan.Processors[idx].Spec
			dst := execinfrapb.ProcessorSpec{
				Input:            src.Input,
				Core:             src.Core,
				Output:           nil,
				Post:             src.Post,
				StageID:          src.StageID,
				ProcessorID:      src.ProcessorID,
				FinalTsProcessor: src.FinalTsProcessor,
				Engine:           src.Engine,
			}
			if src.Output != nil {
				dst.Output = make([]execinfrapb.OutputRouterSpec, len(src.Output))
				for i, srcOutput := range src.Output {
					dst.Output[i].Type = srcOutput.Type
					dst.Output[i].HashColumns = srcOutput.HashColumns
					dst.Output[i].RangeRouterSpec = srcOutput.RangeRouterSpec
					dst.Output[i].DisableBuffering = srcOutput.DisableBuffering

					if srcOutput.Streams != nil {
						dst.Output[i].Streams = make([]execinfrapb.StreamEndpointSpec, len(srcOutput.Streams))
						for j, srcOutputStream := range srcOutput.Streams {
							dst.Output[i].Streams[j] = srcOutputStream
						}
					}
				}
			}
			if dst.Core.TsTagReader != nil {
				old := dst.Core.TsTagReader
				dst.Core.TsTagReader = &execinfrapb.TSTagReaderSpec{
					TableID:        old.TableID,
					ColMetas:       old.ColMetas,
					PrimaryTags:    old.PrimaryTags,
					AccessMode:     old.AccessMode,
					TableVersion:   old.TableVersion,
					RangeSpans:     nil,
					RelationalCols: old.RelationalCols,
					ProbeColids:    old.ProbeColids,
					HashColids:     old.HashColids,
					OnlyTag:        old.OnlyTag,
					UnionType:      old.UnionType,
					TagIndexIDs:    old.TagIndexIDs,
					TagIndexes:     old.TagIndexes,
				}
			}

			*newChildProcessors = append(*newChildProcessors, dst)
		}
	}

	newIdxs := make([]physicalplan.ProcessorIdx, 0)
	for _, s := range plan.Streams {
		for _, idx := range idxs {
			if s.DestProcessor == idx && plan.Processors[s.SourceProcessor].Node == nodeID {
				newIdxs = append(newIdxs, s.SourceProcessor)
			}
		}
	}
	if len(newIdxs) != 0 {
		dsp.getChildProcessors(plan, newChildProcessors, newIdxs, nodeID)
	}
	return
}

// needInputProcessors determines whether the ts summary operator needs to supplement local input
func needInputProcessors(p execinfrapb.ProcessorSpec) bool {
	needOp := false
	if p.Core.Noop != nil {
		hasUnknown := false
		for _, typ := range p.Post.OutputTypes {
			if typ.Oid() == oid.T_unknown {
				hasUnknown = true
				break
			}
		}
		if p.Post.Filter.Expr != "" ||
			p.Post.Limit != 0 ||
			p.Post.Offset != 0 ||
			p.Post.Projection ||
			hasUnknown {
			needOp = true
		}
	}
	if p.Core.Sorter != nil {
		needOp = true
	}
	if p.Core.Aggregator != nil {
		needOp = true
	}
	if p.Core.Distinct != nil {
		needOp = true
	}
	return needOp
}

// setupPipeFlows setup all flows, first setup gateway flow.
func (dsp *DistSQLPlanner) setupPipeFlows(
	ctx context.Context,
	evalCtx *extendedEvalContext,
	setupReq execinfrapb.SetupFlowRequest,
	flows map[roachpb.NodeID]*execinfrapb.FlowSpec,
	thisNodeID roachpb.NodeID,
	recv *DistSQLReceiver,
	localState distsql.LocalState,
	resultChan chan runnerResult,
	plan *PhysicalPlan,
) (context.Context, flowinfra.Flow, error) {
	// TODO(haokaiwei): the restrictions here need to be removed in the future.
	// If the timing engine of the gateway node only contains a summary operator,
	// and this summary operator has no local input, then we need to
	// add a series of child operators as its input for this timing summary operator.
	// Otherwise, the operator construction will fail
	appendProcessors := make([]execinfrapb.ProcessorSpec, 0)
	for position, p := range flows[thisNodeID].Processors {
		pIdx := physicalplan.ProcessorIdx(-1)
		for i, pp := range plan.Processors {
			if pp.Spec.ProcessorID == p.ProcessorID {
				pIdx = physicalplan.ProcessorIdx(i)
			}
		}
		if pIdx == -1 {
			continue
		}
		childProcessors := make([]execinfrapb.ProcessorSpec, 0)
		childIdxs := make([]physicalplan.ProcessorIdx, 0)
		hasRemoteChilds := false
		hasLocalChilds := false
		needOp := false
		if p.ExecInTSEngine() {
			needOp = needInputProcessors(p)
			for _, s := range plan.Streams {
				if s.DestProcessor == pIdx {
					childIdxs = append(childIdxs, s.SourceProcessor)
				}
			}
			for _, idx := range childIdxs {
				if plan.Processors[idx].Node != thisNodeID {
					hasRemoteChilds = true
				} else {
					hasLocalChilds = true
				}
			}
			if needOp && hasRemoteChilds && !hasLocalChilds {
				singleChildIdxs := []physicalplan.ProcessorIdx{childIdxs[0]}
				dsp.getChildProcessors(plan, &childProcessors, singleChildIdxs, plan.Processors[childIdxs[0]].Node)

				newStream := execinfrapb.StreamEndpointSpec{
					Type:          execinfrapb.StreamEndpointType_LOCAL,
					StreamID:      execinfrapb.StreamID(len(plan.Streams) + position),
					TargetNodeID:  thisNodeID,
					DestProcessor: p.ProcessorID,
				}

				flows[thisNodeID].Processors[position].Input[0].Streams = append(flows[thisNodeID].Processors[position].Input[0].Streams, newStream)
				childProcessors[0].Output[0].Streams = []execinfrapb.StreamEndpointSpec{newStream}
				childProcessors[0].Output[0].Type = execinfrapb.OutputRouterSpec_PASS_THROUGH
				childProcessors[0].FinalTsProcessor = false

				childProcessors = reverseCopy(childProcessors)
				appendProcessors = append(appendProcessors, childProcessors...)
			}
		}
	}
	if len(appendProcessors) != 0 {
		appendProcessors = append(appendProcessors, flows[thisNodeID].Processors...)
		flows[thisNodeID].Processors = appendProcessors
		flows[thisNodeID].TsInfo.IsDist = true
	}

	// Set up the flow on this node.
	localReq := setupReq
	localReq.Flow = *flows[thisNodeID]
	defer physicalplan.ReleaseSetupFlowRequest(&localReq)
	ctx, flow, err := dsp.distSQLSrv.SetupLocalSyncFlow(ctx, evalCtx.Mon, &localReq, recv, localState)
	if err != nil {
		return nil, nil, err
	}

	for nodeID, flowSpec := range flows {
		if nodeID == thisNodeID {
			// Skip this node.
			continue
		}
		req := setupReq
		req.Flow = *flowSpec
		runReq := runnerRequest{
			ctx:        ctx,
			nodeDialer: dsp.nodeDialer,
			flowReq:    &req,
			nodeID:     nodeID,
			resultChan: resultChan,
		}
		defer physicalplan.ReleaseSetupFlowRequest(&req)

		// Send out a request to the workers; if no worker is available, run
		// directly.
		select {
		case dsp.runnerChan <- runReq:
		default:
			runReq.run()
		}
	}

	var firstErr error
	// Now wait for all the flows to be scheduled on remote nodes. Note that we
	// are not waiting for the flows themselves to complete.
	for i := 0; i < len(flows)-1; i++ {
		res := <-resultChan
		if firstErr == nil {
			firstErr = res.err
		}
		// TODO(radu): accumulate the flows that we failed to set up and move them
		// into the local flow.
	}
	if firstErr != nil {
		return nil, nil, firstErr
	}

	return ctx, flow, nil
}

// setupPipeFlowsForTest setup all flows, first setup gateway flow,
// After all flow setups are completed, proceed with executing the flow.
func (dsp *DistSQLPlanner) setupPipeFlowsForTest(
	ctx context.Context,
	evalCtx *extendedEvalContext,
	setupReq execinfrapb.SetupFlowRequest,
	flows map[roachpb.NodeID]*execinfrapb.FlowSpec,
	thisNodeID roachpb.NodeID,
	recv *DistSQLReceiver,
	localState distsql.LocalState,
	resultChan chan runnerResult,
) (context.Context, flowinfra.Flow, error) {
	// Set up the flow on this node.
	localReq := setupReq
	localReq.Flow = *flows[thisNodeID]
	defer physicalplan.ReleaseSetupFlowRequest(&localReq)
	ctx, flow, err := dsp.distSQLSrv.SetupLocalSyncFlow(ctx, evalCtx.Mon, &localReq, recv, localState)
	if err != nil {
		return nil, nil, err
	}

	err = setupRemoteFlow(ctx, flows, thisNodeID, setupReq, dsp, resultChan)
	if err != nil {
		return nil, nil, err
	}

	err = runRemoteFlow(ctx, flows, thisNodeID, setupReq, dsp, resultChan)
	if err != nil {
		return nil, nil, err
	}

	for nodeID, flowSpec := range flows {
		if nodeID == thisNodeID {
			// Skip this node.
			continue
		}
		req := setupReq
		req.Flow = *flowSpec
		defer physicalplan.ReleaseSetupFlowRequest(&req)
	}
	return ctx, flow, nil
}

func setupRemoteFlow(
	ctx context.Context,
	flows map[roachpb.NodeID]*execinfrapb.FlowSpec,
	thisNodeID roachpb.NodeID,
	setupReq execinfrapb.SetupFlowRequest,
	dsp *DistSQLPlanner,
	resultChan chan runnerResult,
) error {
	return sendRemoteFlowInfo(ctx, flows, thisNodeID, setupReq, dsp, resultChan, runnerOnlySetup)
}

func runRemoteFlow(
	ctx context.Context,
	flows map[roachpb.NodeID]*execinfrapb.FlowSpec,
	thisNodeID roachpb.NodeID,
	setupReq execinfrapb.SetupFlowRequest,
	dsp *DistSQLPlanner,
	resultChan chan runnerResult,
) error {
	return sendRemoteFlowInfo(ctx, flows, thisNodeID, setupReq, dsp, resultChan, runnerOnlyRun)
}

func sendRemoteFlowInfo(
	ctx context.Context,
	flows map[roachpb.NodeID]*execinfrapb.FlowSpec,
	thisNodeID roachpb.NodeID,
	setupReq execinfrapb.SetupFlowRequest,
	dsp *DistSQLPlanner,
	resultChan chan runnerResult,
	runType RunnerType,
) error {
	for nodeID, flowSpec := range flows {
		if nodeID == thisNodeID {
			// Skip this node.
			continue
		}
		req := setupReq
		req.Flow = *flowSpec
		runReq := runnerRequest{
			ctx:        ctx,
			nodeDialer: dsp.nodeDialer,
			flowReq:    &req,
			nodeID:     nodeID,
			resultChan: resultChan,
			runType:    runType,
		}

		// Send out a request to the workers; if no worker is available, run
		// directly.
		select {
		case dsp.runnerChan <- runReq:
		default:
			runReq.run()
		}
	}

	var firstErr error
	// Now wait for all the flows to be scheduled on remote nodes. Note that we
	// are not waiting for the flows themselves to complete.
	for i := 0; i < len(flows)-1; i++ {
		res := <-resultChan
		if firstErr == nil {
			firstErr = res.err
		}
		// TODO(radu): accumulate the flows that we failed to set up and move them
		// into the local flow.
	}
	if firstErr != nil {
		return firstErr
	}
	return nil
}

// Run executes a physical plan. The plan should have been finalized using
// FinalizePlan.
//
// All errors encountered are reported to the DistSQLReceiver's resultWriter.
// Additionally, if the error is a "communication error" (an error encountered
// while using that resultWriter), the error is also stored in
// DistSQLReceiver.commErr. That can be tested to see if a client session needs
// to be closed.
//
// Args:
// - txn is the transaction in which the plan will run. If nil, the different
// processors are expected to manage their own internal transactions.
// - evalCtx is the evaluation context in which the plan will run. It might be
// mutated.
// - finishedSetupFn, if non-nil, is called synchronously after all the
// processors have successfully started up.
//
// It returns a non-nil (although it can be a noop when an error is
// encountered) cleanup function that must be called in order to release the
// resources.
func (dsp *DistSQLPlanner) Run(
	planCtx *PlanningCtx,
	txn *kv.Txn,
	plan *PhysicalPlan,
	recv *DistSQLReceiver,
	evalCtx *extendedEvalContext,
	finishedSetupFn func(),
) (cleanup func()) {
	ctx := planCtx.ctx
	var flow flowinfra.Flow
	flow, ctx = dsp.GetFlow(planCtx, txn, plan, recv, evalCtx, finishedSetupFn, true)
	if flow == nil {
		return func() {}
	}

	// TODO(radu): this should go through the flow scheduler.
	if err := flow.Run(ctx, func() {}); err != nil {
		recv.SetError(err)
	}

	return dsp.RunClearUp(ctx, planCtx, flow, recv)
}

// GetFlow get flow spec
func (dsp *DistSQLPlanner) GetFlow(
	planCtx *PlanningCtx,
	txn *kv.Txn,
	plan *PhysicalPlan,
	recv *DistSQLReceiver,
	evalCtx *extendedEvalContext,
	finishedSetupFn func(),
	supportVectorizedThreshold bool,
) (flowinfra.Flow, context.Context) {
	ctx := planCtx.ctx
	var (
		localState distsql.LocalState
	)

	leafInputState, err := getStateParam(planCtx, txn, plan, evalCtx, &localState)
	if err != nil {
		recv.SetError(err)
		return nil, ctx
	}

	if err := planCtx.sanityCheckAddresses(); err != nil {
		recv.SetError(err)
		return nil, ctx
	}

	flows := plan.GenerateFlowSpecs(dsp.nodeDesc.NodeID /* gateway */, dsp.gossip)
	if _, ok := flows[dsp.nodeDesc.NodeID]; !ok {
		recv.SetError(errors.Errorf("expected to find gateway flow"))
		return nil, ctx
	}

	if err := savePlanDiagram(planCtx, flows); err != nil {
		recv.SetError(err)
		return nil, ctx
	}

	printLogForPlanDiagram(planCtx, flows)

	log.VEvent(ctx, 1, "running DistSQL plan")

	dsp.distSQLSrv.ServerConfig.Metrics.QueryStart()
	defer dsp.distSQLSrv.ServerConfig.Metrics.QueryStop()

	recv.outputTypes = plan.ResultTypes
	recv.resultToStreamColMap = plan.PlanToStreamColMap

	vectorizedThresholdMet := !planCtx.hasBatchLookUpJoin && supportVectorizedThreshold &&
		plan.MaxEstimatedRowCount >= evalCtx.SessionData.VectorizeRowCountThreshold &&
		!plan.UseQueryShortCircuit

	if len(flows) == 1 {
		// We ended up planning everything locally, regardless of whether we
		// intended to distribute or not.
		localState.IsLocal = true
	}
	ctx, flow, err := dsp.setupFlows(ctx, evalCtx, leafInputState, flows, recv, localState, vectorizedThresholdMet, plan)
	if err != nil {
		recv.SetError(err)
		return flow, ctx
	}
	if finishedSetupFn != nil {
		finishedSetupFn()
	}

	isTS := findTSProcessors(flows)

	// Check that flows that were forced to be planned locally also have no concurrency.
	// This is important, since these flows are forced to use the RootTxn (since
	// they might have mutations), and the RootTxn does not permit concurrency.
	// For such flows, we were supposed to have fused everything.
	if txn != nil && planCtx.isLocal && flow.ConcurrentExecution() && !CheckTSEngine(&flows) && !isTS {
		recv.SetError(errors.AssertionFailedf(
			"unexpected concurrency for a flow that was forced to be planned locally"))
		return flow, ctx
	}

	return flow, ctx
}

// getStateParam get state param
func getStateParam(
	planCtx *PlanningCtx,
	txn *kv.Txn,
	plan *PhysicalPlan,
	evalCtx *extendedEvalContext,
	localState *distsql.LocalState,
) (*roachpb.LeafTxnInputState, error) {
	var leafInputState *roachpb.LeafTxnInputState
	ctx := planCtx.ctx
	// NB: putting part of evalCtx in localState means it might be mutated down
	// the line.
	localState.EvalContext = &evalCtx.EvalContext
	localState.Txn = txn
	if planCtx.isLocal && plan.IsDistInTS() {
		localState.IsLocal = true
		localState.LocalProcs = plan.LocalProcessors
		// If the plan is not local, we will have to set up leaf txns using the
		// txnCoordMeta.
		tis, err := txn.GetLeafTxnInputStateOrRejectClient(ctx)
		if err != nil {
			log.Infof(ctx, "%s: %s", clientRejectedMsg, err)
			return leafInputState, err
		}
		leafInputState = &tis
	} else if planCtx.isLocal && !plan.IsDistInTS() {
		localState.IsLocal = true
		localState.LocalProcs = plan.LocalProcessors
	} else if txn != nil {
		// If the plan is not local, we will have to set up leaf txns using the
		// txnCoordMeta.
		tis, err := txn.GetLeafTxnInputStateOrRejectClient(ctx)
		if err != nil {
			log.Infof(ctx, "%s: %s", clientRejectedMsg, err)
			return leafInputState, err
		}
		leafInputState = &tis
	}

	return leafInputState, nil
}

// savePlanDiagram save plan diagram
func savePlanDiagram(planCtx *PlanningCtx, flows map[roachpb.NodeID]*execinfrapb.FlowSpec) error {
	if planCtx.saveDiagram != nil {
		// Local flows might not have the UUID field set. We need it to be set to
		// distinguish statistics for processors in subqueries vs the main query vs
		// postqueries.
		if len(flows) == 1 {
			for _, f := range flows {
				if f.FlowID == (execinfrapb.FlowID{}) {
					f.FlowID.UUID = uuid.MakeV4()
				}
			}
		}
		log.VEvent(planCtx.ctx, 1, "creating plan diagram")
		var stmtStr string
		if planCtx.planner != nil && planCtx.planner.stmt != nil {
			stmtStr = planCtx.planner.stmt.String()
		}
		diagram, err := execinfrapb.GeneratePlanDiagram(stmtStr, flows, planCtx.saveDiagramShowInputTypes)
		if err != nil {
			return err
		}
		planCtx.saveDiagram(diagram)
	}

	return nil
}

// printLogForPlanDiagram prints log for plan diagram
func printLogForPlanDiagram(planCtx *PlanningCtx, flows map[roachpb.NodeID]*execinfrapb.FlowSpec) {
	if logPlanDiagram {
		log.VEvent(planCtx.ctx, 1, "creating plan diagram for logging")
		var stmtStr string
		if planCtx.planner != nil && planCtx.planner.stmt != nil {
			stmtStr = planCtx.planner.stmt.String()
		}
		_, url, err := execinfrapb.GeneratePlanDiagramURL(stmtStr, flows, false /* showInputTypes */)
		if err != nil {
			log.Infof(planCtx.ctx, "Error generating diagram: %s", err)
		} else {
			log.Infof(planCtx.ctx, "Plan diagram URL:\n%s", url.Fragment)
		}
	}
}

// CheckTSEngine checks that whether exists ts engine flow
func CheckTSEngine(flows *map[roachpb.NodeID]*execinfrapb.FlowSpec) bool {
	for _, f := range *flows {
		for _, p := range f.Processors {
			if p.ExecInTSEngine() {
				return true
			}
		}
	}
	return false
}

// Start starts flow
func (dsp *DistSQLPlanner) Start(
	planCtx *PlanningCtx,
	txn *kv.Txn,
	plan *PhysicalPlan,
	recv *DistSQLReceiver,
	evalCtx *extendedEvalContext,
	finishedSetupFn func(),
) (flowinfra.Flow, context.Context) {
	ctx := planCtx.ctx
	var flow flowinfra.Flow
	flow, ctx = dsp.GetFlow(planCtx, txn, plan, recv, evalCtx, finishedSetupFn, false)
	if flow == nil {
		return nil, ctx
	}

	if err := flow.StartProcessor(ctx, func() {}); err != nil {
		recv.SetError(err)
		flow.Wait()
		return nil, ctx
	}

	return flow, ctx
}

// NextRow gets next row data
func (dsp *DistSQLPlanner) NextRow(
	flow flowinfra.Flow,
) (sqlbase.EncDatumRow, *execinfrapb.ProducerMetadata) {
	return flow.NextRow()
}

// RunClearUp for clean up
func (dsp *DistSQLPlanner) RunClearUp(
	ctx context.Context, planCtx *PlanningCtx, flow flowinfra.Flow, recv *DistSQLReceiver,
) func() {
	dsp.RowStats = flow.GetStats()

	// TODO(yuzefovich): it feels like this closing should happen after
	// PlanAndRun. We should refactor this and get rid off ignoreClose field.
	if planCtx.planner != nil && !planCtx.ignoreClose {
		// planCtx can change before the cleanup function is executed, so we make
		// a copy of the planner and bind it to the function.
		curPlan := &planCtx.planner.curPlan
		return func() {
			// We need to close the planNode tree we translated into a DistSQL plan
			// before flow.Cleanup, which closes memory accounts that expect to be
			// emptied.
			curPlan.execErr = recv.resultWriter.Err()
			curPlan.close(ctx)
			flow.Cleanup(ctx)
		}
	}

	// ignoreClose is set to true meaning that someone else will handle the
	// closing of the current plan, so we simply clean up the flow.
	return func() {
		flow.Cleanup(ctx)
	}
}

// DistSQLReceiver is a RowReceiver that writes results to a rowResultWriter.
// This is where the DistSQL execution meets the SQL Session - the RowContainer
// comes from a client Session.
//
// DistSQLReceiver also update the RangeDescriptorCache and the LeaseholderCache
// in response to DistSQL metadata about misplanned ranges.
type DistSQLReceiver struct {
	ctx context.Context

	// resultWriter is the interface which we send results to.
	resultWriter rowResultWriter

	stmtType tree.StatementType

	// outputTypes are the types of the result columns produced by the plan.
	outputTypes []types.T

	// resultToStreamColMap maps result columns to columns in the rowexec results
	// stream.
	resultToStreamColMap []int

	// noColsRequired indicates that the caller is only interested in the
	// existence of a single row. Used by subqueries in EXISTS mode.
	noColsRequired bool

	// discardRows is set when we want to discard rows (for testing/benchmarks).
	// See EXECUTE .. DISCARD ROWS.
	discardRows bool

	// commErr keeps track of the error received from interacting with the
	// resultWriter. This represents a "communication error" and as such is unlike
	// query execution errors: when the DistSQLReceiver is used within a SQL
	// session, such errors mean that we have to bail on the session.
	// Query execution errors are reported to the resultWriter. For some client's
	// convenience, communication errors are also reported to the resultWriter.
	//
	// Once set, no more rows are accepted.
	commErr error

	row    tree.Datums
	status execinfra.ConsumerStatus
	alloc  sqlbase.DatumAlloc
	closed bool

	rangeCache *kvcoord.RangeDescriptorCache
	leaseCache *kvcoord.LeaseHolderCache
	tracing    *SessionTracing
	cleanup    func()

	// The transaction in which the flow producing data for this
	// receiver runs. The DistSQLReceiver updates the transaction in
	// response to RetryableTxnError's and when distributed processors
	// pass back LeafTxnFinalState objects via ProducerMetas. Nil if no
	// transaction should be updated on errors (i.e. if the flow overall
	// doesn't run in a transaction).
	txn *kv.Txn

	// A handler for clock signals arriving from remote nodes. This should update
	// this node's clock.
	updateClock func(observedTs hlc.Timestamp)

	// bytesRead and rowsRead track the corresponding metrics while executing the
	// statement.
	bytesRead int64
	rowsRead  int64

	expectedRowsRead int64
	progressAtomic   *uint64

	useDeepRule bool
	// Deduplication mode, 2 is reject mode, and 3 is discard mode.
	dedupRule  int64
	dedupRows  int64
	insertRows int64

	nodeErrForTsAlter map[int32]string

	// RowStats record stallTime and number of rows
	execinfra.RowStats
}

// rowResultWriter is a subset of CommandResult to be used with the
// DistSQLReceiver. It's implemented by RowResultWriter.
type rowResultWriter interface {
	// AddRow writes a result row.
	// Note that the caller owns the row slice and might reuse it.
	AddRow(ctx context.Context, row tree.Datums) error
	AddPGResult(ctx context.Context, res []byte) error
	// AddPGComplete adds a pg complete flag.
	AddPGComplete(cmd string, typ tree.StatementType, rowsAffected int)
	IncrementRowsAffected(n int)
	RowsAffected() int
	SetError(error)
	Err() error
}

type metadataResultWriter interface {
	AddMeta(ctx context.Context, meta *execinfrapb.ProducerMetadata)
}

type metadataCallbackWriter struct {
	rowResultWriter
	fn func(ctx context.Context, meta *execinfrapb.ProducerMetadata) error
}

func (w *metadataCallbackWriter) AddMeta(ctx context.Context, meta *execinfrapb.ProducerMetadata) {
	if err := w.fn(ctx, meta); err != nil {
		w.SetError(err)
	}
}

// errOnlyResultWriter is a rowResultWriter that only supports receiving an
// error. All other functions that deal with producing results panic.
type errOnlyResultWriter struct {
	err error
}

var _ rowResultWriter = &errOnlyResultWriter{}

func (w *errOnlyResultWriter) SetError(err error) {
	w.err = err
}
func (w *errOnlyResultWriter) Err() error {
	return w.err
}

func (w *errOnlyResultWriter) AddPGResult(ctx context.Context, res []byte) error {
	panic("AddPGResult not supported by errOnlyResultWriter")
}

// AddPGComplete implements the rowResultWriter interface.
func (w *errOnlyResultWriter) AddPGComplete(_ string, _ tree.StatementType, _ int) {
	panic("AddPGComplete not supported by errOnlyResultWriter")
}

func (w *errOnlyResultWriter) AddRow(ctx context.Context, row tree.Datums) error {
	panic("AddRow not supported by errOnlyResultWriter")
}
func (w *errOnlyResultWriter) IncrementRowsAffected(n int) {
	panic("IncrementRowsAffected not supported by errOnlyResultWriter")
}

// RowsAffected returns either the number of times AddRow was called, or the
// sum of all n passed into IncrementRowsAffected.
func (w *errOnlyResultWriter) RowsAffected() int {
	panic("RowsAffected not supported by errOnlyResultWriter")
}

var _ execinfra.RowReceiver = &DistSQLReceiver{}

var receiverSyncPool = sync.Pool{
	New: func() interface{} {
		return &DistSQLReceiver{}
	},
}

// MakeDistSQLReceiver creates a DistSQLReceiver.
//
// ctx is the Context that the receiver will use throughout its
// lifetime. resultWriter is the container where the results will be
// stored. If only the row count is needed, this can be nil.
//
// txn is the transaction in which the producer flow runs; it will be updated
// on errors. Nil if the flow overall doesn't run in a transaction.
func MakeDistSQLReceiver(
	ctx context.Context,
	resultWriter rowResultWriter,
	stmtType tree.StatementType,
	rangeCache *kvcoord.RangeDescriptorCache,
	leaseCache *kvcoord.LeaseHolderCache,
	txn *kv.Txn,
	updateClock func(observedTs hlc.Timestamp),
	tracing *SessionTracing,
) *DistSQLReceiver {
	consumeCtx, cleanup := tracing.TraceExecConsume(ctx)
	r := receiverSyncPool.Get().(*DistSQLReceiver)
	*r = DistSQLReceiver{
		ctx:          consumeCtx,
		cleanup:      cleanup,
		resultWriter: resultWriter,
		rangeCache:   rangeCache,
		leaseCache:   leaseCache,
		txn:          txn,
		updateClock:  updateClock,
		stmtType:     stmtType,
		tracing:      tracing,
	}
	return r
}

// Release releases this DistSQLReceiver back to the pool.
func (r *DistSQLReceiver) Release() {
	*r = DistSQLReceiver{}
	receiverSyncPool.Put(r)
}

// clone clones the receiver for running subqueries. Not all fields are cloned,
// only those required for running subqueries.
func (r *DistSQLReceiver) clone() *DistSQLReceiver {
	ret := receiverSyncPool.Get().(*DistSQLReceiver)
	*ret = DistSQLReceiver{
		ctx:         r.ctx,
		cleanup:     func() {},
		rangeCache:  r.rangeCache,
		leaseCache:  r.leaseCache,
		txn:         r.txn,
		updateClock: r.updateClock,
		stmtType:    tree.Rows,
		tracing:     r.tracing,
	}
	return ret
}

// SetError provides a convenient way for a client to pass in an error, thus
// pretending that a query execution error happened. The error is passed along
// to the resultWriter.
func (r *DistSQLReceiver) SetError(err error) {
	r.resultWriter.SetError(err)
}

// AddStats record stallTime and number of rows
func (r *DistSQLReceiver) AddStats(time time.Duration, isAddRows bool) {
	if isAddRows {
		r.NumRows++
	}
	r.StallTime += time
}

// GetStats get RowStats
func (r *DistSQLReceiver) GetStats() execinfra.RowStats {
	return r.RowStats
}

// GetCols return column size of time-series plan
func (r *DistSQLReceiver) GetCols() int {
	return len(r.resultToStreamColMap)
}

// PushPGResult is part of the RowReceiver interface.
func (r *DistSQLReceiver) PushPGResult(ctx context.Context, res []byte) error {
	err := r.resultWriter.AddPGResult(ctx, res)
	if err != nil {
		return err
	}
	return nil
}

// AddPGComplete is part of the RowReceiver interface.
func (r *DistSQLReceiver) AddPGComplete(cmd string, typ tree.StatementType, rowsAffected int) {
	r.resultWriter.AddPGComplete(cmd, typ, rowsAffected)
}

// Push is part of the RowReceiver interface.
func (r *DistSQLReceiver) Push(
	row sqlbase.EncDatumRow, meta *execinfrapb.ProducerMetadata,
) execinfra.ConsumerStatus {
	if meta != nil {
		if meta.TsInsert != nil {
			if meta.TsInsert.InsertSuccess && meta.TsInsert.DedupRows > 0 &&
				(meta.TsInsert.DedupRule == int64(execinfrapb.DedupRule_TsReject) || meta.TsInsert.DedupRule == int64(execinfrapb.DedupRule_TsDiscard)) {
				r.useDeepRule = true
				r.dedupRule = meta.TsInsert.DedupRule
				r.insertRows = meta.TsInsert.InsertRows
				r.dedupRows = meta.TsInsert.DedupRows
				r.resultWriter.IncrementRowsAffected(int(meta.TsInsert.InsertRows))
				r.status = execinfra.ConsumerClosed
			} else {
				// If timing insertion, only increase the number of affected rows.
				r.resultWriter.IncrementRowsAffected(int(meta.TsInsert.NumRow))
				r.status = execinfra.ConsumerClosed
				if !meta.TsInsert.InsertSuccess {
					err := errors.Newf("insert failed, reason:%s", meta.TsInsert.InsertErr)
					r.resultWriter.SetError(err)
				}
			}
		}
		if meta.TsDelete != nil {
			r.resultWriter.IncrementRowsAffected(int(meta.TsDelete.DeleteRow))
			r.status = execinfra.ConsumerClosed
			if !meta.TsDelete.DeleteSuccess {
				err := errors.Newf("delete data from timeseries table failed, reason:%s", meta.TsDelete.DeleteErr)
				r.resultWriter.SetError(err)
			}
		}
		if meta.TsTagUpdate != nil {
			r.resultWriter.IncrementRowsAffected(int(meta.TsTagUpdate.UpdatedRow))
			r.status = execinfra.ConsumerClosed
			if !meta.TsTagUpdate.IsUpdateSuccess {
				err := errors.Newf("update tag of timeseries table failed, reason:%s", meta.TsTagUpdate.UpdateErr)
				r.resultWriter.SetError(err)
			}
		}
		if meta.TsCreate != nil {
			r.status = execinfra.ConsumerClosed
			if !meta.TsCreate.CreateSuccess {
				err := errors.Newf("create timeseries table failed, reason:%s", meta.TsCreate.CreateErr)
				r.resultWriter.SetError(err)
			}
		}
		if meta.APCreateDatabase != nil {
			r.status = execinfra.ConsumerClosed
			if !meta.APCreateDatabase.CreateSuccess {
				err := errors.Newf("create ap database failed, reason:%s", meta.APCreateDatabase.CreateErr)
				r.resultWriter.SetError(err)
			}
		}
		if meta.APCreateTable != nil {
			r.status = execinfra.ConsumerClosed
			if !meta.APCreateTable.CreateSuccess {
				err := errors.Newf("create ap table failed, reason:%s", meta.APCreateTable.CreateErr)
				r.resultWriter.SetError(err)
			}
		}
		if meta.APDropDatabase != nil {
			r.status = execinfra.ConsumerClosed
			if !meta.APDropDatabase.DropSuccess {
				err := errors.Newf("drop ap database failed, reason:%s", meta.APDropDatabase.DropErr)
				r.resultWriter.SetError(err)
			}
		}
		if meta.APDropTable != nil {
			r.status = execinfra.ConsumerClosed
			if !meta.APDropTable.DropSuccess {
				err := errors.Newf("drop ap table failed, reason:%s", meta.APDropTable.DropErr)
				r.resultWriter.SetError(err)
			}
		}
		if meta.TsPro != nil {
			r.status = execinfra.ConsumerClosed
			if !meta.TsPro.Success {
				err := errors.Newf(meta.TsPro.Err)
				r.resultWriter.SetError(err)
			}
		}
		if meta.TsAlterColumn != nil {
			r.status = execinfra.ConsumerClosed
			if !meta.TsAlterColumn.AlterSuccess {
				r.nodeErrForTsAlter = meta.TsAlterColumn.NodeIDMapErr
				err := errors.Newf("alter ts column failed, reason:%s", meta.TsAlterColumn.AlterErr)
				r.resultWriter.SetError(err)
			}
		}

		if meta.LeafTxnFinalState != nil {
			if r.txn != nil {
				if r.txn.ID() == meta.LeafTxnFinalState.Txn.ID {
					if err := r.txn.UpdateRootWithLeafFinalState(r.ctx, meta.LeafTxnFinalState); err != nil {
						r.resultWriter.SetError(err)
					}
				}
			} else {
				r.resultWriter.SetError(
					errors.Errorf("received a leaf final state (%s); but have no root", meta.LeafTxnFinalState))
			}
		}
		if meta.Err != nil {
			// Check if the error we just received should take precedence over a
			// previous error (if any).
			if roachpb.ErrPriority(meta.Err) > roachpb.ErrPriority(r.resultWriter.Err()) ||
				strings.Contains(r.resultWriter.Err().Error(), "cancel") {
				if r.txn != nil {
					if err, ok := errors.If(meta.Err, func(err error) (v interface{}, ok bool) {
						v, ok = err.(*roachpb.UnhandledRetryableError)
						return v, ok
					}); ok {
						retryErr := err.(*roachpb.UnhandledRetryableError)
						// Update the txn in response to remote errors. In the non-DistSQL
						// world, the TxnCoordSender handles "unhandled" retryable errors,
						// but this one is coming from a distributed SQL node, which has
						// left the handling up to the root transaction.
						meta.Err = r.txn.UpdateStateOnRemoteRetryableErr(r.ctx, &retryErr.PErr)
						// Update the clock with information from the error. On non-DistSQL
						// code paths, the DistSender does this.
						// TODO(andrei): We don't propagate clock signals on success cases
						// through DistSQL; we should. We also don't propagate them through
						// non-retryable errors; we also should.
						r.updateClock(retryErr.PErr.Now)
					}
				}
				r.resultWriter.SetError(meta.Err)
			}
		}
		if len(meta.Ranges) > 0 {
			if err := r.updateCaches(r.ctx, meta.Ranges); err != nil && r.resultWriter.Err() == nil {
				r.resultWriter.SetError(err)
			}
		}
		if len(meta.TraceData) > 0 {
			span := opentracing.SpanFromContext(r.ctx)
			if span == nil {
				r.resultWriter.SetError(
					errors.New("trying to ingest remote spans but there is no recording span set up"))
			} else if err := tracing.ImportRemoteSpans(span, meta.TraceData); err != nil {
				r.resultWriter.SetError(errors.Errorf("error ingesting remote spans: %s", err))
			}
		}
		if meta.Metrics != nil {
			r.bytesRead += meta.Metrics.BytesRead
			r.rowsRead += meta.Metrics.RowsRead
			if r.progressAtomic != nil && r.expectedRowsRead != 0 {
				progress := float64(r.rowsRead) / float64(r.expectedRowsRead)
				atomic.StoreUint64(r.progressAtomic, math.Float64bits(progress))
			}
			meta.Metrics.Release()
			meta.Release()
		}
		if metaWriter, ok := r.resultWriter.(metadataResultWriter); ok {
			metaWriter.AddMeta(r.ctx, meta)
		}
		return r.status
	}
	if r.resultWriter.Err() == nil && r.ctx.Err() != nil {
		r.resultWriter.SetError(r.ctx.Err())
	}
	if r.resultWriter.Err() != nil {
		// TODO(andrei): We should drain here if we weren't canceled.
		return execinfra.ConsumerClosed
	}
	if r.status != execinfra.NeedMoreRows {
		return r.status
	}

	if r.stmtType != tree.Rows {
		// We only need the row count. planNodeToRowSource is set up to handle
		// ensuring that the last stage in the pipeline will return a single-column
		// row with the row count in it, so just grab that and exit.
		r.resultWriter.IncrementRowsAffected(int(tree.MustBeDInt(row[0].Datum)))
		return r.status
	}

	if r.discardRows {
		// Discard rows.
		return r.status
	}

	// If no columns are needed by the output, the consumer is only looking for
	// whether a single row is pushed or not, so the contents do not matter, and
	// planNodeToRowSource is not set up to handle decoding the row.
	if r.noColsRequired {
		r.row = []tree.Datum{}
		r.status = execinfra.ConsumerClosed
	} else {
		if r.row == nil {
			r.row = make(tree.Datums, len(r.resultToStreamColMap))
		}
		for i, resIdx := range r.resultToStreamColMap {
			err := row[resIdx].EnsureDecoded(&r.outputTypes[resIdx], &r.alloc)
			if err != nil {
				r.resultWriter.SetError(err)
				r.status = execinfra.ConsumerClosed
				return r.status
			}
			r.row[i] = row[resIdx].Datum
		}
	}
	r.tracing.TraceExecRowsResult(r.ctx, r.row)
	// Note that AddRow accounts for the memory used by the Datums.
	if commErr := r.resultWriter.AddRow(r.ctx, r.row); commErr != nil {
		// ErrLimitedResultClosed is not a real error, it is a
		// signal to stop distsql and return success to the client.
		if !errors.Is(commErr, ErrLimitedResultClosed) {
			// Set the error on the resultWriter too, for the convenience of some of the
			// clients. If clients don't care to differentiate between communication
			// errors and query execution errors, they can simply inspect
			// resultWriter.Err(). Also, this function itself doesn't care about the
			// distinction and just uses resultWriter.Err() to see if we're still
			// accepting results.
			r.resultWriter.SetError(commErr)

			// We don't need to shut down the connection
			// if there's a portal-related error. This is
			// definitely a layering violation, but is part
			// of some accepted technical debt (see comments on
			// sql/pgwire.limitedCommandResult.moreResultsNeeded).
			// Instead of changing the signature of AddRow, we have
			// a sentinel error that is handled specially here.
			if !errors.Is(commErr, ErrLimitedResultNotSupported) {
				r.commErr = commErr
			}
			r.status = execinfra.ConsumerClosed
		} else {
			r.status = execinfra.DrainRequested
		}
	}
	return r.status
}

var (
	// ErrLimitedResultNotSupported is an error produced by pgwire
	// indicating an unsupported feature of row count limits was attempted.
	ErrLimitedResultNotSupported = unimplemented.NewWithIssue(40195, "multiple active portals not supported")
	// ErrLimitedResultClosed is a sentinel error produced by pgwire
	// indicating the portal should be closed without error.
	ErrLimitedResultClosed = errors.New("row count limit closed")
)

// ProducerDone is part of the RowReceiver interface.
func (r *DistSQLReceiver) ProducerDone() {
	if r.closed {
		panic("double close")
	}
	r.closed = true
	r.cleanup()
}

// Types is part of the RowReceiver interface.
func (r *DistSQLReceiver) Types() []types.T {
	return r.outputTypes
}

// updateCaches takes information about some ranges that were mis-planned and
// updates the range descriptor and lease-holder caches accordingly.
//
// TODO(andrei): updating these caches is not perfect: we can clobber newer
// information that someone else has populated because there's no timing info
// anywhere. We also may fail to remove stale info from the LeaseHolderCache if
// the ids of the ranges that we get are different than the ids in that cache.
func (r *DistSQLReceiver) updateCaches(ctx context.Context, ranges []roachpb.RangeInfo) error {
	// Update the RangeDescriptorCache.
	rngDescs := make([]roachpb.RangeDescriptor, len(ranges))
	for i, ri := range ranges {
		rngDescs[i] = ri.Desc
	}
	if err := r.rangeCache.InsertRangeDescriptors(ctx, rngDescs...); err != nil {
		return err
	}

	// Update the LeaseHolderCache.
	for _, ri := range ranges {
		r.leaseCache.Update(ctx, ri.Desc.RangeID, ri.Lease.Replica.StoreID)
	}
	return nil
}

// PlanAndRunSubqueries returns false if an error was encountered and sets that
// error in the provided receiver.
func (dsp *DistSQLPlanner) PlanAndRunSubqueries(
	ctx context.Context,
	planner *planner,
	evalCtxFactory func() *extendedEvalContext,
	subqueryPlans []subquery,
	recv *DistSQLReceiver,
	maybeDistribute bool,
) bool {
	for planIdx, subqueryPlan := range subqueryPlans {
		stmt := ""
		if planner.extendedEvalCtx.Tracing.enabled {
			// display sql of subquery in trace.
			fmtCtx := tree.NewFmtCtx(tree.FmtSimple)
			subqueryPlan.subquery.Format(fmtCtx)
			stmt = "[Subquery]: " + fmtCtx.CloseAndGetString()
		}

		if err := dsp.planAndRunSubquery(
			ctx,
			planIdx,
			subqueryPlan,
			planner,
			evalCtxFactory(),
			subqueryPlans,
			recv,
			maybeDistribute,
			stmt,
		); err != nil {
			recv.SetError(err)
			return false
		}
	}

	return true
}

func (dsp *DistSQLPlanner) planAndRunSubquery(
	ctx context.Context,
	planIdx int,
	subqueryPlan subquery,
	planner *planner,
	evalCtx *extendedEvalContext,
	subqueryPlans []subquery,
	recv *DistSQLReceiver,
	maybeDistribute bool,
	stmt string,
) error {
	subqueryMonitor := mon.MakeMonitor(
		"subquery",
		mon.MemoryResource,
		dsp.distSQLSrv.Metrics.CurBytesCount,
		dsp.distSQLSrv.Metrics.MaxBytesHist,
		-1, /* use default block size */
		noteworthyMemoryUsageBytes,
		dsp.distSQLSrv.Settings,
	)
	subqueryMonitor.Start(ctx, evalCtx.Mon, mon.BoundAccount{})
	defer subqueryMonitor.Stop(ctx)

	subqueryMemAccount := subqueryMonitor.MakeBoundAccount()
	defer subqueryMemAccount.Close(ctx)

	var subqueryPlanCtx *PlanningCtx
	var distributeSubquery bool
	if maybeDistribute {
		distributeSubquery = shouldDistributePlan(
			ctx, planner.SessionData().DistSQLMode, dsp, subqueryPlan.plan)
	}
	if distributeSubquery {
		subqueryPlanCtx = dsp.NewPlanningCtx(ctx, evalCtx, planner.txn)
	} else {
		subqueryPlanCtx = dsp.newLocalPlanningCtx(ctx, evalCtx)
	}

	subqueryPlanCtx.isLocal = !distributeSubquery
	subqueryPlanCtx.planner = planner
	subqueryPlanCtx.stmtType = tree.Rows
	if planner.collectBundle {
		subqueryPlanCtx.saveDiagram = func(diagram execinfrapb.FlowDiagram) {
			planner.curPlan.distSQLDiagrams = append(planner.curPlan.distSQLDiagrams, diagram)
		}
	}
	// Don't close the top-level plan from subqueries - someone else will handle
	// that.
	subqueryPlanCtx.ignoreClose = true
	subqueryPhysPlan, err := dsp.createPlanForNode(subqueryPlanCtx, subqueryPlan.plan)
	if err != nil {
		return err
	}
	subqueryPlanCtx.runningSubquery = true
	dsp.FinalizePlan(subqueryPlanCtx, &subqueryPhysPlan)
	// TODO(arjun): #28264: We set up a row container, wrap it in a row
	// receiver, and use it and serialize the results of the subquery. The type
	// of the results stored in the container depends on the type of the subquery.
	subqueryRecv := recv.clone()
	var typ sqlbase.ColTypeInfo
	var rows *rowcontainer.RowContainer
	if subqueryPlan.execMode == rowexec.SubqueryExecModeExists {
		subqueryRecv.noColsRequired = true
		typ = sqlbase.ColTypeInfoFromColTypes([]types.T{})
	} else {
		// Apply the PlanToStreamColMap projection to the ResultTypes to get the
		// final set of output types for the subquery. The reason this is necessary
		// is that the output schema of a query sometimes contains columns necessary
		// to merge the streams, but that aren't required by the final output of the
		// query. These get projected out, so we need to similarly adjust the
		// expected result types of the subquery here.
		colTypes := make([]types.T, len(subqueryPhysPlan.PlanToStreamColMap))
		for i, resIdx := range subqueryPhysPlan.PlanToStreamColMap {
			colTypes[i] = subqueryPhysPlan.ResultTypes[resIdx]
		}
		typ = sqlbase.ColTypeInfoFromColTypes(colTypes)
	}
	rows = rowcontainer.NewRowContainer(subqueryMemAccount, typ, 0)
	defer rows.Close(ctx)

	subqueryRowReceiver := NewRowResultWriter(rows)
	subqueryRecv.resultWriter = subqueryRowReceiver
	subqueryPlans[planIdx].started = true
	subqueryPhysPlan.SQL = stmt
	dsp.Run(subqueryPlanCtx, planner.txn, &subqueryPhysPlan, subqueryRecv, evalCtx, nil /* finishedSetupFn */)()
	if subqueryRecv.commErr != nil {
		return subqueryRecv.commErr
	}
	if err := subqueryRowReceiver.Err(); err != nil {
		return err
	}
	switch subqueryPlan.execMode {
	case rowexec.SubqueryExecModeExists:
		// For EXISTS expressions, all we want to know if there is at least one row.
		hasRows := rows.Len() != 0
		subqueryPlans[planIdx].result = tree.MakeDBool(tree.DBool(hasRows))
	case rowexec.SubqueryExecModeAllRows, rowexec.SubqueryExecModeAllRowsNormalized:
		var result tree.DTuple
		for rows.Len() > 0 {
			row := rows.At(0)
			rows.PopFirst()
			if row.Len() == 1 {
				// This seems hokey, but if we don't do this then the subquery expands
				// to a tuple of tuples instead of a tuple of values and an expression
				// like "k IN (SELECT foo FROM bar)" will fail because we're comparing
				// a single value against a tuple.
				result.D = append(result.D, row[0])
			} else {
				result.D = append(result.D, &tree.DTuple{D: row})
			}
		}

		if subqueryPlan.execMode == rowexec.SubqueryExecModeAllRowsNormalized {
			result.Normalize(&evalCtx.EvalContext)
		}
		subqueryPlans[planIdx].result = &result
	case rowexec.SubqueryExecModeOneRow:
		switch rows.Len() {
		case 0:
			subqueryPlans[planIdx].result = tree.DNull
		case 1:
			row := rows.At(0)
			switch row.Len() {
			case 1:
				subqueryPlans[planIdx].result = row[0]
			default:
				subqueryPlans[planIdx].result = &tree.DTuple{D: rows.At(0)}
			}
		default:
			return pgerror.New(pgcode.CardinalityViolation,
				"more than one row returned by a subquery used as an expression")
		}
	default:
		return fmt.Errorf("unexpected subqueryExecMode: %d", subqueryPlan.execMode)
	}
	return nil
}

// PlanAndRun generates a physical plan from a planNode tree and executes it. It
// assumes that the tree is supported (see CheckSupport).
//
// All errors encountered are reported to the DistSQLReceiver's resultWriter.
// Additionally, if the error is a "communication error" (an error encountered
// while using that resultWriter), the error is also stored in
// DistSQLReceiver.commErr. That can be tested to see if a client session needs
// to be closed.
//
// It returns a non-nil (although it can be a noop when an error is
// encountered) cleanup function that must be called once the planTop AST is no
// longer needed and can be closed. Note that this function also cleans up the
// flow which is unfortunate but is caused by the sharing of memory monitors
// between planning and execution - cleaning up the flow wants to close the
// monitor, but it cannot do so because the AST needs to live longer and still
// uses the same monitor. That's why we end up in a situation that in order to
// clean up the flow, we need to close the AST first, but we can only do that
// after PlanAndRun returns.
// stmt is use for displaying sql in trace.
func (dsp *DistSQLPlanner) PlanAndRun(
	ctx context.Context,
	evalCtx *extendedEvalContext,
	planCtx *PlanningCtx,
	txn *kv.Txn,
	plan planNode,
	recv *DistSQLReceiver,
	stmt string,
) (cleanup func()) {
	physPlan := dsp.GetPhysPlan(ctx, planCtx, plan, recv, stmt)
	if physPlan == nil {
		return func() {}
	}

	return dsp.Run(planCtx, txn, physPlan, recv, evalCtx, nil /* finishedSetupFn */)
}

// GetPhysPlan gets physical plan
func (dsp *DistSQLPlanner) GetPhysPlan(
	ctx context.Context, planCtx *PlanningCtx, plan planNode, recv *DistSQLReceiver, stmt string,
) *PhysicalPlan {
	log.VEventf(ctx, 1, "creating DistSQL plan with isLocal=%v", planCtx.isLocal)
	physPlan, err := dsp.createPlanForNode(planCtx, plan)
	if err != nil {
		recv.SetError(err)
		return nil
	}
	dsp.FinalizePlan(planCtx, &physPlan)
	recv.expectedRowsRead = int64(physPlan.TotalEstimatedScannedRows)
	physPlan.SQL = stmt
	return &physPlan
}

// PlanAndStart for get physical plan and start plan
func (dsp *DistSQLPlanner) PlanAndStart(
	ctx context.Context,
	evalCtx *extendedEvalContext,
	planCtx *PlanningCtx,
	txn *kv.Txn,
	plan planNode,
	recv *DistSQLReceiver,
	stmt string,
) (flowinfra.Flow, context.Context) {
	physPlan := dsp.GetPhysPlan(ctx, planCtx, plan, recv, stmt)
	if physPlan == nil {
		return nil, planCtx.ctx
	}
	return dsp.Start(planCtx, txn, physPlan, recv, evalCtx, nil /* finishedSetupFn */)
}

// PlanAndRunPostqueries returns false if an error was encountered and sets
// that error in the provided receiver.
func (dsp *DistSQLPlanner) PlanAndRunPostqueries(
	ctx context.Context,
	planner *planner,
	evalCtxFactory func() *extendedEvalContext,
	postqueryPlans []postquery,
	recv *DistSQLReceiver,
	maybeDistribute bool,
) bool {
	prevSteppingMode := planner.Txn().ConfigureStepping(ctx, kv.SteppingEnabled)
	defer func() { _ = planner.Txn().ConfigureStepping(ctx, prevSteppingMode) }()
	for _, postqueryPlan := range postqueryPlans {
		// We place a sequence point before every postquery, so
		// that each subsequent postquery can observe the writes
		// by the previous step.
		if err := planner.Txn().Step(ctx, true); err != nil {
			recv.SetError(err)
			return false
		}
		if err := dsp.planAndRunPostquery(
			ctx,
			postqueryPlan,
			planner,
			evalCtxFactory(),
			recv,
			maybeDistribute,
		); err != nil {
			recv.SetError(err)
			return false
		}
	}

	return true
}

func (dsp *DistSQLPlanner) planAndRunPostquery(
	ctx context.Context,
	postqueryPlan postquery,
	planner *planner,
	evalCtx *extendedEvalContext,
	recv *DistSQLReceiver,
	maybeDistribute bool,
) error {
	postqueryMonitor := mon.MakeMonitor(
		"postquery",
		mon.MemoryResource,
		dsp.distSQLSrv.Metrics.CurBytesCount,
		dsp.distSQLSrv.Metrics.MaxBytesHist,
		-1, /* use default block size */
		noteworthyMemoryUsageBytes,
		dsp.distSQLSrv.Settings,
	)
	postqueryMonitor.Start(ctx, evalCtx.Mon, mon.BoundAccount{})
	defer postqueryMonitor.Stop(ctx)

	postqueryMemAccount := postqueryMonitor.MakeBoundAccount()
	defer postqueryMemAccount.Close(ctx)

	var postqueryPlanCtx *PlanningCtx
	var distributePostquery bool
	if maybeDistribute {
		distributePostquery = shouldDistributePlan(
			ctx, planner.SessionData().DistSQLMode, dsp, postqueryPlan.plan)
	}
	if distributePostquery {
		postqueryPlanCtx = dsp.NewPlanningCtx(ctx, evalCtx, planner.txn)
	} else {
		postqueryPlanCtx = dsp.newLocalPlanningCtx(ctx, evalCtx)
	}

	postqueryPlanCtx.isLocal = !distributePostquery
	postqueryPlanCtx.planner = planner
	postqueryPlanCtx.stmtType = tree.Rows
	postqueryPlanCtx.ignoreClose = true
	if planner.collectBundle {
		postqueryPlanCtx.saveDiagram = func(diagram execinfrapb.FlowDiagram) {
			planner.curPlan.distSQLDiagrams = append(planner.curPlan.distSQLDiagrams, diagram)
		}
	}

	postqueryPhysPlan, err := dsp.createPlanForNode(postqueryPlanCtx, postqueryPlan.plan)
	if err != nil {
		return err
	}
	dsp.FinalizePlan(postqueryPlanCtx, &postqueryPhysPlan)

	postqueryRecv := recv.clone()
	// TODO(yuzefovich): at the moment, errOnlyResultWriter is sufficient here,
	// but it may not be the case when we support cascades through the optimizer.
	postqueryRecv.resultWriter = &errOnlyResultWriter{}
	dsp.Run(postqueryPlanCtx, planner.txn, &postqueryPhysPlan, postqueryRecv, evalCtx, nil /* finishedSetupFn */)()
	if postqueryRecv.commErr != nil {
		return postqueryRecv.commErr
	}
	return postqueryRecv.resultWriter.Err()
}

// displayQueryFlowSpec construct display message and log it.
// flows are the flow of all nodes.
// thisNodeID is the id of gateway node.
func (dsp *DistSQLPlanner) displayQueryFlowSpec(
	ctx context.Context,
	flows map[roachpb.NodeID]*execinfrapb.FlowSpec,
	thisNodeID int32,
	sql string,
	isLocal bool,
) {
	var buf bytes.Buffer
	buf.WriteString(fmt.Sprintf("display flow spec of sql: %s\n", sql))
	buf.WriteString(fmt.Sprintf("Node %v is gateway node\n", thisNodeID))
	buf.WriteString(fmt.Sprintf("IsLocal is %v\n", isLocal))
	isQuery := false

	// sort node id.
	idList := make([]roachpb.NodeID, 0, len(flows))
	for nodeID := range flows {
		idList = append(idList, nodeID)
	}
	sort.Slice(idList, func(i, j int) bool { return idList[i] < idList[j] })

	// display flow order by nodeID.
	for _, id := range idList {
		flow, _ := flows[id]
		buf.WriteString(fmt.Sprintf(">>Node: %v \n", id))
		res, ok := execinfrapb.DisplayFlowSpec(*flow)
		if ok {
			isQuery = true
		}
		buf.WriteString(res)
		buf.WriteString(fmt.Sprintf(">>>>>>>>>>>>>>>>>Node %v End<<<<<<<<<<<<<<<<<\n", id))
	}

	// only log query flow spec.
	if isQuery {
		log.VEventfDepth(ctx, 2, 1, buf.String())
	}
}<|MERGE_RESOLUTION|>--- conflicted
+++ resolved
@@ -218,11 +218,7 @@
 		}
 	}
 	if usePipeline {
-<<<<<<< HEAD
-		return dsp.setupPipeFlowsForTest(ctx, evalCtx, setupReq, flows, thisNodeID, recv, localState, resultChan)
-=======
 		return dsp.setupPipeFlows(ctx, evalCtx, setupReq, flows, thisNodeID, recv, localState, resultChan, plan)
->>>>>>> 38cd9ad9
 	}
 
 	if evalCtx.SessionData.VectorizeMode != sessiondata.VectorizeOff && !usePipeline {
