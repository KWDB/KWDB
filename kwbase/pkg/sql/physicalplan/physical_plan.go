--- conflicted
+++ resolved
@@ -758,9 +758,9 @@
 	outputTypes []types.T,
 	apSelect bool,
 ) {
-	engineType := 0
+	engineType := execinfrapb.ProcessorSpec_Relation
 	if apSelect {
-		engineType = 1
+		engineType = execinfrapb.ProcessorSpec_Analytical
 	}
 	proc := Processor{
 		Node: nodeID,
@@ -775,7 +775,7 @@
 				Type: execinfrapb.OutputRouterSpec_PASS_THROUGH,
 			}},
 			StageID: p.NewStageID(),
-			Engine:  int32(engineType),
+			Engine:  engineType,
 		},
 	}
 
@@ -1819,12 +1819,9 @@
 		if p1.Node == p2.Node {
 			if p1.ExecInTSEngine() && !p2.ExecInTSEngine() {
 				endpoint.Type = execinfrapb.StreamEndpointType_QUEUE
-<<<<<<< HEAD
-			} else if !p2.ExecInTSEngine && p1.Spec.Engine == 1 && p2.Spec.Engine == 0 {
+				p1.Spec.FinalTsProcessor = true
+			} else if !p2.ExecInTSEngine() && p1.Spec.Engine == 1 && p2.Spec.Engine == 0 {
 				endpoint.Type = execinfrapb.StreamEndpointType_AP
-=======
-				p1.Spec.FinalTsProcessor = true
->>>>>>> 38cd9ad9
 			} else {
 				endpoint.Type = execinfrapb.StreamEndpointType_LOCAL
 			}
