// Copyright 2016 The Cockroach Authors.
// Copyright (c) 2022-present, Shanghai Yunxi Technology Co, Ltd. All rights reserved.
//
// Licensed under the Apache License, Version 2.0 (the "License");
// you may not use this file except in compliance with the License.
// You may obtain a copy of the License at
//
//     http://www.apache.org/licenses/LICENSE-2.0
//
// Unless required by applicable law or agreed to in writing, software
// distributed under the License is distributed on an "AS IS" BASIS,
// WITHOUT WARRANTIES OR CONDITIONS OF ANY KIND, either express or implied.
// See the License for the specific language governing permissions and
// limitations under the License.
//
// This software (KWDB) is licensed under Mulan PSL v2.
// You can use this software according to the terms and conditions of the Mulan PSL v2.
// You may obtain a copy of Mulan PSL v2 at:
//          http://license.coscl.org.cn/MulanPSL2
// THIS SOFTWARE IS PROVIDED ON AN "AS IS" BASIS, WITHOUT WARRANTIES OF ANY KIND,
// EITHER EXPRESS OR IMPLIED, INCLUDING BUT NOT LIMITED TO NON-INFRINGEMENT,
// MERCHANTABILITY OR FIT FOR A PARTICULAR PURPOSE.
// See the Mulan PSL v2 for more details.

package rowexec

import (
	"context"

	"gitee.com/kwbasedb/kwbase/pkg/kv"
	"gitee.com/kwbasedb/kwbase/pkg/sql/execinfra"
	"gitee.com/kwbasedb/kwbase/pkg/sql/execinfrapb"
	"gitee.com/kwbasedb/kwbase/pkg/sql/sqlbase"
	"gitee.com/kwbasedb/kwbase/pkg/sql/types"
	"gitee.com/kwbasedb/kwbase/pkg/util/log"
	"github.com/cockroachdb/errors"
)

type tsProcessor struct {
	execinfra.ProcessorBase

	tsOperatorType execinfrapb.OperatorType
	dropMEInfo     []sqlbase.DeleteMeMsg

	notFirst bool
	success  bool
	err      error
}

var _ execinfra.Processor = &tsProcessor{}
var _ execinfra.RowSource = &tsProcessor{}

const tsProcName = "ts processor"

func newTsProcessor(
	flowCtx *execinfra.FlowCtx,
	processorID int32,
	tdt *execinfrapb.TsProSpec,
	post *execinfrapb.PostProcessSpec,
	output execinfra.RowReceiver,
) (*tsProcessor, error) {
	tct := &tsProcessor{
		tsOperatorType: tdt.TsOperator,
		dropMEInfo:     tdt.DropMEInfo,
	}
	if err := tct.Init(
		tct,
		post,
		[]types.T{*types.Int},
		flowCtx,
		processorID,
		output,
		nil,
		execinfra.ProcStateOpts{
			// We don't pass tr.input as an inputToDrain; tr.input is just an adapter
			// on top of a Fetcher; draining doesn't apply to it. Moreover, Andrei
			// doesn't trust that the adapter will do the right thing on a Next() call
			// after it had previously returned an error.
			InputsToDrain:        nil,
			TrailingMetaCallback: nil,
		},
	); err != nil {
		return nil, err
	}
	return tct, nil
}

// InitProcessorProcedure init processor in procedure
func (tp *tsProcessor) InitProcessorProcedure(txn *kv.Txn) {}

// Start is part of the RowSource interface.
func (tp *tsProcessor) Start(ctx context.Context) context.Context {
	ctx = tp.StartInternal(ctx, tsProcName)

	var err error
	var errPrefix string
	switch tp.tsOperatorType {
	case execinfrapb.OperatorType_TsDropDeleteEntities:
		errPrefix = "drop timeseries table failed, reason:%s"
		// TODO:drop instance table
		for _, toDrop := range tp.dropMEInfo {
			primaryTag := []byte(toDrop.TableName)

			if err != nil {
				break
			}
			if err != nil {
				break
			}
			_, err = tp.FlowCtx.Cfg.GetTSEngine().DeleteEntities(uint64(toDrop.TemplateID), 1, [][]byte{primaryTag}, true, 0)
			if err != nil {
				break
			}
		}
	case execinfrapb.OperatorType_TsDropTsTable:
		errPrefix = "drop timeseries table failed, reason:%s"
		for _, toDrop := range tp.dropMEInfo {
			err = tp.FlowCtx.Cfg.GetTSEngine().DropTsTable(uint64(toDrop.TableID))
			if err != nil {
				break
			}
		}
	case execinfrapb.OperatorType_TsDeleteExpiredData:
		errPrefix = "Delete Expired Data Failed, reason:%s"
		for _, toDrop := range tp.dropMEInfo {
			err = tp.FlowCtx.Cfg.GetTSEngine().DeleteExpiredData(uint64(toDrop.TableID), toDrop.StartTs, toDrop.EndTs)
			if err != nil {
				log.Errorf(context.Background(), "Delete Expired Data Failed, tableID:%d, reason:%s \n", toDrop.TableID, err.Error())
			}
		}
	case execinfrapb.OperatorType_TsCompressTsTable:
		errPrefix = "Compress TS Table Failed, reason:%s"
		for _, toDrop := range tp.dropMEInfo {
			err = tp.FlowCtx.Cfg.GetTSEngine().CompressTsTable(uint64(toDrop.TableID), toDrop.CompressTs)
			if err != nil {
				log.Errorf(context.Background(), "Compress TS Table Failed, tableID:%d, reason:%s \n", toDrop.TableID, err.Error())
			}
		}
	case execinfrapb.OperatorType_TsManualCompressTable:
		errPrefix = "Compress data manually failed, reason:%s"
		for _, toDrop := range tp.dropMEInfo {
			if toDrop.IsTSTable {
				err = tp.FlowCtx.Cfg.GetTSEngine().CompressImmediately(tp.Ctx, uint64(toDrop.TableID))
				if err != nil {
					log.Errorf(ctx, "Compress Table Failed, tableID:%d, reason:%s", toDrop.TableID, err.Error())
				}
			}
		}

	case execinfrapb.OperatorType_TsAutonomy:
		errPrefix = "Autonomy TS Table Failed, reason:%s"
		for _, table := range tp.dropMEInfo {
			err = tp.FlowCtx.Cfg.GetTSEngine().TsTableAutonomy(uint64(table.TableID))
			if err != nil {
				log.Errorf(context.Background(), "Autonomy TS Table Failed, tableID:%d, reason:%s \n", table.TableID, err.Error())
			}
		}
	case execinfrapb.OperatorType_TsVacuum:
<<<<<<< HEAD
		errPrefix = "Vacuum TS Table Failed, reason:%s"
		for _, table := range tp.dropMEInfo {
			err = tp.FlowCtx.Cfg.GetTSEngine().VacuumTsTable(uint64(table.TableID), table.TsVersion)
			if err != nil {
				log.Errorf(context.Background(), "Vacuum TS Table Failed, tableID:%d, reason:%s \n", table.TableID, err.Error())
			}
=======
		errPrefix = "Vacuum Failed, reason:%s"
		err = tp.FlowCtx.Cfg.TsEngine.Vacuum()
		if err != nil {
			log.Errorf(context.Background(), "Vacuum Failed, reason:%s \n", err.Error())
>>>>>>> dadd75aa
		}
	case execinfrapb.OperatorType_TsCount:
		errPrefix = "Count TS Table Failed, reason:%s"
		for _, table := range tp.dropMEInfo {
			err = tp.FlowCtx.Cfg.GetTSEngine().CountTsTable(uint64(table.TableID))
			if err != nil {
				log.Errorf(context.Background(), "Count TS Table Failed, tableID:%d, reason:%s \n", table.TableID, err.Error())
			}
		}
	default:
		err = errors.Newf("the TsOperatorType is not supported, TsOperatorType:%s", tp.tsOperatorType.String())
	}

	if err != nil {
		tp.success = false
		tp.err = errors.Newf(errPrefix, err)
		return ctx
	}

	tp.success = true
	return ctx
}

// Next is part of the RowSource interface.
func (tp *tsProcessor) Next() (sqlbase.EncDatumRow, *execinfrapb.ProducerMetadata) {
	// The timing operator only calls Next once.
	if tp.notFirst {
		return nil, nil
	}
	tp.notFirst = true
	tsDropTableMeta := &execinfrapb.RemoteProducerMetadata_TSPro{
		Success: tp.success,
	}
	if tp.err != nil {
		tsDropTableMeta.Err = tp.err.Error()
	}
	return nil, &execinfrapb.ProducerMetadata{TsPro: tsDropTableMeta}
}

// ConsumerClosed is part of the RowSource interface.
func (tp *tsProcessor) ConsumerClosed() {
	// The consumer is done, Next() will not be called again.
	tp.InternalClose()
}<|MERGE_RESOLUTION|>--- conflicted
+++ resolved
@@ -156,19 +156,10 @@
 			}
 		}
 	case execinfrapb.OperatorType_TsVacuum:
-<<<<<<< HEAD
-		errPrefix = "Vacuum TS Table Failed, reason:%s"
-		for _, table := range tp.dropMEInfo {
-			err = tp.FlowCtx.Cfg.GetTSEngine().VacuumTsTable(uint64(table.TableID), table.TsVersion)
-			if err != nil {
-				log.Errorf(context.Background(), "Vacuum TS Table Failed, tableID:%d, reason:%s \n", table.TableID, err.Error())
-			}
-=======
 		errPrefix = "Vacuum Failed, reason:%s"
-		err = tp.FlowCtx.Cfg.TsEngine.Vacuum()
+		err = tp.FlowCtx.Cfg.GetTSEngine().Vacuum()
 		if err != nil {
 			log.Errorf(context.Background(), "Vacuum Failed, reason:%s \n", err.Error())
->>>>>>> dadd75aa
 		}
 	case execinfrapb.OperatorType_TsCount:
 		errPrefix = "Count TS Table Failed, reason:%s"
