--- conflicted
+++ resolved
@@ -76,11 +76,7 @@
 	ctx = tct.StartInternal(ctx, apDropTableProcName)
 
 	log.Infof(ctx, "%s, nodeID:%d ", tct.dropStatement, tct.FlowCtx.Cfg.NodeID.Get())
-<<<<<<< HEAD
-	if err := tct.FlowCtx.Cfg.GetAPEngine().ExecSqlInDB(tct.FlowCtx.EvalCtx.SessionData.Database, tct.dropStatement); err != nil {
-=======
 	if err := tct.FlowCtx.Cfg.GetAPEngine().ExecSqlInDB(tct.dbName, tct.dropStatement); err != nil {
->>>>>>> 1aaaf879
 		tct.dropTableSuccess = false
 		tct.err = err
 		return ctx
