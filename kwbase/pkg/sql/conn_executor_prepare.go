// Copyright 2018 The Cockroach Authors.
// Copyright (c) 2022-present, Shanghai Yunxi Technology Co, Ltd. All rights reserved.
//
// Licensed under the Apache License, Version 2.0 (the "License");
// you may not use this file except in compliance with the License.
// You may obtain a copy of the License at
//
//     http://www.apache.org/licenses/LICENSE-2.0
//
// Unless required by applicable law or agreed to in writing, software
// distributed under the License is distributed on an "AS IS" BASIS,
// WITHOUT WARRANTIES OR CONDITIONS OF ANY KIND, either express or implied.
// See the License for the specific language governing permissions and
// limitations under the License.
//
// This software (KWDB) is licensed under Mulan PSL v2.
// You can use this software according to the terms and conditions of the Mulan PSL v2.
// You may obtain a copy of Mulan PSL v2 at:
//          http://license.coscl.org.cn/MulanPSL2
// THIS SOFTWARE IS PROVIDED ON AN "AS IS" BASIS, WITHOUT WARRANTIES OF ANY KIND,
// EITHER EXPRESS OR IMPLIED, INCLUDING BUT NOT LIMITED TO NON-INFRINGEMENT,
// MERCHANTABILITY OR FIT FOR A PARTICULAR PURPOSE.
// See the Mulan PSL v2 for more details.

package sql

import (
	"context"
	"fmt"

	"gitee.com/kwbasedb/kwbase/pkg/kv"
	"gitee.com/kwbasedb/kwbase/pkg/sql/pgwire/pgcode"
	"gitee.com/kwbasedb/kwbase/pkg/sql/pgwire/pgerror"
	"gitee.com/kwbasedb/kwbase/pkg/sql/pgwire/pgwirebase"
	"gitee.com/kwbasedb/kwbase/pkg/sql/sem/tree"
	"gitee.com/kwbasedb/kwbase/pkg/sql/sessiondata"
	"gitee.com/kwbasedb/kwbase/pkg/sql/sqlbase"
	"gitee.com/kwbasedb/kwbase/pkg/util/fsm"
	"gitee.com/kwbasedb/kwbase/pkg/util/log"
	"gitee.com/kwbasedb/kwbase/pkg/util/timeutil"
	"github.com/cockroachdb/errors"
	"github.com/lib/pq/oid"
)

func (ex *connExecutor) execPrepare(
	ctx context.Context, parseCmd PrepareStmt,
) (fsm.Event, fsm.EventPayload) {

	retErr := func(err error) (fsm.Event, fsm.EventPayload) {
		return ex.makeErrEvent(err, parseCmd.AST)
	}

	// The anonymous statement can be overwritten.
	if parseCmd.Name != "" {
		if _, ok := ex.extraTxnState.prepStmtsNamespace.prepStmts[parseCmd.Name]; ok {
			err := pgerror.Newf(
				pgcode.DuplicatePreparedStatement,
				"prepared statement %q already exists", parseCmd.Name,
			)
			return retErr(err)
		}
	} else {
		// Deallocate the unnamed statement, if it exists.
		ex.deletePreparedStmt(ctx, "")
	}

	// build SelectInto statement when subquery as value in setting user defined variables
	if astSetVar, ok := parseCmd.Statement.AST.(*tree.SetVar); ok && len(astSetVar.Name) > 0 && astSetVar.Name[0] == '@' && len(astSetVar.Values) == 1 {
		if sub, ok := astSetVar.Values[0].(*tree.Subquery); ok {
			sel := tree.Select{Select: sub.Select}
			selInto := tree.SelectInto{
				Targets:      tree.SelectIntoTargets{tree.SelectIntoTarget{Udv: tree.UserDefinedVar{VarName: astSetVar.Name}}},
				SelectClause: &sel,
			}
			parseCmd.Statement.AST = &selInto
		}
	}

	ps, err := ex.addPreparedStmt(
		ctx,
		parseCmd.Name,
		Statement{Statement: parseCmd.Statement},
		parseCmd.TypeHints,
		PreparedStatementOriginWire,
	)
	if err != nil {
		return retErr(err)
	}
	// Convert the inferred SQL types back to an array of pgwire Oids.
	if len(ps.TypeHints) > pgwirebase.MaxPreparedStatementArgs {
		return retErr(
			pgwirebase.NewProtocolViolationErrorf(
				"more than %d arguments to prepared statement: %d",
				pgwirebase.MaxPreparedStatementArgs, len(ps.TypeHints)))
	}

	var types tree.PlaceholderTypes
	// prepare direct skip memo without types
	if ps.Insertdirectstmt.InsertFast {
		ps.PrepareInsertDirect = parseCmd.PrepareInsertDirect
		types = ps.TypeHints

		if int64(ps.PrepareMetadata.Statement.NumPlaceholders)/
			ps.PrepareMetadata.Insertdirectstmt.RowsAffected != int64(ps.PrepareInsertDirect.Inscolsnum) {
			ex.deletePreparedStmt(ctx, parseCmd.Name)
			return retErr(pgerror.Newf(
				pgcode.Syntax,
				"insert (row %d) has more expressions than target columns, %d expressions for %d targets",
				parseCmd.Insertdirectstmt.RowsAffected, ps.PrepareMetadata.Statement.NumPlaceholders, ps.PrepareInsertDirect.Inscolsnum))
		}
	} else {
		types = ps.Types
	}
	inferredTypes := make([]oid.Oid, len(types))
	copy(inferredTypes, parseCmd.RawTypeHints)

	var inscolsnum int
	var colName string
	var dit DirectInsertTable
	colDescMap := make(map[string]oid.Oid)
	if ps.Insertdirectstmt.InsertFast {
		for _, colDesc := range parseCmd.PrepareInsertDirect.Dit.ColsDesc {
			colDescMap[colDesc.Name] = colDesc.Type.InternalType.Oid
		}
		inscolsnum = parseCmd.PrepareInsertDirect.Inscolsnum
		dit = parseCmd.PrepareInsertDirect.Dit
	}

	for i := range types {
		if !ps.Insertdirectstmt.InsertFast {
			// OID to Datum is not a 1-1 mapping (for example, int4 and int8
			// both map to TypeInt), so we need to maintain the types sent by
			// the client.
			if inferredTypes[i] == 0 {
				t, _ := ps.ValueType(tree.PlaceholderIdx(i))
				inferredTypes[i] = t.Oid()
			}
			continue
		}
		if ps.TypeHints[i] == nil {
			if len(dit.Desc) == 0 {
				colName = dit.ColsDesc[i%inscolsnum].Name
			} else {
				colName = string(dit.Desc[i%inscolsnum])
			}
			if Oid, ok := colDescMap[colName]; ok {
				inferredTypes[i] = Oid
			}
		}
	}
	// Remember the inferred placeholder types so they can be reported on
	// Describe.
	ps.InferredTypes = inferredTypes
	return nil, nil
}

// addPreparedStmt creates a new PreparedStatement with the provided name using
// the given query. The new prepared statement is added to the connExecutor and
// also returned. It is illegal to call this when a statement with that name
// already exists (even for anonymous prepared statements).
//
// placeholderHints are used to assist in inferring placeholder types.
func (ex *connExecutor) addPreparedStmt(
	ctx context.Context,
	name string,
	stmt Statement,
	placeholderHints tree.PlaceholderTypes,
	origin PreparedStatementOrigin,
) (*PreparedStatement, error) {
	if _, ok := ex.extraTxnState.prepStmtsNamespace.prepStmts[name]; ok {
		panic(fmt.Sprintf("prepared statement already exists: %q", name))
	}

	// Prepare the query. This completes the typing of placeholders.
	prepared, err := ex.prepare(ctx, stmt, placeholderHints, origin)
	if err != nil {
		return nil, err
	}

	if err := prepared.memAcc.Grow(ctx, int64(len(name))); err != nil {
		return nil, err
	}
	ex.extraTxnState.prepStmtsNamespace.prepStmts[name] = prepared
	return prepared, nil
}

// prepare prepares the given statement.
//
// placeholderHints may contain partial type information for placeholders.
// prepare will populate the missing types. It can be nil.
//
// The PreparedStatement is returned (or nil if there are no results). The
// returned PreparedStatement needs to be close()d once its no longer in use.
func (ex *connExecutor) prepare(
	ctx context.Context,
	stmt Statement,
	placeholderHints tree.PlaceholderTypes,
	origin PreparedStatementOrigin,
) (*PreparedStatement, error) {
	if placeholderHints == nil {
		placeholderHints = make(tree.PlaceholderTypes, stmt.NumPlaceholders)
	}

	prepared := &PreparedStatement{
		PrepareMetadata: sqlbase.PrepareMetadata{
			PlaceholderTypesInfo: tree.PlaceholderTypesInfo{
				TypeHints: placeholderHints,
			},
		},
		memAcc:   ex.sessionMon.MakeBoundAccount(),
		refCount: 1,

		createdAt: timeutil.Now(),
		origin:    origin,
	}
	// NB: if we start caching the plan, we'll want to keep around the memory
	// account used for the plan, rather than clearing it.
	defer prepared.memAcc.Clear(ctx)

	if stmt.AST == nil {
		return prepared, nil
	}
	prepared.Statement = stmt.Statement

	// Point to the prepared state, which can be further populated during query
	// preparation.
	stmt.Prepared = prepared

	if err := tree.ProcessPlaceholderAnnotations(stmt.AST, placeholderHints); err != nil {
		return nil, err
	}

	// Preparing needs a transaction because it needs to retrieve db/table
	// descriptors for type checking. If we already have an open transaction for
	// this planner, use it. Using the user's transaction here is critical for
	// proper deadlock detection. At the time of writing, it is the case that any
	// data read on behalf of this transaction is not cached for use in other
	// transactions. It's critical that this fact remain true but nothing really
	// enforces it. If we create a new transaction (newTxn is true), we'll need to
	// finish it before we return.

	var flags planFlags
	prepare := func(ctx context.Context, txn *kv.Txn) (err error) {
		ex.statsCollector.reset(&ex.server.sqlStats, ex.appStats, &ex.phaseTimes)
		p := &ex.planner
		ex.resetPlanner(ctx, p, txn, ex.server.cfg.Clock.PhysicalTime() /* stmtTS */)
		p.stmt = &stmt
		p.semaCtx.Annotations = tree.MakeAnnotations(stmt.NumAnnotations)
		if !stmt.Insertdirectstmt.InsertFast {
			flags, err = ex.populatePrepared(ctx, txn, placeholderHints, p)
		}
		return err
	}

	if txn := ex.state.mu.txn; txn != nil && txn.IsOpen() {
		// Use the existing transaction.
		if err := prepare(ctx, txn); err != nil {
			return nil, err
		}
	} else {
		// When executing a prepare statement through JDBC, an explicit transaction is initiated.
		// After this transaction ends, it cannot follow the normal TxnStateTransitions state machine
		// process to release the table lease. Therefore, the table lease should be actively released
		// after the transaction ends.
		defer ex.extraTxnState.tables.releaseTables(ctx)

		// Use a new transaction. This will handle retriable errors here rather
		// than bubbling them up to the connExecutor state machine.
		if err := ex.server.cfg.DB.Txn(ctx, prepare); err != nil {
			return nil, err
		}
	}

	// Account for the memory used by this prepared statement.
	if err := prepared.memAcc.Grow(ctx, prepared.MemoryEstimate()); err != nil {
		return nil, err
	}
	ex.updateOptCounters(flags)
	return prepared, nil
}

// populatePrepared analyzes and type-checks the query and populates
// stmt.Prepared.
func (ex *connExecutor) populatePrepared(
	ctx context.Context, txn *kv.Txn, placeholderHints tree.PlaceholderTypes, p *planner,
) (planFlags, error) {
	if before := ex.server.cfg.TestingKnobs.BeforePrepare; before != nil {
		if err := before(ctx, ex.planner.stmt.String(), txn); err != nil {
			return 0, err
		}
	}
	stmt := p.stmt
	if err := p.semaCtx.Placeholders.Init(stmt.NumPlaceholders, placeholderHints); err != nil {
		return 0, err
	}
	p.extendedEvalCtx.PrepareOnly = true

	protoTS, err := p.isAsOf(stmt.AST)
	if err != nil {
		return 0, err
	}
	if protoTS != nil {
		p.semaCtx.AsOfTimestamp = protoTS
		txn.SetFixedTimestamp(ctx, *protoTS)
	}

	// PREPARE has a limited subset of statements it can be run with. Postgres
	// only allows SELECT, INSERT, UPDATE, DELETE and VALUES statements to be
	// prepared.
	// See: https://www.postgresql.org/docs/current/static/sql-prepare.html
	// However, we allow a large number of additional statements.
	// As of right now, the optimizer only works on SELECT statements and will
	// fallback for all others, so this should be safe for the foreseeable
	// future.
	flags, err := p.prepareUsingOptimizer(ctx)
	if err != nil {
		log.VEventf(ctx, 1, "optimizer prepare failed: %v", err)
		return 0, err
	}
	log.VEvent(ctx, 2, "optimizer prepare succeeded")
	// stmt.Prepared fields have been populated.
	return flags, nil
}

func (ex *connExecutor) execBind(
	ctx context.Context, bindCmd BindStmt,
) (fsm.Event, fsm.EventPayload) {

	retErr := func(err error) (fsm.Event, fsm.EventPayload) {
		return eventNonRetriableErr{IsCommit: fsm.False}, eventNonRetriableErrPayload{err: err}
	}

	portalName := bindCmd.PortalName
	// The unnamed portal can be freely overwritten.
	if portalName != "" {
		if _, ok := ex.extraTxnState.prepStmtsNamespace.portals[portalName]; ok {
			return retErr(pgerror.Newf(
				pgcode.DuplicateCursor, "portal %q already exists", portalName))
		}
	} else {
		// Deallocate the unnamed portal, if it exists.
		ex.deletePortal(ctx, "")
	}

	ps, ok := ex.extraTxnState.prepStmtsNamespace.prepStmts[bindCmd.PreparedStatementName]
	if !ok {
		return retErr(pgerror.Newf(
			pgcode.InvalidSQLStatementName,
			"unknown prepared statement %q", bindCmd.PreparedStatementName))
	}

	numQArgs := uint16(len(ps.InferredTypes))
	var qargs tree.QueryArguments
	if ps.PrepareInsertDirect.Dit.ColsDesc == nil {
		// Decode the arguments, except for internal queries for which we just verify
		// that the arguments match what's expected.
		qargs = make(tree.QueryArguments, numQArgs)
	}
	if bindCmd.internalArgs != nil {
		if len(bindCmd.internalArgs) != int(numQArgs) {
			return retErr(
				pgwirebase.NewProtocolViolationErrorf(
					"expected %d arguments, got %d", numQArgs, len(bindCmd.internalArgs)))
		}
		for i, datum := range bindCmd.internalArgs {
			t := ps.InferredTypes[i]
			if oid := datum.ResolvedType().Oid(); datum != tree.DNull && oid != t {
				return retErr(
					pgwirebase.NewProtocolViolationErrorf(
						"for argument %d expected OID %d, got %d", i, t, oid))
			}
			qargs[i] = datum
		}
	} else {
		qArgFormatCodes := bindCmd.ArgFormatCodes

		// If there is only one format code, then that format code is used to decode all the
		// arguments. But if the number of format codes provided does not match the number of
		// arguments AND it's not a single format code then we cannot infer what format to use to
		// decode all of the arguments.
		if len(qArgFormatCodes) != 1 && len(qArgFormatCodes) != int(numQArgs) {
			return retErr(pgwirebase.NewProtocolViolationErrorf(
				"wrong number of format codes specified: %d for %d arguments",
				len(qArgFormatCodes), numQArgs))
		}

		// If a single format code is provided and there is more than one argument to be decoded,
		// then expand qArgFormatCodes to the number of arguments provided.
		// If the number of format codes matches the number of arguments then nothing needs to be
		// done.
		if len(qArgFormatCodes) == 1 && numQArgs > 1 {
			fmtCode := qArgFormatCodes[0]
			qArgFormatCodes = make([]pgwirebase.FormatCode, numQArgs)
			for i := range qArgFormatCodes {
				qArgFormatCodes[i] = fmtCode
			}
		}

		if len(bindCmd.Args) != int(numQArgs) {
			return retErr(
				pgwirebase.NewProtocolViolationErrorf(
					"expected %d arguments, got %d", numQArgs, len(bindCmd.Args)))
		}

		ptCtx := tree.NewParseTimeContext(ex.state.sqlTimestamp.In(ex.sessionData.DataConversion.Location))
		if ps.PrepareInsertDirect.Dit.ColsDesc == nil {
			for i, arg := range bindCmd.Args {
				k := tree.PlaceholderIdx(i)
				t := ps.InferredTypes[i]
				if arg == nil {
					// nil indicates a NULL argument value.
					qargs[k] = tree.DNull
				} else {
					d, err := pgwirebase.DecodeOidDatum(ptCtx, t, qArgFormatCodes[i], arg)
					if err != nil {
						return retErr(pgerror.Wrapf(err, pgcode.ProtocolViolation,
							"error in argument for %s", k))
					}
					qargs[k] = d
				}
			}
		}
	}

	numCols := len(ps.Columns)
	if (len(bindCmd.OutFormats) > 1) && (len(bindCmd.OutFormats) != numCols) {
		return retErr(pgwirebase.NewProtocolViolationErrorf(
			"expected 1 or %d for number of format codes, got %d",
			numCols, len(bindCmd.OutFormats)))
	}

	columnFormatCodes := bindCmd.OutFormats
	if len(bindCmd.OutFormats) == 1 && numCols > 1 {
		// Apply the format code to every column.
		columnFormatCodes = make([]pgwirebase.FormatCode, numCols)
		for i := 0; i < numCols; i++ {
			columnFormatCodes[i] = bindCmd.OutFormats[0]
		}
	}

	// Create the new PreparedPortal.
	if err := ex.addPortal(ctx, portalName, ps, qargs, columnFormatCodes); err != nil {
		return retErr(err)
	}

	if log.V(2) {
		log.Infof(ctx, "portal: %q for %q, args %q, formats %q",
			portalName, ps.Statement, qargs, columnFormatCodes)
	}

	return nil, nil
}

// Prepare insert_direct bind process, splice payload here to send
func (ex *connExecutor) execPreparedirectBind(
	ctx context.Context, bindCmd BindStmt,
) (fsm.Event, fsm.EventPayload) {
	retErr := func(err error) (fsm.Event, fsm.EventPayload) {
		return eventNonRetriableErr{IsCommit: fsm.False}, eventNonRetriableErrPayload{err: err}
	}

	portalName := bindCmd.PortalName
	// The unnamed portal can be freely overwritten.
	if portalName != "" {
		if _, ok := ex.extraTxnState.prepStmtsNamespace.portals[portalName]; ok {
			return retErr(pgerror.Newf(
				pgcode.DuplicateCursor, "portal %q already exists", portalName))
		}
	} else {
		// Deallocate the unnamed portal, if it exists.
		ex.deletePortal(ctx, "")
	}

	ps, ok := ex.extraTxnState.prepStmtsNamespace.prepStmts[bindCmd.PreparedStatementName]
	if !ok {
		return retErr(pgerror.Newf(
			pgcode.InvalidSQLStatementName,
			"unknown prepared statement %q", bindCmd.PreparedStatementName))
	}

	numQArgs := uint16(len(ps.InferredTypes))
	if bindCmd.internalArgs != nil {
		if len(bindCmd.internalArgs) != int(numQArgs) {
			return retErr(
				pgwirebase.NewProtocolViolationErrorf(
					"expected %d arguments, got %d", numQArgs, len(bindCmd.internalArgs)))
		}
	} else {
		qArgFormatCodes := bindCmd.ArgFormatCodes
		if len(qArgFormatCodes) != 1 && len(qArgFormatCodes) != int(numQArgs) {
			return retErr(pgwirebase.NewProtocolViolationErrorf(
				"wrong number of format codes specified: %d for %d arguments",
				len(qArgFormatCodes), numQArgs))
		}

		if len(qArgFormatCodes) == 1 && numQArgs > 1 {
			fmtCode := qArgFormatCodes[0]
			qArgFormatCodes = make([]pgwirebase.FormatCode, numQArgs)
			for i := range qArgFormatCodes {
				qArgFormatCodes[i] = fmtCode
			}
			bindCmd.ArgFormatCodes = qArgFormatCodes
		}

		if len(bindCmd.Args) != int(numQArgs) {
			return retErr(
				pgwirebase.NewProtocolViolationErrorf(
					"expected %d arguments, got %d", numQArgs, len(bindCmd.Args)))
		}
	}

	if ins, ok := ps.PrepareMetadata.Statement.AST.(*tree.Insert); ok {
		var di DirectInsert
		copy(ins.Columns, ps.PrepareInsertDirect.Dit.Desc)

		ie := ex.server.GetCFG().InternalExecutor
		cfg := ie.GetServer().GetCFG()

		err := cfg.DB.Txn(ctx, func(ctx context.Context, txn *kv.Txn) error {
			tables := GetTableCollection(cfg, ie)
			defer tables.ReleaseTSTables(ctx)

			flags := tree.ObjectLookupFlags{}
			table, err := tables.GetTableVersion(ctx, txn, ps.PrepareInsertDirect.Dit.Tname, flags)
			if err != nil {
				return err
			}
			if table == nil {
				return pgerror.Newf(pgcode.Syntax, "table is being dropped")
			}
			var sd sessiondata.SessionData
			evalCtx := tree.EvalContext{
				Context:          ctx,
				Txn:              txn,
				SessionData:      &sd,
				InternalExecutor: ex.server.GetCFG().InternalExecutor,
				Settings:         ex.server.GetCFG().Settings,
				NodeID:           ex.server.GetCFG().NodeID.Get(),
			}
			evalCtx.StartSinglenode = ex.server.GetCFG().StartMode == StartSingleNode
			if err := GetColsInfo(ctx, evalCtx, &ps.PrepareInsertDirect.Dit.ColsDesc, ins, &di, &ps.PrepareMetadata.Statement); err != nil {
				return err
			}
			di.RowNum, di.ColNum = len(bindCmd.Args), len(di.IDMap)
			di.PArgs.TSVersion = uint32(table.TsTable.TsVersion)
			ptCtx := tree.NewParseTimeContext(ex.state.sqlTimestamp.In(ex.sessionData.DataConversion.Location))

			// When the table has the pipe enabled, bind data needs to be converted into datums for filter.
			if ex.server.GetCFG().CDCCoordinator != nil {
				if ex.server.GetCFG().CDCCoordinator.IsCDCEnabled(uint64(ps.PrepareInsertDirect.Dit.TabID)) {
					di.InputValues, err = getPrepareInputValues(ptCtx, &bindCmd, ps.InferredTypes, &di)
					if err != nil {
						return err
					}
				}
			}

			// Calculate rowTimestamps and save the value of the timestamp column
			inputValues, rowTimestamps, err := TsprepareTypeCheck(ptCtx, bindCmd.Args, ps.InferredTypes, bindCmd.ArgFormatCodes, &ps.PrepareInsertDirect.Dit.ColsDesc, di)
			if err != nil {
				return err
			}

<<<<<<< HEAD
			if !EvalContext.StartSinglenode || ex.kwengineversion == "2" {
=======
			if !evalCtx.StartSinglenode {
>>>>>>> 2563f09a
				//start mode
				di.PayloadNodeMap = make(map[int]*sqlbase.PayloadForDistTSInsert, 1)
				if err = BuildRowBytesForPrepareTsInsert(
					ptCtx, bindCmd.Args, ps.PrepareInsertDirect.Dit, &di, evalCtx, table,
					cfg.NodeInfo.NodeID.Get(), rowTimestamps, ex.server.GetCFG()); err != nil {
					return err
				}

			} else if ex.kwengineversion == "1" {
				// single-node KW_ENGINE_VERSION=1 (Column-stored)(default value is 1)
				priTagValMap := BuildPreparepriTagValMap(bindCmd.Args, di)
				di.PayloadNodeMap = make(map[int]*sqlbase.PayloadForDistTSInsert, 1)
				for _, priTagRowIdx := range priTagValMap {
					if err = BuildPreparePayload(&evalCtx, inputValues, priTagRowIdx,
						&di, ps.PrepareInsertDirect.Dit, bindCmd.Args); err != nil {
						return err
					}
				}
<<<<<<< HEAD
			} else {
				return pgerror.Newf(pgcode.InvalidName, "Error KW_ENGINE_VERSION %s", ex.kwengineversion)
=======
				di.PayloadNodeMap[int(evalCtx.NodeID)].CDCData = BuildCDCDataForDirectInsert(
					&evalCtx,
					uint64(ps.PrepareInsertDirect.Dit.TabID),
					ps.PrepareInsertDirect.Dit.ColsDesc,
					di.InputValues,
					di.ColIndexs,
					ex.server.GetCFG().CDCCoordinator,
				)
>>>>>>> 2563f09a
			}

			numCols := len(ps.Columns)
			columnFormatCodes := bindCmd.OutFormats
			if len(bindCmd.OutFormats) == 1 && numCols > 1 {
				// Apply the format code to every column.
				columnFormatCodes = make([]pgwirebase.FormatCode, numCols)
				for i := 0; i < numCols; i++ {
					columnFormatCodes[i] = bindCmd.OutFormats[0]
				}
			}

			stmtRes := ex.clientComm.CreateStatementResult(
				ps.AST,
				// The client is using the extended protocol, so no row description is
				// needed.
				DontNeedRowDesc,
				0, columnFormatCodes,
				ex.sessionData.DataConversion,
				0,
				portalName,
				ex.implicitTxn(),
			)

			ps.PrepareInsertDirect.payloadNodeMap = di.PayloadNodeMap
			ps.PrepareInsertDirect.stmtRes = stmtRes
			ps.PrepareInsertDirect.EvalContext = evalCtx
			ps.PrepareInsertDirect.EvalContext.Txn = nil
			return nil
		})
		if err != nil {
			return retErr(err)
		}
	}

	var qargs tree.QueryArguments
	columnFormatCodes := bindCmd.OutFormats
	// Create the new PreparedPortal.
	if err := ex.addPortal(ctx, portalName, ps, qargs, columnFormatCodes); err != nil {
		return retErr(err)
	}

	if log.V(2) {
		log.Infof(ctx, "portal: %q for %q, args %q, formats %q",
			portalName, ps.Statement, qargs, columnFormatCodes)
	}

	return nil, nil
}

// addPortal creates a new PreparedPortal on the connExecutor.
//
// It is illegal to call this when a portal with that name already exists (even
// for anonymous portals).
func (ex *connExecutor) addPortal(
	ctx context.Context,
	portalName string,
	stmt *PreparedStatement,
	qargs tree.QueryArguments,
	outFormats []pgwirebase.FormatCode,
) error {
	if _, ok := ex.extraTxnState.prepStmtsNamespace.portals[portalName]; ok {
		panic(fmt.Sprintf("portal already exists: %q", portalName))
	}

	portal, err := ex.makePreparedPortal(ctx, portalName, stmt, qargs, outFormats)
	if err != nil {
		return err
	}

	ex.extraTxnState.prepStmtsNamespace.portals[portalName] = portal
	return nil
}

// exhaustPortal marks a portal with the provided name as "exhausted" and
// panics if there is no portal with such name.
func (ex *connExecutor) exhaustPortal(portalName string) {
	portal, ok := ex.extraTxnState.prepStmtsNamespace.portals[portalName]
	if !ok {
		panic(errors.AssertionFailedf("portal %s doesn't exist", portalName))
	}
	portal.exhausted = true
	ex.extraTxnState.prepStmtsNamespace.portals[portalName] = portal
}

func (ex *connExecutor) deletePreparedStmt(ctx context.Context, name string) {
	ps, ok := ex.extraTxnState.prepStmtsNamespace.prepStmts[name]
	if !ok {
		return
	}
	ps.decRef(ctx)
	delete(ex.extraTxnState.prepStmtsNamespace.prepStmts, name)
}

func (ex *connExecutor) deletePortal(ctx context.Context, name string) {
	portal, ok := ex.extraTxnState.prepStmtsNamespace.portals[name]
	if !ok {
		return
	}
	portal.decRef(ctx, &ex.extraTxnState.prepStmtsNamespaceMemAcc, name)
	delete(ex.extraTxnState.prepStmtsNamespace.portals, name)
}

func (ex *connExecutor) execDelPrepStmt(
	ctx context.Context, delCmd DeletePreparedStmt,
) (fsm.Event, fsm.EventPayload) {
	switch delCmd.Type {
	case pgwirebase.PrepareStatement:
		_, ok := ex.extraTxnState.prepStmtsNamespace.prepStmts[delCmd.Name]
		if !ok {
			// The spec says "It is not an error to issue Close against a nonexistent
			// statement or portal name". See
			// https://www.postgresql.org/docs/current/static/protocol-flow.html.
			break
		}

		ex.deletePreparedStmt(ctx, delCmd.Name)
	case pgwirebase.PreparePortal:
		_, ok := ex.extraTxnState.prepStmtsNamespace.portals[delCmd.Name]
		if !ok {
			break
		}
		ex.deletePortal(ctx, delCmd.Name)
	default:
		panic(fmt.Sprintf("unknown del type: %s", delCmd.Type))
	}
	return nil, nil
}

func (ex *connExecutor) execDescribe(
	ctx context.Context, descCmd DescribeStmt, res DescribeResult,
) (fsm.Event, fsm.EventPayload) {

	retErr := func(err error) (fsm.Event, fsm.EventPayload) {
		return eventNonRetriableErr{IsCommit: fsm.False}, eventNonRetriableErrPayload{err: err}
	}

	switch descCmd.Type {
	case pgwirebase.PrepareStatement:
		ps, ok := ex.extraTxnState.prepStmtsNamespace.prepStmts[descCmd.Name]
		if !ok {
			return retErr(pgerror.Newf(
				pgcode.InvalidSQLStatementName,
				"unknown prepared statement %q", descCmd.Name))
		}

		res.SetInferredTypes(ps.InferredTypes)

		if stmtHasNoData(ps.AST) {
			res.SetNoDataRowDescription()
		} else {
			res.SetPrepStmtOutput(ctx, ps.Columns)
		}
	case pgwirebase.PreparePortal:
		portal, ok := ex.extraTxnState.prepStmtsNamespace.portals[descCmd.Name]
		if !ok {
			return retErr(pgerror.Newf(
				pgcode.InvalidCursorName, "unknown portal %q", descCmd.Name))
		}

		if stmtHasNoData(portal.Stmt.AST) {
			res.SetNoDataRowDescription()
		} else {
			res.SetPortalOutput(ctx, portal.Stmt.Columns, portal.OutFormats)
		}
	default:
		return retErr(errors.AssertionFailedf(
			"unknown describe type: %s", errors.Safe(descCmd.Type)))
	}
	return nil, nil
}<|MERGE_RESOLUTION|>--- conflicted
+++ resolved
@@ -561,11 +561,7 @@
 				return err
 			}
 
-<<<<<<< HEAD
-			if !EvalContext.StartSinglenode || ex.kwengineversion == "2" {
-=======
-			if !evalCtx.StartSinglenode {
->>>>>>> 2563f09a
+			if !evalCtx.StartSinglenode || ex.kwengineversion == "2" {
 				//start mode
 				di.PayloadNodeMap = make(map[int]*sqlbase.PayloadForDistTSInsert, 1)
 				if err = BuildRowBytesForPrepareTsInsert(
@@ -584,10 +580,6 @@
 						return err
 					}
 				}
-<<<<<<< HEAD
-			} else {
-				return pgerror.Newf(pgcode.InvalidName, "Error KW_ENGINE_VERSION %s", ex.kwengineversion)
-=======
 				di.PayloadNodeMap[int(evalCtx.NodeID)].CDCData = BuildCDCDataForDirectInsert(
 					&evalCtx,
 					uint64(ps.PrepareInsertDirect.Dit.TabID),
@@ -596,7 +588,8 @@
 					di.ColIndexs,
 					ex.server.GetCFG().CDCCoordinator,
 				)
->>>>>>> 2563f09a
+			} else {
+				return pgerror.Newf(pgcode.InvalidName, "Error KW_ENGINE_VERSION %s", ex.kwengineversion)
 			}
 
 			numCols := len(ps.Columns)
