--- conflicted
+++ resolved
@@ -71,14 +71,10 @@
 	createTagIndex
 	dropTagIndex
 	alterTagIndex
-<<<<<<< HEAD
-	count
 	createKwdbAPDatabase
 	createKwdbAPTable
 	dropKwdbAPDatabase
 	dropKwdbAPTable
-=======
->>>>>>> 38cd9ad9
 )
 
 // tsSchemaChangeResumer implements the jobs.Resumer interface for syncMetaCache
@@ -1241,9 +1237,6 @@
 		return "create tag index"
 	case dropTagIndex:
 		return "drop tag index"
-<<<<<<< HEAD
-	case count:
-		return "count"
 	case createKwdbAPDatabase:
 		return "create ap database"
 	case createKwdbAPTable:
@@ -1252,8 +1245,6 @@
 		return "drop ap database"
 	case dropKwdbAPTable:
 		return "drop ap table"
-=======
->>>>>>> 38cd9ad9
 	}
 	return ""
 }
