--- conflicted
+++ resolved
@@ -2585,11 +2585,7 @@
                                                                 iter, entity_groups_.begin()->second,
                                                                 params.offset, params.limit, params.reverse);
   if (s != KStatus::SUCCESS) {
-<<<<<<< HEAD
-    LOG_ERROR("cannot create offset iterator for entitygroup[%lu], subgroup", entity_groups_.begin()->first);
-=======
-    // LOG_ERROR("cannot create offset iterator for entitygroup[%lu], subgroup[%u]");
->>>>>>> 0dc18e1a
+    LOG_ERROR("cannot create offset iterator for entitygroup[%lu]", entity_groups_.begin()->first);
     return s;
   }
 
