--- conflicted
+++ resolved
@@ -2789,13 +2789,8 @@
 }
 
 KStatus TsTable::GetTagIterator(kwdbContext_p ctx, std::vector<uint32_t> scan_tags,
-<<<<<<< HEAD
-                                const std::vector<uint32_t> hps,
+                                const std::unordered_set<uint32_t> hps,
                                 BaseEntityIterator** iter, k_uint32 table_version) {
-=======
-                                const std::unordered_set<uint32_t> hps,
-                                TagIterator** iter, k_uint32 table_version) {
->>>>>>> ae6c3bba
   std::vector<EntityGroupTagIterator*> eg_tag_iters;
   EntityGroupTagIterator* eg_tag_iter = nullptr;
 
