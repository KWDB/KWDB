// Copyright (c) 2022-present, Shanghai Yunxi Technology Co, Ltd.
//
// This software (KWDB) is licensed under Mulan PSL v2.
// You can use this software according to the terms and conditions of the Mulan PSL v2.
// You may obtain a copy of Mulan PSL v2 at:
//          http://license.coscl.org.cn/MulanPSL2
// THIS SOFTWARE IS PROVIDED ON AN "AS IS" BASIS, WITHOUT WARRANTIES OF ANY KIND,
// EITHER EXPRESS OR IMPLIED, INCLUDING BUT NOT LIMITED TO NON-INFRINGEMENT,
// MERCHANTABILITY OR FIT FOR A PARTICULAR PURPOSE.
// See the Mulan PSL v2 for more details.

#include "ts_vgroup.h"
#include "ts_iterator_v2_impl.h"

namespace kwdbts {

TsStorageIteratorV2Impl::TsStorageIteratorV2Impl() {
}

TsStorageIteratorV2Impl::TsStorageIteratorV2Impl(std::shared_ptr<TsVGroup>& vgroup, vector<uint32_t>& entity_ids,
                                                  std::vector<KwTsSpan>& ts_spans, DATATYPE ts_col_type,
                                                  std::vector<k_uint32>& kw_scan_cols, std::vector<k_uint32>& ts_scan_cols,
                                                  std::shared_ptr<TsTableSchemaManager> table_schema_mgr,
                                                  uint32_t table_version) {
  vgroup_ = vgroup;
  entity_ids_ = entity_ids;
  ts_spans_ = ts_spans;
  ts_col_type_ = ts_col_type;
  kw_scan_cols_ = kw_scan_cols;
  ts_scan_cols_ = ts_scan_cols;
  table_schema_mgr_ = table_schema_mgr;
  table_version_ = table_version;
}

TsStorageIteratorV2Impl::~TsStorageIteratorV2Impl() {
}

KStatus TsStorageIteratorV2Impl::Init(bool is_reversed) {
  // TODO(Yongyan): initialization
  KStatus ret = table_schema_mgr_->GetColumnsIncludeDropped(attrs_, table_version_);
  if (ret != KStatus::SUCCESS) {
    return ret;
  }
  return KStatus::SUCCESS;
}

KStatus TsStorageIteratorV2Impl::Next(ResultSet* res, k_uint32* count, bool* is_finished, timestamp64 ts) {
  // TODO(Yongyan): scan next batch
  return KStatus::FAIL;
}

TsRawDataIteratorV2Impl::TsRawDataIteratorV2Impl(std::shared_ptr<TsVGroup>& vgroup,
                                                  vector<uint32_t>& entity_ids,
                                                  std::vector<KwTsSpan>& ts_spans,
                                                  DATATYPE ts_col_type,
                                                  std::vector<k_uint32>& kw_scan_cols,
                                                  std::vector<k_uint32>& ts_scan_cols,
                                                  std::shared_ptr<TsTableSchemaManager> table_schema_mgr,
                                                  uint32_t table_version) :
                          TsStorageIteratorV2Impl::TsStorageIteratorV2Impl(vgroup, entity_ids, ts_spans, ts_col_type,
                                                                            kw_scan_cols, ts_scan_cols, table_schema_mgr,
                                                                            table_version) {
}

TsRawDataIteratorV2Impl::~TsRawDataIteratorV2Impl() {
}

KStatus TsRawDataIteratorV2Impl::Init(bool is_reversed) {
  KStatus ret = TsStorageIteratorV2Impl::Init(is_reversed);
  if (ret != KStatus::SUCCESS) {
    return ret;
  }

  cur_entity_index_ = 0;
  status_ = STORAGE_SCAN_STATUS::SCAN_MEM_TABLE;

  mem_segment_scanner_ = std::make_unique<TsMemSegmentScanner>(vgroup_, entity_ids_, ts_spans_, ts_col_type_,
                                                                    kw_scan_cols_, ts_scan_cols_, table_schema_mgr_,
                                                                    table_version_);
  if (mem_segment_scanner_ == nullptr) {
    return KStatus::FAIL;
  }
  if (mem_segment_scanner_->Init(is_reversed) != KStatus::SUCCESS) {
    mem_segment_scanner_ = nullptr;
    return KStatus::FAIL;
  }

  TSTableID table_id = table_schema_mgr_->GetTableId();
  auto schema_mgr = vgroup_->GetEngineSchemaMgr();
  uint32_t database_id = schema_mgr->GetDBIDByTableID(table_id);
  auto& partition_managers = vgroup_->GetPartitionManagers();
  auto it = partition_managers.find(database_id);

  if (it != partition_managers.end() && it->second) {
  auto* partition_manager = it->second.get();
  const auto& partitions = partition_manager->GetPartitions();

  if (!partitions.empty()) {
    std::unordered_set<TsVGroupPartition*> seen;
    for (const auto& [idx, partition_ptr] : partitions) {
      if (!partition_ptr) continue;
      timestamp64 p_start = convertSecondToPrecisionTS(partition_ptr->StartTs(), ts_col_type_);
      timestamp64 p_end = convertSecondToPrecisionTS(partition_ptr->EndTs(), ts_col_type_);
      if (isTimestampInSpans(ts_spans_, p_start, p_end)) {
        if (seen.insert(partition_ptr.get()).second) {
          ts_partitions_.emplace_back(
            std::shared_ptr<TsVGroupPartition>(partition_ptr.get(), [](TsVGroupPartition*) {}));
        }
      }
    }
  }
}

  return KStatus::SUCCESS;
}

KStatus TsRawDataIteratorV2Impl::InitializeLastSegmentIterator() {
  if (cur_partition_index_ < ts_partitions_.size()) {
    last_segment_iterator_ = std::make_unique<TsLastSegmentIterator>(vgroup_, ts_partitions_[cur_partition_index_],
                                                                     entity_ids_[cur_entity_index_], ts_spans_,
                                                                     ts_col_type_, kw_scan_cols_, ts_scan_cols_,
                                                                     table_schema_mgr_, table_version_);
    return last_segment_iterator_->Init(is_reversed_);
  } else {
    last_segment_iterator_ = nullptr;
  }
  return KStatus::SUCCESS;
}

KStatus TsRawDataIteratorV2Impl::InitializeBlockSegmentIterator() {
  if (cur_partition_index_ < ts_partitions_.size()) {
    block_segment_iterator_ = std::make_unique<TsBlockSegmentIterator>(vgroup_, ts_partitions_[cur_partition_index_],
                                                                     entity_ids_[cur_entity_index_], ts_spans_,
                                                                     ts_col_type_, kw_scan_cols_, ts_scan_cols_,
                                                                     table_schema_mgr_, table_version_);
    return block_segment_iterator_->Init(is_reversed_);
  } else {
    block_segment_iterator_ = nullptr;
  }
  return KStatus::SUCCESS;
}

KStatus TsRawDataIteratorV2Impl::Next(ResultSet* res, k_uint32* count, bool* is_finished, timestamp64 ts) {
  if (cur_entity_index_ >= entity_ids_.size()) {
    *count = 0;
    *is_finished = true;
    return KStatus::SUCCESS;
  }

  *count = 0;
  KStatus ret;
  while (status_ != STORAGE_SCAN_STATUS::SCAN_STATUS_DONE && *count == 0) {
    switch (status_) {
      case STORAGE_SCAN_STATUS::SCAN_MEM_TABLE: {
          // Scan mem tables
          ret = mem_segment_scanner_->Scan(entity_ids_[cur_entity_index_], res, count, ts);
          if (ret != KStatus::SUCCESS) {
            LOG_ERROR("Failed to scan mem table for entity(%d).", entity_ids_[cur_entity_index_]);
            return KStatus::FAIL;
          }
          status_ = STORAGE_SCAN_STATUS::SCAN_LAST_SEGMENT;
          cur_partition_index_ = 0;
          ret = InitializeLastSegmentIterator();
          if (ret != KStatus::SUCCESS) {
            LOG_ERROR("Failed to initialize last segment iterator of current partition(%d) for current entity(%d).",
                      cur_partition_index_, entity_ids_[cur_entity_index_]);
            return KStatus::FAIL;
          }
        }
        break;
      case STORAGE_SCAN_STATUS::SCAN_LAST_SEGMENT: {
          // Scan last segment
          if (cur_partition_index_ >= ts_partitions_.size()) {
            status_ = STORAGE_SCAN_STATUS::SCAN_BLOCK_SEGMENT;
            cur_partition_index_ = 0;
            ret = InitializeBlockSegmentIterator();
            if (ret != KStatus::SUCCESS) {
              LOG_ERROR("Failed to initialize block segment iterator of current partition(%d) for current entity(%d).",
                        cur_partition_index_, entity_ids_[cur_entity_index_]);
              return KStatus::FAIL;
            }
          } else {
            // Scan last segment of current partition
            bool is_done = false;
            ret = last_segment_iterator_->Next(res, count, &is_done, ts);
            if (ret != KStatus::SUCCESS) {
              LOG_ERROR("Failed to scan partition(%d).", cur_partition_index_);
              return KStatus::FAIL;
            }
            if (is_done) {
              ++cur_partition_index_;
              ret = InitializeLastSegmentIterator();
              if (ret != KStatus::SUCCESS) {
                LOG_ERROR("Failed to initialize last segment iterator of current partition(%d) for current entity(%d).",
                          cur_partition_index_, entity_ids_[cur_entity_index_]);
                return KStatus::FAIL;
              }
            }
          }
        }
        break;
      case STORAGE_SCAN_STATUS::SCAN_BLOCK_SEGMENT: {
          // Scan block segment
          if (cur_partition_index_ >= ts_partitions_.size()) {
            ++cur_entity_index_;
            cur_partition_index_ = 0;
            if (cur_entity_index_ >= entity_ids_.size()) {
              status_ = STORAGE_SCAN_STATUS::SCAN_STATUS_DONE;
            } else {
              status_ = STORAGE_SCAN_STATUS::SCAN_MEM_TABLE;
            }
          } else {
            // Scan block segment of current partition
            bool is_done = false;
            ret = block_segment_iterator_->Next(res, count, &is_done, ts);
            if (ret != KStatus::SUCCESS) {
              LOG_ERROR("Failed to scan partition(%d).", cur_partition_index_);
              return KStatus::FAIL;
            }
            if (is_done) {
              ++cur_partition_index_;
              ret = InitializeBlockSegmentIterator();
              if (ret != KStatus::SUCCESS) {
                LOG_ERROR("Failed to initialize block segment iterator of current partition(%d) for current entity(%d).",
                          cur_partition_index_, entity_ids_[cur_entity_index_]);
                return KStatus::FAIL;
              }
            }
          }
        }
        break;
      default: {
          // internal error
          return KStatus::FAIL;
        };
    }
  }
  *is_finished = (status_ == STORAGE_SCAN_STATUS::SCAN_STATUS_DONE);
  return KStatus::SUCCESS;
}

TsSortedRowDataIteratorV2Impl::TsSortedRowDataIteratorV2Impl(std::shared_ptr<TsVGroup>& vgroup,
                                                              vector<uint32_t>& entity_ids,
                                                              std::vector<KwTsSpan>& ts_spans,
                                                              DATATYPE ts_col_type,
                                                              std::vector<k_uint32>& kw_scan_cols,
                                                              std::vector<k_uint32>& ts_scan_cols,
                                                              std::shared_ptr<TsTableSchemaManager> table_schema_mgr,
                                                              uint32_t table_version,
                                                              SortOrder order_type) :
                          TsStorageIteratorV2Impl::TsStorageIteratorV2Impl(vgroup, entity_ids, ts_spans, ts_col_type,
                                                                            kw_scan_cols, ts_scan_cols, table_schema_mgr,
                                                                            table_version) {
}

TsSortedRowDataIteratorV2Impl::~TsSortedRowDataIteratorV2Impl() {
}

KStatus TsSortedRowDataIteratorV2Impl::Init(bool is_reversed) {
  // TODO(Yongyan): initialization
  return KStatus::FAIL;
}

KStatus TsSortedRowDataIteratorV2Impl::Next(ResultSet* res, k_uint32* count, bool* is_finished, timestamp64 ts) {
  // TODO(Yongyan): scan next batch
  return KStatus::FAIL;
}

TsAggIteratorV2Impl::TsAggIteratorV2Impl(std::shared_ptr<TsVGroup>& vgroup, vector<uint32_t>& entity_ids,
                                          std::vector<KwTsSpan>& ts_spans, DATATYPE ts_col_type,
                                          std::vector<k_uint32>& kw_scan_cols, std::vector<k_uint32>& ts_scan_cols,
                                          std::vector<Sumfunctype>& scan_agg_types, std::vector<timestamp64>& ts_points,
                                          std::shared_ptr<TsTableSchemaManager> table_schema_mgr, uint32_t table_version) :
                          TsStorageIteratorV2Impl::TsStorageIteratorV2Impl(vgroup, entity_ids, ts_spans, ts_col_type,
                                                                            kw_scan_cols, ts_scan_cols, table_schema_mgr,
                                                                            table_version),
                          scan_agg_types_(scan_agg_types) {
}

TsAggIteratorV2Impl::~TsAggIteratorV2Impl() {
}

KStatus TsAggIteratorV2Impl::Init(bool is_reversed) {
  KStatus ret = TsStorageIteratorV2Impl::Init(is_reversed);
  if (ret != KStatus::SUCCESS) {
    return ret;
  }

  cur_entity_index_ = 0;
  status_ = STORAGE_SCAN_STATUS::SCAN_MEM_TABLE;

  mem_segment_scanner_ = std::make_unique<TsMemSegmentScanner>(vgroup_, entity_ids_, ts_spans_, ts_col_type_,
                                                                    kw_scan_cols_, ts_scan_cols_, table_schema_mgr_,
                                                                    table_version_);
  if (mem_segment_scanner_ == nullptr) {
    return KStatus::FAIL;
  }
  if (mem_segment_scanner_->Init(is_reversed) != KStatus::SUCCESS) {
    mem_segment_scanner_ = nullptr;
    return KStatus::FAIL;
  }

  TSTableID table_id = table_schema_mgr_->GetTableId();
  auto schema_mgr = vgroup_->GetEngineSchemaMgr();
  uint32_t database_id = schema_mgr->GetDBIDByTableID(table_id);
  auto& partition_managers = vgroup_->GetPartitionManagers();
  auto it = partition_managers.find(database_id);

  if (it != partition_managers.end() && it->second) {
    auto* partition_manager = it->second.get();
    const auto& partitions = partition_manager->GetPartitions();

    if (!partitions.empty()) {
      std::unordered_set<TsVGroupPartition*> seen;
      for (const auto& [idx, partition_ptr] : partitions) {
        if (!partition_ptr) continue;
        int64_t p_start = partition_ptr->StartTs();
        int64_t p_end = partition_ptr->EndTs();
        if (isTimestampInSpans(ts_spans_, p_start, p_end)) {
          if (seen.insert(partition_ptr.get()).second) {
            ts_partitions_.emplace_back(
              std::shared_ptr<TsVGroupPartition>(partition_ptr.get(), [](TsVGroupPartition*) {}));
          }
        }
      }
    }
  }

  return KStatus::SUCCESS;
}

KStatus TsAggIteratorV2Impl::Next(ResultSet* res, k_uint32* count, bool* is_finished, timestamp64 ts) {
  if (cur_entity_index_ >= entity_ids_.size()) {
    *count = 0;
    *is_finished = true;
    return KStatus::SUCCESS;
  }

  k_uint64 total_row_count = 0;
  *count = 0;
  KStatus ret;
  ret = mem_segment_scanner_->ScanAgg(entity_ids_[cur_entity_index_], count, ts);
  total_row_count += *count;

  for (cur_partition_index_=0; cur_partition_index_ < ts_partitions_.size(); ++cur_partition_index_) {
    ret = InitializeLastSegmentIterator();
    if (ret != KStatus::SUCCESS) {
      LOG_ERROR("Failed to initialize last segment iterator of current partition(%d) for current entity(%d).",
                cur_partition_index_, entity_ids_[cur_entity_index_]);
      return KStatus::FAIL;
    }
    ret = last_segment_iterator_->ScanAgg(count, ts);
    total_row_count += *count;
    // block segment
  }

  if (total_row_count > 0) {
    res->clear();
    for (k_uint32 i = 0; i < kw_scan_cols_.size(); ++i) {
      switch (scan_agg_types_[i]) {
        case Sumfunctype::COUNT: {
          char* value = static_cast<char*>(malloc(sizeof(k_uint64)));
          *reinterpret_cast<k_uint64*>(value) = total_row_count;

          unsigned char* bitmap = static_cast<unsigned char*>(malloc(KW_BITMAP_SIZE(1)));
          memset(bitmap, 0x00, KW_BITMAP_SIZE(1));

          Batch* b = new Batch(value, 1, bitmap, 1, nullptr);
          b->is_new = true;
          b->need_free_bitmap = true;
          res->push_back(i, b);
          break;
        }
        default: {
          LOG_ERROR("Unsupported aggregation type: %d", static_cast<int>(scan_agg_types_[i]));
          return KStatus::FAIL;
        }
      }
    }

    res->entity_index = {1, entity_ids_[cur_entity_index_], vgroup_->GetVGroupID()};
    res->col_num_ = kw_scan_cols_.size();
    *count = 1;
    *is_finished = false;
    total_row_count = 0;
    ++cur_entity_index_;
    return KStatus::SUCCESS;
  }

  *is_finished = true;
  ++cur_entity_index_;
  return KStatus::SUCCESS;
}


KStatus TsAggIteratorV2Impl::InitializeLastSegmentIterator() {
  if (cur_partition_index_ < ts_partitions_.size()) {
    last_segment_iterator_ = std::make_unique<TsLastSegmentIterator>(vgroup_, ts_partitions_[cur_partition_index_],
                                                                     entity_ids_[cur_entity_index_], ts_spans_,
                                                                     ts_col_type_, kw_scan_cols_, ts_scan_cols_,
                                                                     table_schema_mgr_, table_version_);
    return last_segment_iterator_->Init(is_reversed_);
  } else {
    last_segment_iterator_ = nullptr;
  }
  return KStatus::SUCCESS;
}

TsMemSegmentScanner::TsMemSegmentScanner(std::shared_ptr<TsVGroup>& vgroup,
                                      vector<uint32_t>& entity_ids,
                                      std::vector<KwTsSpan>& ts_spans,
                                      DATATYPE ts_col_type,
                                      std::vector<k_uint32>& kw_scan_cols,
                                      std::vector<k_uint32>& ts_scan_cols,
                                      std::shared_ptr<TsTableSchemaManager> table_schema_mgr,
                                      uint32_t table_version) :
                  TsStorageIteratorV2Impl::TsStorageIteratorV2Impl(vgroup, entity_ids, ts_spans, ts_col_type,
                                                                    kw_scan_cols, ts_scan_cols, table_schema_mgr,
                                                                    table_version) {
}

TsMemSegmentScanner::~TsMemSegmentScanner() {
}

KStatus TsMemSegmentScanner::Init(bool is_reversed) {
  KStatus ret = TsStorageIteratorV2Impl::Init(is_reversed);
  if (ret != KStatus::SUCCESS) {
    return ret;
  }
  return KStatus::SUCCESS;
}

KStatus TsMemSegmentScanner::Scan(uint32_t entity_id, ResultSet* res, k_uint32* count, timestamp64 ts) {
  KStatus ret;
<<<<<<< HEAD
  std::list<TsBlockSpan> blocks;
  TsBlockItemFilterParams params{0, table_schema_mgr_->GetTableID(), entity_id, ts_spans_};
=======
  std::list<std::shared_ptr<TsBlockSpanInfo>> blocks;
  auto table_id = table_schema_mgr_->GetTableId();
  auto db_id = vgroup_->GetEngineSchemaMgr()->GetDBIDByTableID(table_id);
  TsBlockITemFilterParams params{db_id, table_id, entity_id, ts_spans_};
>>>>>>> 9479f0e8
  ret = vgroup_->GetMemSegmentMgr()->GetBlockSpans(params, &blocks);
  if (ret != KStatus::SUCCESS) {
    return ret;
  }

  *count = 0;
  for (auto block : blocks) {
    *count += block.block->GetRowNum();
  }
  if (*count == 0) {
    return KStatus::SUCCESS;
  }
  for (int i = 0; i < kw_scan_cols_.size(); ++i) {
    k_int32 col_idx = ts_scan_cols_[i];
    Batch* batch;
    if (col_idx >= 0 && col_idx < attrs_.size()) {
      unsigned char* bitmap = static_cast<unsigned char*>(malloc(KW_BITMAP_SIZE(*count)));
      if (bitmap == nullptr) {
        return KStatus::FAIL;
      }
      memset(bitmap, 0x00, KW_BITMAP_SIZE(*count));
      TSSlice col_data;
      if (!isVarLenType(attrs_[col_idx].type)) {
        char* value = static_cast<char*>(malloc(attrs_[col_idx].size * (*count)));
        int row = 0;
        for (auto block : blocks) {
          for (int i = 0; i < block.block->GetRowNum(); ++i) {
            if (block.block->IsColNull(i, col_idx, attrs_)) {
              set_null_bitmap(bitmap, i);
            } else {
              ret = block.block->GetValueSlice(i, col_idx, attrs_, col_data);
              if (ret != KStatus::SUCCESS) {
                return ret;
              }
              memcpy(value + row * attrs_[col_idx].size,
                      col_data.data,
                      attrs_[col_idx].size);
            }
            ++row;
          }
        }
        batch = new Batch(static_cast<void *>(value), *count, bitmap, 1, nullptr);
        batch->is_new = true;
        batch->need_free_bitmap = true;
      } else {
        batch = new VarColumnBatch(*count, bitmap, 1, nullptr);
        for (auto block : blocks) {
<<<<<<< HEAD
          for (int i = 0; i < block.block->GetRowNum(); ++i) {
            if (block.block->IsColNull(i, col_idx, attrs_)) {
              set_null_bitmap(bitmap, i);
              batch->push_back(nullptr);
            } else {
              ret = block.block->GetValueSlice(i, col_idx, attrs_, col_data);
=======
          for (int row_idx = 0; row_idx < block->GetRowNum(); ++row_idx) {
            if (block->IsColNull(row_idx, col_idx, attrs_)) {
              set_null_bitmap(bitmap, row_idx);
              batch->push_back(nullptr);
            } else {
              ret = block->GetValueSlice(row_idx, col_idx, attrs_, col_data);
>>>>>>> 9479f0e8
              if (ret != KStatus::SUCCESS) {
                return ret;
              }
              char* buffer = static_cast<char*>(malloc(col_data.len + 2 + 1));
              KUint16(buffer) = col_data.len;
              memcpy(buffer + 2, col_data.data, col_data.len);
              *(buffer + col_data.len + 2) = 0;
              std::shared_ptr<void> ptr(buffer, free);
              batch->push_back(ptr);
            }
          }
        }
        batch->is_new = true;
        batch->need_free_bitmap = true;
      }
    } else {
      void* bitmap = nullptr;  // column not exist in segment table. so return nullptr.
      batch = new Batch(bitmap, *count, bitmap, 1, nullptr);
    }
    res->push_back(i, batch);
  }

  res->entity_index = {1, entity_id, vgroup_->GetVGroupID()};
  return KStatus::SUCCESS;
}

KStatus TsMemSegmentScanner::ScanAgg(uint32_t entity_id, k_uint32* count, timestamp64 ts) {
  KStatus ret;
<<<<<<< HEAD
  std::list<TsBlockSpan> blocks;
  TsBlockItemFilterParams params{0, table_schema_mgr_->GetTableID(), entity_id, ts_spans_};
=======
  std::list<std::shared_ptr<TsBlockSpanInfo>> blocks;
  auto table_id = table_schema_mgr_->GetTableId();
  auto db_id = vgroup_->GetEngineSchemaMgr()->GetDBIDByTableID(table_id);
  TsBlockITemFilterParams params{db_id, table_id, entity_id, ts_spans_};
>>>>>>> 9479f0e8
  ret = vgroup_->GetMemSegmentMgr()->GetBlockSpans(params, &blocks);
  if (ret != KStatus::SUCCESS) {
    return ret;
  }

  *count = 0;
  for (const auto& block : blocks) {
    *count += block.block->GetRowNum();
  }

  return KStatus::SUCCESS;
}

TsLastSegmentIterator::TsLastSegmentIterator(std::shared_ptr<TsVGroup>& vgroup,
                                              std::shared_ptr<TsVGroupPartition> ts_partition,
                                              uint32_t entity_id,
                                              std::vector<KwTsSpan>& ts_spans,
                                              DATATYPE ts_col_type,
                                              std::vector<k_uint32>& kw_scan_cols,
                                              std::vector<k_uint32>& ts_scan_cols,
                                              std::shared_ptr<TsTableSchemaManager> table_schema_mgr,
                                              uint32_t table_version) {
  vgroup_ = vgroup;
  ts_partition_ = ts_partition;
  entity_id_ = entity_id;
  ts_spans_ = ts_spans;
  kw_scan_cols_ = kw_scan_cols;
  ts_scan_cols_ = ts_scan_cols;
  table_schema_mgr_ = table_schema_mgr;
  table_version_ = table_version;
}

TsLastSegmentIterator::~TsLastSegmentIterator() {
}

KStatus TsLastSegmentIterator::Init(bool is_reversed) {
  KStatus ret = TsStorageIteratorV2Impl::Init(is_reversed);
  if (ret != KStatus::SUCCESS) {
    return ret;
  }
  std::vector<std::shared_ptr<TsLastSegment>> last_segments;
  ts_partition_->GetLastSegmentMgr()->GetCompactLastSegments(last_segments);
  for (std::shared_ptr<TsLastSegment> last_segment : last_segments) {
    last_segment_block_iterators_.push_back(last_segment->NewIterator(table_schema_mgr_->GetTableId(),
                                            entity_id_, ts_spans_));
  }
  last_segment_block_iterator_index_ = 0;
  return KStatus::SUCCESS;
}

KStatus TsLastSegmentIterator::Next(ResultSet* res, k_uint32* count, bool* is_finished, timestamp64 ts) {
  if (last_segment_block_iterator_index_ >= last_segment_block_iterators_.size()) {
    *is_finished = true;
    return KStatus::SUCCESS;
  }
  *count = 0;
  if (last_segment_block_iterators_[last_segment_block_iterator_index_]->Valid()) {
    auto entity_block = last_segment_block_iterators_[last_segment_block_iterator_index_]->GetEntityBlock();
    *count = entity_block->GetRowNum();
    KStatus ret;
    for (int i = 0; i < kw_scan_cols_.size(); ++i) {
      k_int32 col_idx = ts_scan_cols_[i];
      Batch* batch;
      if (col_idx >= 0 && col_idx < attrs_.size()) {
        unsigned char* bitmap = static_cast<unsigned char*>(malloc(KW_BITMAP_SIZE(*count)));
        if (bitmap == nullptr) {
          return KStatus::FAIL;
        }
        memset(bitmap, 0x00, KW_BITMAP_SIZE(*count));
        TSSlice col_data;
        if (!isVarLenType(attrs_[col_idx].type)) {
          char* value = static_cast<char*>(malloc(attrs_[col_idx].size * (*count)));
          int row = 0;
          for (int i = 0; i < entity_block->GetRowNum(); ++i) {
            if (entity_block->IsColNull(i, col_idx, attrs_)) {
              set_null_bitmap(bitmap, i);
            } else {
              ret = entity_block->GetValueSlice(i, col_idx, attrs_, col_data);
              if (ret != KStatus::SUCCESS) {
                return ret;
              }
              memcpy(value + row * attrs_[col_idx].size,
                      col_data.data,
                      attrs_[col_idx].size);
            }
            ++row;
          }
          batch = new Batch(static_cast<void *>(value), *count, bitmap, 1, nullptr);
          batch->is_new = true;
          batch->need_free_bitmap = true;
        } else {
          batch = new VarColumnBatch(*count, bitmap, 1, nullptr);
          for (int i = 0; i < entity_block->GetRowNum(); ++i) {
            if (entity_block->IsColNull(i, col_idx, attrs_)) {
              set_null_bitmap(bitmap, i);
              batch->push_back(nullptr);
            } else {
              ret = entity_block->GetValueSlice(i, col_idx, attrs_, col_data);
              if (ret != KStatus::SUCCESS) {
                return ret;
              }
              char* buffer = static_cast<char*>(malloc(col_data.len + 2 + 1));
              KUint16(buffer) = col_data.len;
              memcpy(buffer + 2, col_data.data, col_data.len);
              *(buffer + col_data.len + 2) = 0;
              std::shared_ptr<void> ptr(buffer, free);
              batch->push_back(ptr);
            }
          }
          batch->is_new = true;
          batch->need_free_bitmap = true;
        }
      } else {
        void* bitmap = nullptr;  // column not exist in segment table. so return nullptr.
        batch = new Batch(bitmap, *count, bitmap, 1, nullptr);
      }
      res->push_back(i, batch);
    }
    res->entity_index = {1, entity_id_, vgroup_->GetVGroupID()};

    last_segment_block_iterators_[last_segment_block_iterator_index_]->NextEntityBlock();
  } else {
    ++last_segment_block_iterator_index_;
  }
  return KStatus::SUCCESS;
}

KStatus TsLastSegmentIterator::ScanAgg(k_uint32* count, timestamp64 ts) {
  if (last_segment_block_iterator_index_ >= last_segment_block_iterators_.size()) {
    return KStatus::SUCCESS;
  }

  *count = 0;
  for (size_t i = 0; i < last_segment_block_iterators_.size(); ++i) {
    auto& block_iter = last_segment_block_iterators_[last_segment_block_iterator_index_];

    while (block_iter->Valid()) {
      auto entity_block = block_iter->GetEntityBlock();
      *count += entity_block->GetRowNum();

      block_iter->NextEntityBlock();
    }

    ++last_segment_block_iterator_index_;
  }

  return KStatus::SUCCESS;
}

TsBlockSegmentIterator::TsBlockSegmentIterator(std::shared_ptr<TsVGroup>& vgroup,
                                              std::shared_ptr<TsVGroupPartition> ts_partition,
                                              uint32_t entity_id,
                                              std::vector<KwTsSpan>& ts_spans,
                                              DATATYPE ts_col_type,
                                              std::vector<k_uint32>& kw_scan_cols,
                                              std::vector<k_uint32>& ts_scan_cols,
                                              std::shared_ptr<TsTableSchemaManager> table_schema_mgr,
                                              uint32_t table_version) {
  vgroup_ = vgroup;
  ts_partition_ = ts_partition;
  entity_id_ = entity_id;
  ts_spans_ = ts_spans;
  kw_scan_cols_ = kw_scan_cols;
  ts_scan_cols_ = ts_scan_cols;
  table_schema_mgr_ = table_schema_mgr;
  table_version_ = table_version;
}

TsBlockSegmentIterator::~TsBlockSegmentIterator() {
}

KStatus TsBlockSegmentIterator::Init(bool is_reversed) {
  KStatus ret = TsStorageIteratorV2Impl::Init(is_reversed);
  if (ret != KStatus::SUCCESS) {
    return ret;
  }
  TsBlockITemFilterParams filter{0, table_schema_mgr_->GetTableId(), entity_id_, ts_spans_};
  ts_partition_->GetBlockSegment()->GetBlockSpans(filter, &ts_blocks_);
  return KStatus::SUCCESS;
}

KStatus TsBlockSegmentIterator::Next(ResultSet* res, k_uint32* count, bool* is_finished, timestamp64 ts) {
  if (ts_blocks_.empty()) {
    *is_finished = true;
    return KStatus::SUCCESS;
  }
  std::shared_ptr<TsBlockSpanInfo> ts_block = ts_blocks_.front();
  ts_blocks_.pop_front();
  *count = ts_block->GetRowNum();
  KStatus ret;
  for (int i = 0; i < kw_scan_cols_.size(); ++i) {
    k_int32 col_idx = ts_scan_cols_[i];
    Batch* batch;
    if (col_idx >= 0 && col_idx < attrs_.size()) {
      unsigned char* bitmap = static_cast<unsigned char*>(malloc(KW_BITMAP_SIZE(*count)));
      if (bitmap == nullptr) {
        return KStatus::FAIL;
      }
      memset(bitmap, 0x00, KW_BITMAP_SIZE(*count));
      TSSlice col_data;
      if (!isVarLenType(attrs_[col_idx].type)) {
        char* value = static_cast<char*>(malloc(attrs_[col_idx].size * (*count)));
        int row = 0;
        for (int i = 0; i < ts_block->GetRowNum(); ++i) {
          if (ts_block->IsColNull(i, col_idx, attrs_)) {
            set_null_bitmap(bitmap, i);
          } else {
            ret = ts_block->GetValueSlice(i, col_idx, attrs_, col_data);
            if (ret != KStatus::SUCCESS) {
              return ret;
            }
            memcpy(value + row * attrs_[col_idx].size,
                    col_data.data,
                    attrs_[col_idx].size);
          }
          ++row;
        }
        batch = new Batch(static_cast<void *>(value), *count, bitmap, 1, nullptr);
        batch->is_new = true;
        batch->need_free_bitmap = true;
      } else {
        batch = new VarColumnBatch(*count, bitmap, 1, nullptr);
        for (int i = 0; i < ts_block->GetRowNum(); ++i) {
          if (ts_block->IsColNull(i, col_idx, attrs_)) {
            set_null_bitmap(bitmap, i);
            batch->push_back(nullptr);
          } else {
            ret = ts_block->GetValueSlice(i, col_idx, attrs_, col_data);
            if (ret != KStatus::SUCCESS) {
              return ret;
            }
            char* buffer = static_cast<char*>(malloc(col_data.len + 2 + 1));
            KUint16(buffer) = col_data.len;
            memcpy(buffer + 2, col_data.data, col_data.len);
            *(buffer + col_data.len + 2) = 0;
            std::shared_ptr<void> ptr(buffer, free);
            batch->push_back(ptr);
          }
        }
        batch->is_new = true;
        batch->need_free_bitmap = true;
      }
    } else {
      void* bitmap = nullptr;  // column not exist in segment table. so return nullptr.
      batch = new Batch(bitmap, *count, bitmap, 1, nullptr);
    }
    res->push_back(i, batch);
  }
  res->entity_index = {1, entity_id_, vgroup_->GetVGroupID()};

  return KStatus::SUCCESS;
}

}  //  namespace kwdbts<|MERGE_RESOLUTION|>--- conflicted
+++ resolved
@@ -432,15 +432,10 @@
 
 KStatus TsMemSegmentScanner::Scan(uint32_t entity_id, ResultSet* res, k_uint32* count, timestamp64 ts) {
   KStatus ret;
-<<<<<<< HEAD
   std::list<TsBlockSpan> blocks;
-  TsBlockItemFilterParams params{0, table_schema_mgr_->GetTableID(), entity_id, ts_spans_};
-=======
-  std::list<std::shared_ptr<TsBlockSpanInfo>> blocks;
   auto table_id = table_schema_mgr_->GetTableId();
   auto db_id = vgroup_->GetEngineSchemaMgr()->GetDBIDByTableID(table_id);
-  TsBlockITemFilterParams params{db_id, table_id, entity_id, ts_spans_};
->>>>>>> 9479f0e8
+  TsBlockItemFilterParams params{db_id, table_id, entity_id, ts_spans_};
   ret = vgroup_->GetMemSegmentMgr()->GetBlockSpans(params, &blocks);
   if (ret != KStatus::SUCCESS) {
     return ret;
@@ -488,21 +483,12 @@
       } else {
         batch = new VarColumnBatch(*count, bitmap, 1, nullptr);
         for (auto block : blocks) {
-<<<<<<< HEAD
-          for (int i = 0; i < block.block->GetRowNum(); ++i) {
-            if (block.block->IsColNull(i, col_idx, attrs_)) {
-              set_null_bitmap(bitmap, i);
-              batch->push_back(nullptr);
-            } else {
-              ret = block.block->GetValueSlice(i, col_idx, attrs_, col_data);
-=======
-          for (int row_idx = 0; row_idx < block->GetRowNum(); ++row_idx) {
-            if (block->IsColNull(row_idx, col_idx, attrs_)) {
+          for (int row_idx = 0; row_idx < block.block->GetRowNum(); ++row_idx) {
+            if (block.block->IsColNull(row_idx, col_idx, attrs_)) {
               set_null_bitmap(bitmap, row_idx);
               batch->push_back(nullptr);
             } else {
-              ret = block->GetValueSlice(row_idx, col_idx, attrs_, col_data);
->>>>>>> 9479f0e8
+              ret = block.block->GetValueSlice(row_idx, col_idx, attrs_, col_data);
               if (ret != KStatus::SUCCESS) {
                 return ret;
               }
@@ -531,15 +517,10 @@
 
 KStatus TsMemSegmentScanner::ScanAgg(uint32_t entity_id, k_uint32* count, timestamp64 ts) {
   KStatus ret;
-<<<<<<< HEAD
   std::list<TsBlockSpan> blocks;
-  TsBlockItemFilterParams params{0, table_schema_mgr_->GetTableID(), entity_id, ts_spans_};
-=======
-  std::list<std::shared_ptr<TsBlockSpanInfo>> blocks;
   auto table_id = table_schema_mgr_->GetTableId();
   auto db_id = vgroup_->GetEngineSchemaMgr()->GetDBIDByTableID(table_id);
-  TsBlockITemFilterParams params{db_id, table_id, entity_id, ts_spans_};
->>>>>>> 9479f0e8
+  TsBlockItemFilterParams params{db_id, table_id, entity_id, ts_spans_};
   ret = vgroup_->GetMemSegmentMgr()->GetBlockSpans(params, &blocks);
   if (ret != KStatus::SUCCESS) {
     return ret;
@@ -716,7 +697,7 @@
   if (ret != KStatus::SUCCESS) {
     return ret;
   }
-  TsBlockITemFilterParams filter{0, table_schema_mgr_->GetTableId(), entity_id_, ts_spans_};
+  TsBlockItemFilterParams filter{0, table_schema_mgr_->GetTableId(), entity_id_, ts_spans_};
   ts_partition_->GetBlockSegment()->GetBlockSpans(filter, &ts_blocks_);
   return KStatus::SUCCESS;
 }
@@ -726,9 +707,9 @@
     *is_finished = true;
     return KStatus::SUCCESS;
   }
-  std::shared_ptr<TsBlockSpanInfo> ts_block = ts_blocks_.front();
+  TsBlockSpan ts_block = ts_blocks_.front();
   ts_blocks_.pop_front();
-  *count = ts_block->GetRowNum();
+  *count = ts_block.block->GetRowNum();
   KStatus ret;
   for (int i = 0; i < kw_scan_cols_.size(); ++i) {
     k_int32 col_idx = ts_scan_cols_[i];
@@ -743,11 +724,11 @@
       if (!isVarLenType(attrs_[col_idx].type)) {
         char* value = static_cast<char*>(malloc(attrs_[col_idx].size * (*count)));
         int row = 0;
-        for (int i = 0; i < ts_block->GetRowNum(); ++i) {
-          if (ts_block->IsColNull(i, col_idx, attrs_)) {
+        for (int i = 0; i < ts_block.block->GetRowNum(); ++i) {
+          if (ts_block.block->IsColNull(i, col_idx, attrs_)) {
             set_null_bitmap(bitmap, i);
           } else {
-            ret = ts_block->GetValueSlice(i, col_idx, attrs_, col_data);
+            ret = ts_block.block->GetValueSlice(i, col_idx, attrs_, col_data);
             if (ret != KStatus::SUCCESS) {
               return ret;
             }
@@ -762,12 +743,12 @@
         batch->need_free_bitmap = true;
       } else {
         batch = new VarColumnBatch(*count, bitmap, 1, nullptr);
-        for (int i = 0; i < ts_block->GetRowNum(); ++i) {
-          if (ts_block->IsColNull(i, col_idx, attrs_)) {
+        for (int i = 0; i < ts_block.block->GetRowNum(); ++i) {
+          if (ts_block.block->IsColNull(i, col_idx, attrs_)) {
             set_null_bitmap(bitmap, i);
             batch->push_back(nullptr);
           } else {
-            ret = ts_block->GetValueSlice(i, col_idx, attrs_, col_data);
+            ret = ts_block.block->GetValueSlice(i, col_idx, attrs_, col_data);
             if (ret != KStatus::SUCCESS) {
               return ret;
             }
