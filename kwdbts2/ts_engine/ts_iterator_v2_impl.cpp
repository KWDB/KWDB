// Copyright (c) 2022-present, Shanghai Yunxi Technology Co, Ltd.
//
// This software (KWDB) is licensed under Mulan PSL v2.
// You can use this software according to the terms and conditions of the Mulan PSL v2.
// You may obtain a copy of Mulan PSL v2 at:
//          http://license.coscl.org.cn/MulanPSL2
// THIS SOFTWARE IS PROVIDED ON AN "AS IS" BASIS, WITHOUT WARRANTIES OF ANY KIND,
// EITHER EXPRESS OR IMPLIED, INCLUDING BUT NOT LIMITED TO NON-INFRINGEMENT,
// MERCHANTABILITY OR FIT FOR A PARTICULAR PURPOSE.
// See the Mulan PSL v2 for more details.

#include "ts_vgroup.h"
#include "ts_iterator_v2_impl.h"

namespace kwdbts {

TsStorageIteratorV2Impl::TsStorageIteratorV2Impl(std::shared_ptr<TsVGroup>& vgroup, vector<uint32_t>& entity_ids,
                                                  std::vector<KwTsSpan>& ts_spans, DATATYPE ts_col_type,
                                                  std::vector<k_uint32>& kw_scan_cols, std::vector<k_uint32>& ts_scan_cols,
                                                  std::shared_ptr<TsTableSchemaManager> table_schema_mgr,
                                                  uint32_t table_version) {
  vgroup_ = vgroup;
  entity_ids_ = entity_ids;
  ts_spans_ = ts_spans;
  ts_col_type_ = ts_col_type;
  kw_scan_cols_ = kw_scan_cols;
  ts_scan_cols_ = ts_scan_cols;
  table_schema_mgr_ = table_schema_mgr;
  table_version_ = table_version;
}

TsStorageIteratorV2Impl::~TsStorageIteratorV2Impl() {
}

KStatus TsStorageIteratorV2Impl::Init(bool is_reversed) {
  // TODO(Yongyan): initialization
  KStatus ret = table_schema_mgr_->GetColumnsIncludeDropped(attrs_, table_version_);
  if (ret != KStatus::SUCCESS) {
    return ret;
  }
  return KStatus::SUCCESS;
}

KStatus TsStorageIteratorV2Impl::Next(ResultSet* res, k_uint32* count, bool* is_finished, timestamp64 ts) {
  // TODO(Yongyan): scan next batch
  return KStatus::FAIL;
}

TsRawDataIteratorV2Impl::TsRawDataIteratorV2Impl(std::shared_ptr<TsVGroup>& vgroup,
                                                  vector<uint32_t>& entity_ids,
                                                  std::vector<KwTsSpan>& ts_spans,
                                                  DATATYPE ts_col_type,
                                                  std::vector<k_uint32>& kw_scan_cols,
                                                  std::vector<k_uint32>& ts_scan_cols,
                                                  std::shared_ptr<TsTableSchemaManager> table_schema_mgr,
                                                  uint32_t table_version) :
                          TsStorageIteratorV2Impl::TsStorageIteratorV2Impl(vgroup, entity_ids, ts_spans, ts_col_type,
                                                                            kw_scan_cols, ts_scan_cols, table_schema_mgr,
                                                                            table_version) {
}

TsRawDataIteratorV2Impl::~TsRawDataIteratorV2Impl() {
}

KStatus TsRawDataIteratorV2Impl::Init(bool is_reversed) {
  KStatus ret = TsStorageIteratorV2Impl::Init(is_reversed);
  if (ret != KStatus::SUCCESS) {
    return ret;
  }

  cur_entity_index_ = 0;
  status_ = STORAGE_SCAN_STATUS::SCAN_MEM_TABLE;

  mem_table_scanner_ = std::make_unique<TsMemTableScanner>(vgroup_, entity_ids_, ts_spans_, ts_col_type_,
                                                                    kw_scan_cols_, ts_scan_cols_, table_schema_mgr_,
                                                                    table_version_);
  if (mem_table_scanner_ == nullptr) {
    return KStatus::FAIL;
  }
  if (mem_table_scanner_->Init(is_reversed) != KStatus::SUCCESS) {
    mem_table_scanner_ = nullptr;
    return KStatus::FAIL;
  }

  return KStatus::SUCCESS;
}

KStatus TsRawDataIteratorV2Impl::Next(ResultSet* res, k_uint32* count, bool* is_finished, timestamp64 ts) {
  if (cur_entity_index_ >= entity_ids_.size()) {
    *count = 0;
    *is_finished = true;
    return KStatus::SUCCESS;
  }

  *count = 0;
  KStatus ret;
  while (status_ != STORAGE_SCAN_STATUS::SCAN_STATUS_DONE && *count == 0) {
    switch (status_) {
      case STORAGE_SCAN_STATUS::SCAN_MEM_TABLE: {
          // Scan mem tables
          bool is_done = false;
          ret = mem_table_scanner_->Scan(entity_ids_[cur_entity_index_], res, count, ts);
          if (ret != KStatus::SUCCESS) {
            LOG_ERROR("Failed to scan mem table for entity(%d).", entity_ids_[cur_entity_index_]);
            return KStatus::FAIL;
          }
          status_ = STORAGE_SCAN_STATUS::SCAN_LAST_SEGMENT;
          cur_partition_index_ = 0;
        }
        break;
      case STORAGE_SCAN_STATUS::SCAN_LAST_SEGMENT: {
          // Scan last segment
          if (cur_partition_index_ >= ts_partitions_.size()) {
            status_ = STORAGE_SCAN_STATUS::SCAN_BLOCK_SEGMENT;
            cur_partition_index_ = 0;
          } else {
            // Scan last segment of current partition
            ++cur_partition_index_;
          }
        }
        break;
      case STORAGE_SCAN_STATUS::SCAN_BLOCK_SEGMENT: {
          // Scan block segment
          if (cur_partition_index_ >= ts_partitions_.size()) {
            ++cur_entity_index_;
            cur_partition_index_ = 0;
            if (cur_entity_index_ >= entity_ids_.size()) {
              status_ = STORAGE_SCAN_STATUS::SCAN_STATUS_DONE;
            } else {
              status_ = STORAGE_SCAN_STATUS::SCAN_MEM_TABLE;
            }
          } else {
            // Scan block segment of current partition
            ++cur_partition_index_;
          }
        }
        break;
      default: {
          // internal error
          return KStatus::FAIL;
        };
    }
  }
  *is_finished = (status_ == STORAGE_SCAN_STATUS::SCAN_STATUS_DONE);
  return KStatus::SUCCESS;
}

TsSortedRowDataIteratorV2Impl::TsSortedRowDataIteratorV2Impl(std::shared_ptr<TsVGroup>& vgroup,
                                                              vector<uint32_t>& entity_ids,
                                                              std::vector<KwTsSpan>& ts_spans,
                                                              DATATYPE ts_col_type,
                                                              std::vector<k_uint32>& kw_scan_cols,
                                                              std::vector<k_uint32>& ts_scan_cols,
                                                              std::shared_ptr<TsTableSchemaManager> table_schema_mgr,
                                                              uint32_t table_version,
                                                              SortOrder order_type) :
                          TsStorageIteratorV2Impl::TsStorageIteratorV2Impl(vgroup, entity_ids, ts_spans, ts_col_type,
                                                                            kw_scan_cols, ts_scan_cols, table_schema_mgr,
                                                                            table_version) {
}

TsSortedRowDataIteratorV2Impl::~TsSortedRowDataIteratorV2Impl() {
}

KStatus TsSortedRowDataIteratorV2Impl::Init(bool is_reversed) {
  // TODO(Yongyan): initialization
  return KStatus::FAIL;
}

KStatus TsSortedRowDataIteratorV2Impl::Next(ResultSet* res, k_uint32* count, bool* is_finished, timestamp64 ts) {
  // TODO(Yongyan): scan next batch
  return KStatus::FAIL;
}

TsAggIteratorV2Impl::TsAggIteratorV2Impl(std::shared_ptr<TsVGroup>& vgroup, vector<uint32_t>& entity_ids,
                                          std::vector<KwTsSpan>& ts_spans, DATATYPE ts_col_type,
                                          std::vector<k_uint32>& kw_scan_cols, std::vector<k_uint32>& ts_scan_cols,
                                          std::vector<Sumfunctype>& scan_agg_types, std::vector<timestamp64>& ts_points,
                                          std::shared_ptr<TsTableSchemaManager> table_schema_mgr, uint32_t table_version) :
                          TsStorageIteratorV2Impl::TsStorageIteratorV2Impl(vgroup, entity_ids, ts_spans, ts_col_type,
                                                                            kw_scan_cols, ts_scan_cols, table_schema_mgr,
                                                                            table_version) {
}

TsAggIteratorV2Impl::~TsAggIteratorV2Impl() {
}

KStatus TsAggIteratorV2Impl::Init(bool is_reversed) {
  // TODO(Yongyan): initialization
  return KStatus::FAIL;
}

KStatus TsAggIteratorV2Impl::Next(ResultSet* res, k_uint32* count, bool* is_finished, timestamp64 ts) {
  // TODO(Yongyan): scan next batch
  return KStatus::FAIL;
}

TsMemTableScanner::TsMemTableScanner(std::shared_ptr<TsVGroup>& vgroup,
                                      vector<uint32_t>& entity_ids,
                                      std::vector<KwTsSpan>& ts_spans,
                                      DATATYPE ts_col_type,
                                      std::vector<k_uint32>& kw_scan_cols,
                                      std::vector<k_uint32>& ts_scan_cols,
                                      std::shared_ptr<TsTableSchemaManager> table_schema_mgr,
                                      uint32_t table_version) :
                  TsStorageIteratorV2Impl::TsStorageIteratorV2Impl(vgroup, entity_ids, ts_spans, ts_col_type,
                                                                    kw_scan_cols, ts_scan_cols, table_schema_mgr,
                                                                    table_version) {
}

TsMemTableScanner::~TsMemTableScanner() {
}

KStatus TsMemTableScanner::Init(bool is_reversed) {
  KStatus ret = TsStorageIteratorV2Impl::Init(is_reversed);
  if (ret != KStatus::SUCCESS) {
    return ret;
  }
}

KStatus TsMemTableScanner::Scan(uint32_t entity_id, ResultSet* res, k_uint32* count, timestamp64 ts) {
  KStatus ret;
<<<<<<< HEAD
  std::list<std::shared_ptr<TsBlockSpanInfo>> blocks;
  TsBlockITemFilterParams params{0, table_schema_mgr_->GetTableID(), entity_ids_[cur_entity_index_], INT64_MIN, INT64_MAX};
  ret = vgroup_->GetMemSegmentMgr()->GetBlockItems(params, &blocks);
=======
  std::list<std::shared_ptr<TsBlockItemInfo>> blocks;
  ret = vgroup_->GetMemSegmentMgr()->GetBlockItems(0, table_schema_mgr_->GetTableID(),
                                                    entity_id, &blocks);
>>>>>>> 70382102
  if (ret != KStatus::SUCCESS) {
    return ret;
  }

  for (auto block : blocks) {
    *count += block->GetRowNum();
  }
  for (int i = 0; i < kw_scan_cols_.size(); ++i) {
    k_int32 col_idx = ts_scan_cols_[i];
    Batch* batch;
    if (col_idx >= 0 && col_idx < attrs_.size()) {
      unsigned char* bitmap = static_cast<unsigned char*>(malloc(KW_BITMAP_SIZE(*count)));
      if (bitmap == nullptr) {
        return KStatus::FAIL;
      }
      memset(bitmap, 0x00, KW_BITMAP_SIZE(*count));
      TSSlice col_data;
      if (!isVarLenType(attrs_[col_idx].type)) {
        char* value = static_cast<char*>(malloc(attrs_[col_idx].size * (*count)));
        int row = 0;
        for (auto block : blocks) {
          for (int i = 0; i < block->GetRowNum(); ++i) {
            if (block->IsColNull(i, col_idx, attrs_)) {
              set_null_bitmap(bitmap, i);
            } else {
              ret = block->GetValueSlice(i, col_idx, attrs_, col_data);
              if (ret != KStatus::SUCCESS) {
                return ret;
              }
              memcpy(value + row * attrs_[col_idx].size,
                      col_data.data,
                      attrs_[col_idx].size);
            }
            ++row;
          }
        }
        batch = new Batch(static_cast<void *>(value), *count, bitmap, 1, nullptr);
        batch->is_new = true;
        batch->need_free_bitmap = true;
      } else {
        batch = new VarColumnBatch(*count, bitmap, 1, nullptr);
        for (auto block : blocks) {
          for (int i = 0; i < block->GetRowNum(); ++i) {
            if (block->IsColNull(i, col_idx, attrs_)) {
              set_null_bitmap(bitmap, i);
              batch->push_back(nullptr);
            } else {
              ret = block->GetValueSlice(i, col_idx, attrs_, col_data);
              if (ret != KStatus::SUCCESS) {
                return ret;
              }
              char* buffer = static_cast<char*>(malloc(col_data.len + 2 + 1));
              KUint16(buffer) = col_data.len;
              memcpy(buffer + 2, col_data.data, col_data.len);
              *(buffer + col_data.len + 2) = 0;
              std::shared_ptr<void> ptr(buffer, free);
              batch->push_back(ptr);
            }
          }
        }
        batch->is_new = true;
        batch->need_free_bitmap = true;
      }
    } else {
      void* bitmap = nullptr;  // column not exist in segment table. so return nullptr.
      batch = new Batch(bitmap, *count, bitmap, 1, nullptr);
    }
    res->push_back(i, batch);
  }

  res->entity_index = {1, entity_id, vgroup_->GetVGroupID()};
  return KStatus::SUCCESS;
}

}  //  namespace kwdbts<|MERGE_RESOLUTION|>--- conflicted
+++ resolved
@@ -220,15 +220,9 @@
 
 KStatus TsMemTableScanner::Scan(uint32_t entity_id, ResultSet* res, k_uint32* count, timestamp64 ts) {
   KStatus ret;
-<<<<<<< HEAD
   std::list<std::shared_ptr<TsBlockSpanInfo>> blocks;
-  TsBlockITemFilterParams params{0, table_schema_mgr_->GetTableID(), entity_ids_[cur_entity_index_], INT64_MIN, INT64_MAX};
+  TsBlockITemFilterParams params{0, table_schema_mgr_->GetTableID(), entity_id, INT64_MIN, INT64_MAX};
   ret = vgroup_->GetMemSegmentMgr()->GetBlockItems(params, &blocks);
-=======
-  std::list<std::shared_ptr<TsBlockItemInfo>> blocks;
-  ret = vgroup_->GetMemSegmentMgr()->GetBlockItems(0, table_schema_mgr_->GetTableID(),
-                                                    entity_id, &blocks);
->>>>>>> 70382102
   if (ret != KStatus::SUCCESS) {
     return ret;
   }
