// Copyright (c) 2022-present, Shanghai Yunxi Technology Co, Ltd.
//
// This software (KWDB) is licensed under Mulan PSL v2.
// You can use this software according to the terms and conditions of the Mulan PSL v2.
// You may obtain a copy of Mulan PSL v2 at:
//          http://license.coscl.org.cn/MulanPSL2
// THIS SOFTWARE IS PROVIDED ON AN "AS IS" BASIS, WITHOUT WARRANTIES OF ANY KIND,
// EITHER EXPRESS OR IMPLIED, INCLUDING BUT NOT LIMITED TO NON-INFRINGEMENT,
// MERCHANTABILITY OR FIT FOR A PARTICULAR PURPOSE.
// See the Mulan PSL v2 for more details.

#include "ts_vgroup.h"
#include "ts_iterator_v2_impl.h"

namespace kwdbts {

TsStorageIteratorV2Impl::TsStorageIteratorV2Impl(std::shared_ptr<TsVGroup>& vgroup, vector<uint32_t>& entity_ids,
                                                  std::vector<KwTsSpan>& ts_spans, DATATYPE ts_col_type,
                                                  std::vector<k_uint32>& kw_scan_cols, std::vector<k_uint32>& ts_scan_cols,
                                                  std::shared_ptr<TsTableSchemaManager> table_schema_mgr,
                                                  uint32_t table_version) {
  vgroup_ = vgroup;
  entity_ids_ = entity_ids;
  ts_spans_ = ts_spans;
  ts_col_type_ = ts_col_type;
  kw_scan_cols_ = kw_scan_cols;
  ts_scan_cols_ = ts_scan_cols;
  table_schema_mgr_ = table_schema_mgr;
  table_version_ = table_version;
}

TsStorageIteratorV2Impl::~TsStorageIteratorV2Impl() {
}

KStatus TsStorageIteratorV2Impl::Init(bool is_reversed) {
  // TODO(Yongyan): initialization
  KStatus ret = table_schema_mgr_->GetColumnsIncludeDropped(attrs_, table_version_);
  if (ret != KStatus::SUCCESS) {
    return ret;
  }
  return KStatus::SUCCESS;
}

KStatus TsStorageIteratorV2Impl::Next(ResultSet* res, k_uint32* count, bool* is_finished, timestamp64 ts) {
  // TODO(Yongyan): scan next batch
  return KStatus::FAIL;
}

TsRawDataIteratorV2Impl::TsRawDataIteratorV2Impl(std::shared_ptr<TsVGroup>& vgroup,
                                                  vector<uint32_t>& entity_ids,
                                                  std::vector<KwTsSpan>& ts_spans,
                                                  DATATYPE ts_col_type,
                                                  std::vector<k_uint32>& kw_scan_cols,
                                                  std::vector<k_uint32>& ts_scan_cols,
                                                  std::shared_ptr<TsTableSchemaManager> table_schema_mgr,
                                                  uint32_t table_version) :
                          TsStorageIteratorV2Impl::TsStorageIteratorV2Impl(vgroup, entity_ids, ts_spans, ts_col_type,
                                                                            kw_scan_cols, ts_scan_cols, table_schema_mgr,
                                                                            table_version) {
}

TsRawDataIteratorV2Impl::~TsRawDataIteratorV2Impl() {
}

KStatus TsRawDataIteratorV2Impl::Init(bool is_reversed) {
  KStatus ret = TsStorageIteratorV2Impl::Init(is_reversed);
  if (ret != KStatus::SUCCESS) {
    return ret;
  }

  cur_entity_index_ = 0;
  status_ = STORAGE_SCAN_STATUS::SCAN_MEM_TABLE;

  mem_segment_scanner_ = std::make_unique<TsMemSegmentScanner>(vgroup_, entity_ids_, ts_spans_, ts_col_type_,
                                                                    kw_scan_cols_, ts_scan_cols_, table_schema_mgr_,
                                                                    table_version_);
  if (mem_segment_scanner_ == nullptr) {
    return KStatus::FAIL;
  }
  if (mem_segment_scanner_->Init(is_reversed) != KStatus::SUCCESS) {
    mem_segment_scanner_ = nullptr;
    return KStatus::FAIL;
  }

  return KStatus::SUCCESS;
}

KStatus TsRawDataIteratorV2Impl::Next(ResultSet* res, k_uint32* count, bool* is_finished, timestamp64 ts) {
  if (cur_entity_index_ >= entity_ids_.size()) {
    *count = 0;
    *is_finished = true;
    return KStatus::SUCCESS;
  }

  *count = 0;
  KStatus ret;
  while (status_ != STORAGE_SCAN_STATUS::SCAN_STATUS_DONE && *count == 0) {
    switch (status_) {
      case STORAGE_SCAN_STATUS::SCAN_MEM_TABLE: {
          // Scan mem tables
          bool is_done = false;
          ret = mem_segment_scanner_->Scan(entity_ids_[cur_entity_index_], res, count, ts);
          if (ret != KStatus::SUCCESS) {
            LOG_ERROR("Failed to scan mem table for entity(%d).", entity_ids_[cur_entity_index_]);
            return KStatus::FAIL;
          }
          status_ = STORAGE_SCAN_STATUS::SCAN_LAST_SEGMENT;
          cur_partition_index_ = 0;
        }
        break;
      case STORAGE_SCAN_STATUS::SCAN_LAST_SEGMENT: {
          // Scan last segment
          if (cur_partition_index_ >= ts_partitions_.size()) {
            status_ = STORAGE_SCAN_STATUS::SCAN_BLOCK_SEGMENT;
            cur_partition_index_ = 0;
          } else {
            // Scan last segment of current partition
            ++cur_partition_index_;
          }
        }
        break;
      case STORAGE_SCAN_STATUS::SCAN_BLOCK_SEGMENT: {
          // Scan block segment
          if (cur_partition_index_ >= ts_partitions_.size()) {
            ++cur_entity_index_;
            cur_partition_index_ = 0;
            if (cur_entity_index_ >= entity_ids_.size()) {
              status_ = STORAGE_SCAN_STATUS::SCAN_STATUS_DONE;
            } else {
              status_ = STORAGE_SCAN_STATUS::SCAN_MEM_TABLE;
            }
          } else {
            // Scan block segment of current partition
            ++cur_partition_index_;
          }
        }
        break;
      default: {
          // internal error
          return KStatus::FAIL;
        };
    }
  }
  *is_finished = (status_ == STORAGE_SCAN_STATUS::SCAN_STATUS_DONE);
  return KStatus::SUCCESS;
}

TsSortedRowDataIteratorV2Impl::TsSortedRowDataIteratorV2Impl(std::shared_ptr<TsVGroup>& vgroup,
                                                              vector<uint32_t>& entity_ids,
                                                              std::vector<KwTsSpan>& ts_spans,
                                                              DATATYPE ts_col_type,
                                                              std::vector<k_uint32>& kw_scan_cols,
                                                              std::vector<k_uint32>& ts_scan_cols,
                                                              std::shared_ptr<TsTableSchemaManager> table_schema_mgr,
                                                              uint32_t table_version,
                                                              SortOrder order_type) :
                          TsStorageIteratorV2Impl::TsStorageIteratorV2Impl(vgroup, entity_ids, ts_spans, ts_col_type,
                                                                            kw_scan_cols, ts_scan_cols, table_schema_mgr,
                                                                            table_version) {
}

TsSortedRowDataIteratorV2Impl::~TsSortedRowDataIteratorV2Impl() {
}

KStatus TsSortedRowDataIteratorV2Impl::Init(bool is_reversed) {
  // TODO(Yongyan): initialization
  return KStatus::FAIL;
}

KStatus TsSortedRowDataIteratorV2Impl::Next(ResultSet* res, k_uint32* count, bool* is_finished, timestamp64 ts) {
  // TODO(Yongyan): scan next batch
  return KStatus::FAIL;
}

TsAggIteratorV2Impl::TsAggIteratorV2Impl(std::shared_ptr<TsVGroup>& vgroup, vector<uint32_t>& entity_ids,
                                          std::vector<KwTsSpan>& ts_spans, DATATYPE ts_col_type,
                                          std::vector<k_uint32>& kw_scan_cols, std::vector<k_uint32>& ts_scan_cols,
                                          std::vector<Sumfunctype>& scan_agg_types, std::vector<timestamp64>& ts_points,
                                          std::shared_ptr<TsTableSchemaManager> table_schema_mgr, uint32_t table_version) :
                          TsStorageIteratorV2Impl::TsStorageIteratorV2Impl(vgroup, entity_ids, ts_spans, ts_col_type,
                                                                            kw_scan_cols, ts_scan_cols, table_schema_mgr,
                                                                            table_version) {
}

TsAggIteratorV2Impl::~TsAggIteratorV2Impl() {
}

KStatus TsAggIteratorV2Impl::Init(bool is_reversed) {
  // TODO(Yongyan): initialization
  return KStatus::FAIL;
}

KStatus TsAggIteratorV2Impl::Next(ResultSet* res, k_uint32* count, bool* is_finished, timestamp64 ts) {
  // TODO(Yongyan): scan next batch
  return KStatus::FAIL;
}

TsMemSegmentScanner::TsMemSegmentScanner(std::shared_ptr<TsVGroup>& vgroup,
                                      vector<uint32_t>& entity_ids,
                                      std::vector<KwTsSpan>& ts_spans,
                                      DATATYPE ts_col_type,
                                      std::vector<k_uint32>& kw_scan_cols,
                                      std::vector<k_uint32>& ts_scan_cols,
                                      std::shared_ptr<TsTableSchemaManager> table_schema_mgr,
                                      uint32_t table_version) :
                  TsStorageIteratorV2Impl::TsStorageIteratorV2Impl(vgroup, entity_ids, ts_spans, ts_col_type,
                                                                    kw_scan_cols, ts_scan_cols, table_schema_mgr,
                                                                    table_version) {
}

TsMemSegmentScanner::~TsMemSegmentScanner() {
}

KStatus TsMemSegmentScanner::Init(bool is_reversed) {
  KStatus ret = TsStorageIteratorV2Impl::Init(is_reversed);
  if (ret != KStatus::SUCCESS) {
    return ret;
  }
  return KStatus::SUCCESS;
}

KStatus TsMemSegmentScanner::Scan(uint32_t entity_id, ResultSet* res, k_uint32* count, timestamp64 ts) {
  KStatus ret;
  std::list<std::shared_ptr<TsBlockSpanInfo>> blocks;
<<<<<<< HEAD
  TsBlockITemFilterParams params{0, table_schema_mgr_->GetTableID(), entity_id, INT64_MIN, INT64_MAX};
  ret = vgroup_->GetMemSegmentMgr()->GetBlockSpans(params, &blocks);
=======
  TsBlockITemFilterParams params{0, table_schema_mgr_->GetTableID(), entity_id, ts_spans_};
  ret = vgroup_->GetMemSegmentMgr()->GetBlockItems(params, &blocks);
>>>>>>> 0de5a5e9
  if (ret != KStatus::SUCCESS) {
    return ret;
  }

  *count = 0;
  for (auto block : blocks) {
    *count += block->GetRowNum();
  }
  if (*count == 0) {
    return KStatus::SUCCESS;
  }
  for (int i = 0; i < kw_scan_cols_.size(); ++i) {
    k_int32 col_idx = ts_scan_cols_[i];
    Batch* batch;
    if (col_idx >= 0 && col_idx < attrs_.size()) {
      unsigned char* bitmap = static_cast<unsigned char*>(malloc(KW_BITMAP_SIZE(*count)));
      if (bitmap == nullptr) {
        return KStatus::FAIL;
      }
      memset(bitmap, 0x00, KW_BITMAP_SIZE(*count));
      TSSlice col_data;
      if (!isVarLenType(attrs_[col_idx].type)) {
        char* value = static_cast<char*>(malloc(attrs_[col_idx].size * (*count)));
        int row = 0;
        for (auto block : blocks) {
          for (int i = 0; i < block->GetRowNum(); ++i) {
            if (block->IsColNull(i, col_idx, attrs_)) {
              set_null_bitmap(bitmap, i);
            } else {
              ret = block->GetValueSlice(i, col_idx, attrs_, col_data);
              if (ret != KStatus::SUCCESS) {
                return ret;
              }
              memcpy(value + row * attrs_[col_idx].size,
                      col_data.data,
                      attrs_[col_idx].size);
            }
            ++row;
          }
        }
        batch = new Batch(static_cast<void *>(value), *count, bitmap, 1, nullptr);
        batch->is_new = true;
        batch->need_free_bitmap = true;
      } else {
        batch = new VarColumnBatch(*count, bitmap, 1, nullptr);
        for (auto block : blocks) {
          for (int i = 0; i < block->GetRowNum(); ++i) {
            if (block->IsColNull(i, col_idx, attrs_)) {
              set_null_bitmap(bitmap, i);
              batch->push_back(nullptr);
            } else {
              ret = block->GetValueSlice(i, col_idx, attrs_, col_data);
              if (ret != KStatus::SUCCESS) {
                return ret;
              }
              char* buffer = static_cast<char*>(malloc(col_data.len + 2 + 1));
              KUint16(buffer) = col_data.len;
              memcpy(buffer + 2, col_data.data, col_data.len);
              *(buffer + col_data.len + 2) = 0;
              std::shared_ptr<void> ptr(buffer, free);
              batch->push_back(ptr);
            }
          }
        }
        batch->is_new = true;
        batch->need_free_bitmap = true;
      }
    } else {
      void* bitmap = nullptr;  // column not exist in segment table. so return nullptr.
      batch = new Batch(bitmap, *count, bitmap, 1, nullptr);
    }
    res->push_back(i, batch);
  }

  res->entity_index = {1, entity_id, vgroup_->GetVGroupID()};
  return KStatus::SUCCESS;
}

}  //  namespace kwdbts<|MERGE_RESOLUTION|>--- conflicted
+++ resolved
@@ -222,13 +222,8 @@
 KStatus TsMemSegmentScanner::Scan(uint32_t entity_id, ResultSet* res, k_uint32* count, timestamp64 ts) {
   KStatus ret;
   std::list<std::shared_ptr<TsBlockSpanInfo>> blocks;
-<<<<<<< HEAD
-  TsBlockITemFilterParams params{0, table_schema_mgr_->GetTableID(), entity_id, INT64_MIN, INT64_MAX};
+  TsBlockITemFilterParams params{0, table_schema_mgr_->GetTableID(), entity_id, ts_spans_};
   ret = vgroup_->GetMemSegmentMgr()->GetBlockSpans(params, &blocks);
-=======
-  TsBlockITemFilterParams params{0, table_schema_mgr_->GetTableID(), entity_id, ts_spans_};
-  ret = vgroup_->GetMemSegmentMgr()->GetBlockItems(params, &blocks);
->>>>>>> 0de5a5e9
   if (ret != KStatus::SUCCESS) {
     return ret;
   }
