--- conflicted
+++ resolved
@@ -1272,7 +1272,6 @@
   }
 
   // Aggregate max col
-<<<<<<< HEAD
   for (auto idx : max_col_idxs_) {
     auto kw_col_idx = kw_scan_cols_[idx];
     if (!block_span->IsColExist(kw_col_idx)) {
@@ -1280,16 +1279,8 @@
     }
     TSSlice& agg_data = final_agg_data_[idx];
     auto type = attrs_[ts_scan_cols_[idx]].type;
-    if (block_span->IsSameType(kw_col_idx) && block_span->HasPreAgg()) {
-=======
-  for (int i = 0; i < max_col_idxs_.size(); ++i) {
-    uint32_t max_col_idx = max_col_idxs_[i];
-    uint32_t blk_col_idx = ts_scan_cols_[max_col_idx];
-    TSSlice& agg_data = final_agg_data_[max_col_idx];
-    int32_t type = schema[blk_col_idx].type;
-    if (agg_extend_cols_[max_col_idx] < 0 && isSameType(schema[blk_col_idx], attrs_[blk_col_idx])
+    if (agg_extend_cols_[idx] < 0 && block_span->IsSameType(kw_col_idx)
         && block_span->HasPreAgg()) {
->>>>>>> e286fee3
       // Use pre agg to calculate max
       if (!isVarLenType(type)) {
         void* pre_max{nullptr};
@@ -1355,13 +1346,13 @@
             agg_data.len = size;
             InitAggData(agg_data);
             memcpy(agg_data.data, current, size);
-            if (agg_extend_cols_[max_col_idx] >= 0) {
-              candidates_[max_col_idx] = {-1, row_idx, block_span};
+            if (agg_extend_cols_[idx] >= 0) {
+              candidates_[idx] = {-1, row_idx, block_span};
             }
           } else if (valcmp(current, agg_data.data, type, size) > 0) {
             memcpy(agg_data.data, current, size);
-            if (agg_extend_cols_[max_col_idx] >= 0) {
-              candidates_[max_col_idx] = {-1, row_idx, block_span};
+            if (agg_extend_cols_[idx] >= 0) {
+              candidates_[idx] = {-1, row_idx, block_span};
             }
           }
         }
@@ -1397,8 +1388,8 @@
             agg_data.data = static_cast<char*>(malloc(agg_data.len));
             KUint16(agg_data.data) = max_it->length();
             memcpy(agg_data.data + kStringLenLen, max_it->c_str(), max_it->length());
-            if (agg_extend_cols_[max_col_idx] >= 0) {
-              candidates_[max_col_idx] = {-1, row_idxs[max_it - var_rows.begin()], block_span};
+            if (agg_extend_cols_[idx] >= 0) {
+              candidates_[idx] = {-1, row_idxs[max_it - var_rows.begin()], block_span};
             }
           }
         }
@@ -1407,7 +1398,6 @@
   }
 
   // Aggregate min col
-<<<<<<< HEAD
   for (auto idx : min_col_idxs_) {
     auto kw_col_idx = kw_scan_cols_[idx];
     if (!block_span->IsColExist(kw_col_idx)) {
@@ -1416,16 +1406,8 @@
     TSSlice& agg_data = final_agg_data_[idx];
     int32_t type = attrs_[ts_scan_cols_[idx]].type;
     // TODO(zqh): both integer or both char can use pre agg
-    if (block_span->IsSameType(kw_col_idx) && block_span->HasPreAgg()) {
-=======
-  for (int i = 0; i < min_col_idxs_.size(); ++i) {
-    uint32_t min_col_idx = min_col_idxs_[i];
-    uint32_t blk_col_idx = ts_scan_cols_[min_col_idx];
-    TSSlice& agg_data = final_agg_data_[min_col_idx];
-    int32_t type = schema[blk_col_idx].type;
-    if (agg_extend_cols_[min_col_idx] < 0 && isSameType(schema[blk_col_idx], attrs_[blk_col_idx])
+    if (agg_extend_cols_[idx] < 0 && block_span->IsSameType(kw_col_idx)
         && block_span->HasPreAgg()) {
->>>>>>> e286fee3
       // Use pre agg to calculate min
       if (!isVarLenType(type)) {
         void* pre_min{nullptr};
@@ -1491,13 +1473,13 @@
             agg_data.len = size;
             InitAggData(agg_data);
             memcpy(agg_data.data, current, size);
-            if (agg_extend_cols_[min_col_idx] >= 0) {
-              candidates_[min_col_idx] = {-1, row_idx, block_span};
+            if (agg_extend_cols_[idx] >= 0) {
+              candidates_[idx] = {-1, row_idx, block_span};
             }
           } else if (valcmp(current, agg_data.data, type, size) < 0) {
             memcpy(agg_data.data, current, size);
-            if (agg_extend_cols_[min_col_idx] >= 0) {
-              candidates_[min_col_idx] = {-1, row_idx, block_span};
+            if (agg_extend_cols_[idx] >= 0) {
+              candidates_[idx] = {-1, row_idx, block_span};
             }
           }
         }
@@ -1533,8 +1515,8 @@
             agg_data.data = static_cast<char*>(malloc(agg_data.len));
             KUint16(agg_data.data) = min_it->length();
             memcpy(agg_data.data + kStringLenLen, min_it->c_str(), min_it->length());
-            if (agg_extend_cols_[min_col_idx] >= 0) {
-              candidates_[min_col_idx] = {-1, row_idxs[min_it - var_rows.begin()], block_span};
+            if (agg_extend_cols_[idx] >= 0) {
+              candidates_[idx] = {-1, row_idxs[min_it - var_rows.begin()], block_span};
             }
           }
         }
