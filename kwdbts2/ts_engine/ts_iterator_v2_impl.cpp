// Copyright (c) 2022-present, Shanghai Yunxi Technology Co, Ltd.
//
// This software (KWDB) is licensed under Mulan PSL v2.
// You can use this software according to the terms and conditions of the Mulan PSL v2.
// You may obtain a copy of Mulan PSL v2 at:
//          http://license.coscl.org.cn/MulanPSL2
// THIS SOFTWARE IS PROVIDED ON AN "AS IS" BASIS, WITHOUT WARRANTIES OF ANY KIND,
// EITHER EXPRESS OR IMPLIED, INCLUDING BUT NOT LIMITED TO NON-INFRINGEMENT,
// MERCHANTABILITY OR FIT FOR A PARTICULAR PURPOSE.
// See the Mulan PSL v2 for more details.
#include <limits>
#include <cstring>
#include "ts_vgroup.h"
#include "ts_iterator_v2_impl.h"

namespace kwdbts {

TsStorageIteratorV2Impl::TsStorageIteratorV2Impl() {
}

TsStorageIteratorV2Impl::TsStorageIteratorV2Impl(std::shared_ptr<TsVGroup>& vgroup, vector<uint32_t>& entity_ids,
                                                  std::vector<KwTsSpan>& ts_spans, DATATYPE ts_col_type,
                                                  std::vector<k_uint32>& kw_scan_cols, std::vector<k_uint32>& ts_scan_cols,
                                                  std::shared_ptr<TsTableSchemaManager> table_schema_mgr,
                                                  uint32_t table_version) {
  vgroup_ = vgroup;
  entity_ids_ = entity_ids;
  ts_spans_ = ts_spans;
  ts_col_type_ = ts_col_type;
  kw_scan_cols_ = kw_scan_cols;
  ts_scan_cols_ = ts_scan_cols;
  table_schema_mgr_ = table_schema_mgr;
  table_version_ = table_version;
}

TsStorageIteratorV2Impl::~TsStorageIteratorV2Impl() {
}

KStatus TsStorageIteratorV2Impl::Init(bool is_reversed) {
  KStatus ret;
  ret = table_schema_mgr_->GetColumnsIncludeDropped(attrs_, table_version_);
  if (ret != KStatus::SUCCESS) {
    return KStatus::FAIL;
  }
  table_id_ = table_schema_mgr_->GetTableId();
  db_id_ = vgroup_->GetEngineSchemaMgr()->GetDBIDByTableID(table_id_);

  auto& partition_managers = vgroup_->GetPartitionManagers();
  auto it = partition_managers.find(db_id_);

  if (it != partition_managers.end() && it->second) {
    auto* partition_manager = it->second.get();
    std::unordered_map<int, std::shared_ptr<TsVGroupPartition>> partitions;
    partition_manager->GetPartitions(&partitions);

    ts_partitions_.clear();
    if (!partitions.empty()) {
      for (const auto& [idx, partition_ptr] : partitions) {
        if (!partition_ptr) continue;
        timestamp64 p_start = convertSecondToPrecisionTS(partition_ptr->StartTs(), ts_col_type_);
        timestamp64 p_end = convertSecondToPrecisionTS(partition_ptr->EndTs(), ts_col_type_);
        if (isTimestampInSpans(ts_spans_, p_start, p_end)) {
          ts_partitions_.emplace_back(partition_ptr);
        }
      }
    }
  }
  return KStatus::SUCCESS;
}

KStatus TsStorageIteratorV2Impl::Next(ResultSet* res, k_uint32* count, bool* is_finished, timestamp64 ts) {
  // TODO(Yongyan): scan next batch
  return KStatus::FAIL;
}

inline KStatus TsStorageIteratorV2Impl::AddMemSegmentBlockSpans() {
  TsBlockItemFilterParams filter{db_id_, table_id_, entity_ids_[cur_entity_index_], ts_spans_};
  return vgroup_->GetMemSegmentMgr()->GetBlockSpans(filter, &ts_block_spans_);
}

inline KStatus TsStorageIteratorV2Impl::AddLastSegmentBlockSpans() {
  if (cur_entity_index_ < entity_ids_.size() && cur_partition_index_ < ts_partitions_.size()) {
    std::vector<std::shared_ptr<TsLastSegment>> last_segments =
      ts_partitions_[cur_partition_index_]->GetLastSegmentMgr()->GetAllLastSegments();
    TsBlockItemFilterParams filter{db_id_, table_id_, entity_ids_[cur_entity_index_], ts_spans_};
    for (std::shared_ptr<TsLastSegment> last_segment : last_segments) {
      if (last_segment->GetBlockSpans(filter, &ts_block_spans_) != KStatus::SUCCESS) {
        return KStatus::FAIL;
      }
    }
  }
  return KStatus::SUCCESS;
}

inline KStatus TsStorageIteratorV2Impl::AddEntitySegmentBlockSpans() {
  if (cur_entity_index_ < entity_ids_.size() && cur_partition_index_ < ts_partitions_.size()) {
    TsBlockItemFilterParams filter{db_id_, table_id_, entity_ids_[cur_entity_index_], ts_spans_};
    return ts_partitions_[cur_partition_index_]->GetEntitySegment()->GetBlockSpans(filter, &ts_block_spans_);
  }
  return KStatus::SUCCESS;
}

KStatus TsStorageIteratorV2Impl::ScanPartitionBlockSpans() {
  KStatus ret;
  if (cur_partition_index_ == 0) {
    // Scan memory segment while scanning first parition.
    ret = AddMemSegmentBlockSpans();
    if (ret != KStatus::SUCCESS) {
      LOG_ERROR("Failed to initialize mem segment iterator of current partition(%d) for current entity(%d).",
                cur_partition_index_, entity_ids_[cur_entity_index_]);
      return KStatus::FAIL;
    }
  }

  ret = AddLastSegmentBlockSpans();
  if (ret != KStatus::SUCCESS) {
    LOG_ERROR("Failed to initialize last segment iterator of partition(%d) for entity(%d).",
              cur_partition_index_, entity_ids_[cur_entity_index_]);
    return KStatus::FAIL;
  }

  ret = AddEntitySegmentBlockSpans();
  if (ret != KStatus::SUCCESS) {
    LOG_ERROR("Failed to initialize block segment iterator of partition(%d) for entity(%d).",
              cur_partition_index_, entity_ids_[cur_entity_index_]);
    return ret;
  }

  return ret;
}

KStatus TsStorageIteratorV2Impl::ScanEntityBlockSpans() {
  KStatus ret;
  ret = AddMemSegmentBlockSpans();
  if (ret != KStatus::SUCCESS) {
    LOG_ERROR("Failed to initialize mem segment iterator of current partition(%d) for current entity(%d).",
              cur_partition_index_, entity_ids_[cur_entity_index_]);
    return KStatus::FAIL;
  }

  for (cur_partition_index_=0; cur_partition_index_ < ts_partitions_.size(); ++cur_partition_index_) {
    ret = AddLastSegmentBlockSpans();
    if (ret != KStatus::SUCCESS) {
      LOG_ERROR("Failed to initialize last segment iterator of partition(%d) for entity(%d).",
                cur_partition_index_, entity_ids_[cur_entity_index_]);
      return KStatus::FAIL;
    }

    ret = AddEntitySegmentBlockSpans();
    if (ret != KStatus::SUCCESS) {
      LOG_ERROR("Failed to initialize block segment iterator of partition(%d) for entity(%d).",
                cur_partition_index_, entity_ids_[cur_entity_index_]);
      return ret;
    }
  }
  return ret;
}

KStatus TsStorageIteratorV2Impl::ConvertBlockSpanToResultSet(TsBlockSpan& ts_blk_span,
                                                              ResultSet* res, k_uint32* count) {
  *count = ts_blk_span.GetRowNum();
  KStatus ret;
  std::vector<uint32_t> blk_scan_cols;
  std::vector<AttributeInfo> blk_schema_valid;
  auto s = GetBlkScanColsInfo(ts_blk_span.GetTableVersion(), blk_scan_cols, blk_schema_valid);
  if (s != KStatus::SUCCESS) {
    return s;
  }

  for (int i = 0; i < ts_scan_cols_.size(); ++i) {
    k_uint32 col_idx = ts_scan_cols_[i];
    auto blk_col_idx = blk_scan_cols[i];
    Batch* batch;
    if (blk_col_idx == UINT32_MAX) {
      // column is dropped at block version.
      void* bitmap = nullptr;
      batch = new Batch(bitmap, *count, bitmap, 1, nullptr);
    } else {
      unsigned char* bitmap = static_cast<unsigned char*>(malloc(KW_BITMAP_SIZE(*count)));
      if (bitmap == nullptr) {
        return KStatus::FAIL;
      }
      memset(bitmap, 0x00, KW_BITMAP_SIZE(*count));
      if (!isVarLenType(attrs_[col_idx].type)) {
        TsBitmap ts_bitmap;
        char* value;
        char* res_value = static_cast<char*>(malloc(attrs_[col_idx].size * (*count)));
        ret = ts_blk_span.GetFixLenColAddr(blk_col_idx, blk_schema_valid, attrs_[col_idx], &value, ts_bitmap);
        if (ret != KStatus::SUCCESS) {
          LOG_ERROR("GetFixLenColAddr failed.");
          return ret;
        }
        for (int row_idx = 0; row_idx < *count; ++row_idx) {
          if (ts_bitmap[row_idx] != DataFlags::kValid) {
            set_null_bitmap(bitmap, row_idx);
          }
        }
        memcpy(res_value, value, attrs_[col_idx].size * (*count));

        batch = new Batch(static_cast<void *>(res_value), *count, bitmap, 1, nullptr);
        batch->is_new = true;
        batch->need_free_bitmap = true;
      } else {
        batch = new VarColumnBatch(*count, bitmap, 1, nullptr);
        DataFlags bitmap_var;
        TSSlice var_data;
        for (int row_idx = 0; row_idx < *count; ++row_idx) {
          ret = ts_blk_span.GetVarLenTypeColAddr(
            row_idx, blk_col_idx, blk_schema_valid, attrs_[col_idx], bitmap_var, var_data);
          if (bitmap_var != DataFlags::kValid) {
            set_null_bitmap(bitmap, row_idx);
            batch->push_back(nullptr);
          } else {
            char* buffer = static_cast<char*>(malloc(var_data.len + kStringLenLen));
            KUint16(buffer) = var_data.len;
            memcpy(buffer + kStringLenLen, var_data.data, var_data.len);
            std::shared_ptr<void> ptr(buffer, free);
            batch->push_back(ptr);
          }
        }
        batch->need_free_bitmap = true;
      }
    }
    res->push_back(i, batch);
  }
  res->entity_index = {1, entity_ids_[cur_entity_index_], vgroup_->GetVGroupID()};

  return KStatus::SUCCESS;
}

KStatus TsStorageIteratorV2Impl::GetBlkScanColsInfo(uint32_t version,
                                 std::vector<uint32_t>& scan_cols, vector<AttributeInfo>& valid_schema) {
  std::shared_ptr<MMapMetricsTable> blk_version;
  KStatus ret = table_schema_mgr_->GetMetricSchema(nullptr, version, &blk_version);
  if (ret != SUCCESS) {
    LOG_ERROR("GetMetricSchema failed. table version [%u]", version);
    return ret;
  }
  auto& blk_schema_all = blk_version->getSchemaInfoIncludeDropped();
  valid_schema = blk_version->getSchemaInfoExcludeDropped();
  auto blk_valid_cols = blk_version->getIdxForValidCols();

  if (const auto it = blk_scan_cols_.find(version); it != blk_scan_cols_.end()) {
    scan_cols = it->second;
    return KStatus::SUCCESS;
  }

  // calculate column index in current block
  std::vector<uint32_t> blk_scan_cols;
  blk_scan_cols.resize(ts_scan_cols_.size());
  for (size_t i = 0; i < ts_scan_cols_.size(); i++) {
    if (!blk_schema_all[ts_scan_cols_[i]].isFlag(AINFO_DROPPED)) {
      bool found = false;
      size_t j = 0;
      for (; j < blk_valid_cols.size(); j++) {
        if (blk_valid_cols[j] == ts_scan_cols_[i]) {
          found = true;
          break;
        }
      }
      if (!found) {
        blk_scan_cols[i] = UINT32_MAX;
      } else {
        blk_scan_cols[i] = j;
      }
    } else {
      blk_scan_cols[i] = UINT32_MAX;
    }
  }
  blk_scan_cols_.insert({version, blk_scan_cols});
  scan_cols = blk_scan_cols;
  return KStatus::SUCCESS;
}

TsRawDataIteratorV2Impl::TsRawDataIteratorV2Impl(std::shared_ptr<TsVGroup>& vgroup,
                                                  vector<uint32_t>& entity_ids,
                                                  std::vector<KwTsSpan>& ts_spans,
                                                  DATATYPE ts_col_type,
                                                  std::vector<k_uint32>& kw_scan_cols,
                                                  std::vector<k_uint32>& ts_scan_cols,
                                                  std::shared_ptr<TsTableSchemaManager> table_schema_mgr,
                                                  uint32_t table_version) :
                          TsStorageIteratorV2Impl::TsStorageIteratorV2Impl(vgroup, entity_ids, ts_spans, ts_col_type,
                                                                            kw_scan_cols, ts_scan_cols, table_schema_mgr,
                                                                            table_version) {
}

TsRawDataIteratorV2Impl::~TsRawDataIteratorV2Impl() {
}

inline KStatus TsRawDataIteratorV2Impl::NextBlockSpan(ResultSet* res, k_uint32* count) {
  TsBlockSpan ts_block = ts_block_spans_.front();
  ts_block_spans_.pop_front();
  return ConvertBlockSpanToResultSet(ts_block, res, count);
}

KStatus TsRawDataIteratorV2Impl::Next(ResultSet* res, k_uint32* count, bool* is_finished, timestamp64 ts) {
  *count = 0;
  KStatus ret;
  while (ts_block_spans_.empty()) {
    if (cur_entity_index_ == -1 || ++cur_partition_index_ >= ts_partitions_.size()) {
      ++cur_entity_index_;
      if (cur_entity_index_ >= entity_ids_.size()) {
        // All entities are scanned.
        *count = 0;
        *is_finished = true;
        return KStatus::SUCCESS;
      }
      cur_partition_index_ = 0;
    }
    ScanPartitionBlockSpans();
  }
  // Return one block span data each time.
  ret = NextBlockSpan(res, count);
  if (ret != KStatus::SUCCESS) {
    LOG_ERROR("Failed to get next block span for entity: %d, cur_partition_index_: %d.",
                entity_ids_[cur_entity_index_], cur_partition_index_);
    return KStatus::FAIL;
  }
  return KStatus::SUCCESS;
}

TsSortedRawDataIteratorV2Impl::TsSortedRawDataIteratorV2Impl(std::shared_ptr<TsVGroup>& vgroup,
                                                              vector<uint32_t>& entity_ids,
                                                              std::vector<KwTsSpan>& ts_spans,
                                                              DATATYPE ts_col_type,
                                                              std::vector<k_uint32>& kw_scan_cols,
                                                              std::vector<k_uint32>& ts_scan_cols,
                                                              std::shared_ptr<TsTableSchemaManager> table_schema_mgr,
                                                              uint32_t table_version,
                                                              SortOrder order_type) :
                          TsStorageIteratorV2Impl::TsStorageIteratorV2Impl(vgroup, entity_ids, ts_spans, ts_col_type,
                                                                            kw_scan_cols, ts_scan_cols, table_schema_mgr,
                                                                            table_version) {
}

TsSortedRawDataIteratorV2Impl::~TsSortedRawDataIteratorV2Impl() {
}

KStatus TsSortedRawDataIteratorV2Impl::ScanAndSortEntityData() {
  if (cur_entity_index_ < entity_ids_.size()) {
    // scan row data for current entity
    KStatus ret = ScanEntityBlockSpans();
    if (ret != KStatus::SUCCESS) {
      LOG_ERROR("Failed to scan block spans for entity(%d).", entity_ids_[cur_entity_index_]);
      return KStatus::FAIL;
    }
    if (ts_block_spans_.empty()) {
      block_span_sorted_iterator_ = nullptr;
    } else {
      // sort the block span data
      block_span_sorted_iterator_ = std::make_shared<TsBlockSpanSortedIterator>(ts_block_spans_, is_reversed_);
      ret = block_span_sorted_iterator_->Init();
      if (ret != KStatus::SUCCESS) {
        LOG_ERROR("Failed to init block span sorted iterator for entity(%d).", entity_ids_[cur_entity_index_]);
        return KStatus::FAIL;
      }
    }
  }
  return KStatus::SUCCESS;
}

KStatus TsSortedRawDataIteratorV2Impl::MoveToNextEntity() {
  ++cur_entity_index_;
  return ScanAndSortEntityData();
}

KStatus TsSortedRawDataIteratorV2Impl::Next(ResultSet* res, k_uint32* count, bool* is_finished, timestamp64 ts) {
  *count = 0;
  KStatus ret;
  bool is_done = true;
  TsBlockSpan block_span;
  do {
    if (block_span_sorted_iterator_) {
      ret = block_span_sorted_iterator_->Next(&block_span, &is_done);
      if (ret != KStatus::SUCCESS) {
        LOG_ERROR("Failed to get next block span for entity(%d).", entity_ids_[cur_entity_index_]);
        return KStatus::FAIL;
      }
    }
    if (cur_entity_idx_ == -1 || is_done) {
      ++cur_entity_index_;
      if (cur_entity_index_ >= entity_ids_.size()) {
        // All entities are scanned.
        *count = 0;
        *is_finished = true;
        return KStatus::SUCCESS;
      }
      ScanAndSortEntityData();
    }
  } while (is_done);

  return ConvertBlockSpanToResultSet(block_span, res, count);
}

TsAggIteratorV2Impl::TsAggIteratorV2Impl(std::shared_ptr<TsVGroup>& vgroup, vector<uint32_t>& entity_ids,
                                          std::vector<KwTsSpan>& ts_spans, DATATYPE ts_col_type,
                                          std::vector<k_uint32>& kw_scan_cols, std::vector<k_uint32>& ts_scan_cols,
                                          std::vector<Sumfunctype>& scan_agg_types, std::vector<timestamp64>& ts_points,
                                          std::shared_ptr<TsTableSchemaManager> table_schema_mgr, uint32_t table_version) :
                          TsStorageIteratorV2Impl::TsStorageIteratorV2Impl(vgroup, entity_ids, ts_spans, ts_col_type,
                                                                            kw_scan_cols, ts_scan_cols, table_schema_mgr,
                                                                            table_version),
                          scan_agg_types_(scan_agg_types) {
}

TsAggIteratorV2Impl::~TsAggIteratorV2Impl() {
}

KStatus TsAggIteratorV2Impl::Next(ResultSet* res, k_uint32* count, bool* is_finished, timestamp64 ts) {
  *count = 0;
  if (cur_entity_index_ == -1) {
    cur_entity_index_ = 0;
  }
  if (cur_entity_index_ >= entity_ids_.size()) {
    *is_finished = true;
    return KStatus::SUCCESS;
  }

  KStatus ret;
  ret = AddMemSegmentBlockSpans();
  if (ret != KStatus::SUCCESS) {
    LOG_ERROR("Failed to initialize mem segment iterator of current partition(%d) for current entity(%d).",
              cur_partition_index_, entity_ids_[cur_entity_index_]);
    return KStatus::FAIL;
  }

  for (cur_partition_index_=0; cur_partition_index_ < ts_partitions_.size(); ++cur_partition_index_) {
    ret = AddLastSegmentBlockSpans();
    if (ret != KStatus::SUCCESS) {
      LOG_ERROR("Failed to initialize last segment iterator of partition(%d) for entity(%d).",
                cur_partition_index_, entity_ids_[cur_entity_index_]);
      return KStatus::FAIL;
    }

    ret = AddEntitySegmentBlockSpans();
    if (ret != KStatus::SUCCESS) {
      LOG_ERROR("Failed to initialize block segment iterator of partition(%d) for entity(%d).",
                cur_partition_index_, entity_ids_[cur_entity_index_]);
      return ret;
    }
  }

  ret = AggregateBlockSpans(res, count);
  if (ret != KStatus::SUCCESS) {
    LOG_ERROR("Failed to aggregate spans for entity(%d).", entity_ids_[cur_entity_index_]);
    return ret;
  }

  *is_finished = false;
  ++cur_entity_index_;
  return KStatus::SUCCESS;
}

KStatus TsAggIteratorV2Impl::AggregateBlockSpans(ResultSet* res, k_uint32* count) {
  if (ts_block_spans_.empty()) {
    return KStatus::SUCCESS;
  }

  std::vector<TSSlice> final_agg_data(ts_scan_cols_.size(), TSSlice{nullptr, 0});
  std::vector<k_uint32> first_cols;
  std::vector<k_uint32> last_cols;
  std::vector<k_uint32> normal_cols;
  for (size_t i = 0; i < scan_agg_types_.size(); ++i) {
    if (scan_agg_types_[i] == Sumfunctype::LAST || scan_agg_types_[i] == Sumfunctype::LASTTS) {
      last_cols.push_back(i);
    } else if (scan_agg_types_[i] == Sumfunctype::FIRST || scan_agg_types_[i] == Sumfunctype::FIRSTTS) {
      first_cols.push_back(i);
    } else {
      normal_cols.push_back(i);
      if (scan_agg_types_[i] == Sumfunctype::COUNT) {
        final_agg_data[i].len = sizeof(uint64_t);
        final_agg_data[i].data = static_cast<char*>(malloc(final_agg_data[i].len));
        memset(final_agg_data[i].data, 0, final_agg_data[i].len);
      }
    }
  }

  while (!ts_block_spans_.empty()) {
    TsBlockSpan blk_span = ts_block_spans_.front();
    ts_block_spans_.pop_front();

    std::vector<uint32_t> blk_scan_cols;
    std::vector<AttributeInfo> blk_schema_valid;
    auto s = GetBlkScanColsInfo(blk_span.GetTableVersion(), blk_scan_cols, blk_schema_valid);
    if (s != KStatus::SUCCESS) {
      return s;
    }
    for (k_uint32 idx : normal_cols) {
<<<<<<< HEAD
      std::vector<Sumfunctype> agg_types = {scan_agg_types_[idx]};

      auto ret = blk_span.GetAggResult(
        blk_scan_cols[idx], blk_schema_valid, attrs_[ts_scan_cols_[idx]], agg_types,
        &agg_results[idx].count,
        agg_results[idx].max,
        agg_results[idx].min,
        agg_results[idx].sum);
=======
      ret = blk_span.GetAggResult(
        blk_scan_cols[idx], blk_schema_valid, attrs_[blk_scan_cols[idx]], scan_agg_types_[idx], final_agg_data[idx]);
>>>>>>> 1ba9aaf6

      if (ret != KStatus::SUCCESS) {
        LOG_ERROR("Failed to compute aggregation for col_idx(%u)",
                  blk_scan_cols[idx]);
        return ret;
      }
    }
  }

  if (!last_cols.empty()) {
    KStatus ret = AggregateLastColumns(last_cols, final_agg_data);
    if (ret != KStatus::SUCCESS) return ret;
  }

  res->clear();
  for (k_uint32 i = 0; i < ts_scan_cols_.size(); ++i) {
    TSSlice& slice = final_agg_data[i];
    Batch* b;
    if (slice.data == nullptr) {
      b = new AggBatch(nullptr, 0, nullptr);
    } else if (!isVarLenType(attrs_[ts_scan_cols_[i]].type) || scan_agg_types_[i] == Sumfunctype::COUNT) {
      b = new AggBatch(slice.data, 1, nullptr);
      b->is_new = true;
    } else {
      std::shared_ptr<void> ptr(slice.data, free);
      b = new AggBatch(ptr, 1, nullptr);
    }
<<<<<<< HEAD

    Batch* b = new AggBatch(slice.data, 1, nullptr);
    b->is_new = true;

=======
>>>>>>> 1ba9aaf6
    res->push_back(i, b);
  }

  res->entity_index = {1, entity_ids_[cur_entity_index_], vgroup_->GetVGroupID()};
  res->col_num_ = ts_scan_cols_.size();
  *count = 1;

  return KStatus::SUCCESS;
}

KStatus TsAggIteratorV2Impl::AggregateLastColumns(
  const std::vector<k_uint32>& last_cols,
  std::vector<TSSlice>& final_agg_data) {
  std::vector<LastCandidate> candidates(last_cols.size());

  KStatus ret = AddMemSegmentBlockSpans();
  if (ret != KStatus::SUCCESS) return ret;

  ret = UpdateLastCandidatesFromBlockSpans(last_cols, candidates);
  if (ret != KStatus::SUCCESS) return ret;

  std::vector<std::pair<int, int64_t>> sorted_partitions;
  for (int i = 0; i < ts_partitions_.size(); ++i) {
    sorted_partitions.emplace_back(i, ts_partitions_[i]->EndTs());
  }
  std::sort(sorted_partitions.begin(), sorted_partitions.end(),
            [](const auto& a, const auto& b) { return a.second > b.second; });

  for (const auto& [partition_idx, end_ts] : sorted_partitions) {
    cur_partition_index_ = partition_idx;

    bool skip = true;
    for (size_t j = 0; j < last_cols.size(); ++j) {
      if (!candidates[j].valid && candidates[j].ts < end_ts) {
        skip = false;
        break;
      }
    }
    if (skip) continue;

    ret = AddLastSegmentBlockSpans();
    if (ret != KStatus::SUCCESS) return ret;
    ret = AddEntitySegmentBlockSpans();
    if (ret != KStatus::SUCCESS) return ret;

    ret = UpdateLastCandidatesFromBlockSpans(last_cols, candidates);
    if (ret != KStatus::SUCCESS) return ret;
  }

  // After determining best candidate per column, resolve value
  for (size_t j = 0; j < last_cols.size(); ++j) {
    const auto& c = candidates[j];
    uint32_t col_idx = last_cols[j];
    final_agg_data[col_idx].len = attrs_[kw_scan_cols_[col_idx]].size;

    if (!c.valid) {
      final_agg_data[col_idx] = {nullptr, 0};
    } else if (scan_agg_types_[col_idx] == Sumfunctype::LASTTS) {
      final_agg_data[col_idx].data = static_cast<char*>(malloc(sizeof(int64_t)));
      memcpy(final_agg_data[col_idx].data, &c.ts, sizeof(int64_t));
      final_agg_data[col_idx].len = sizeof(int64_t);
    } else if (scan_agg_types_[col_idx] == Sumfunctype::LAST) {
      std::shared_ptr<MMapMetricsTable> blk_version;
      ret = table_schema_mgr_->GetMetricSchema(nullptr, c.blk_span.GetTableVersion(), &blk_version);
      if (ret != KStatus::SUCCESS) return ret;
      auto& schema_info = blk_version->getSchemaInfoExcludeDropped();

      TSBlkDataTypeConvert convert(c.blk_span.GetTsBlock().get(), c.blk_span.GetStartRow(), c.blk_span.GetRowNum());
      if (!isVarLenType(attrs_[ts_scan_cols_[col_idx]].type)) {
        char* value = nullptr;
        TsBitmap bitmap;
        ret = convert.GetFixLenColAddr(kw_scan_cols_[col_idx], schema_info,
          attrs_[kw_scan_cols_[col_idx]], &value, bitmap);
        if (ret != KStatus::SUCCESS) return ret;

        final_agg_data[col_idx].data = static_cast<char*>(malloc(final_agg_data[col_idx].len));
        memcpy(final_agg_data[col_idx].data, value + c.row_idx * final_agg_data[col_idx].len,
              final_agg_data[col_idx].len);
      } else {
        TSSlice slice;
        DataFlags flag;
        ret = convert.GetVarLenTypeColAddr(c.row_idx, kw_scan_cols_[col_idx], schema_info,
                                            attrs_[kw_scan_cols_[col_idx]], flag, slice);
        if (ret != KStatus::SUCCESS) {
          LOG_ERROR("GetVarLenTypeColAddr failed.");
          return ret;
        }
        final_agg_data[col_idx].len = slice.len + kStringLenLen;
        final_agg_data[col_idx].data = static_cast<char*>(malloc(final_agg_data[col_idx].len));
        KUint16(final_agg_data[col_idx].data) = slice.len;
        memcpy(final_agg_data[col_idx].data + kStringLenLen, slice.data, slice.len);
      }
    }
  }

  return KStatus::SUCCESS;
}

KStatus TsAggIteratorV2Impl::UpdateLastCandidatesFromBlockSpans(
    const std::vector<k_uint32>& last_cols,
    std::vector<LastCandidate>& candidates) {
  while (!ts_block_spans_.empty()) {
    TsBlockSpan blk_span = ts_block_spans_.front();
    ts_block_spans_.pop_front();

    timestamp64 blk_min_ts, blk_max_ts;
    blk_span.GetTSRange(&blk_min_ts, &blk_max_ts);

    bool all_skip = true;
    for (size_t j = 0; j < last_cols.size(); ++j) {
      if (blk_max_ts > candidates[j].ts) {
        all_skip = false;
        break;
      }
    }
    if (all_skip) continue;

    std::shared_ptr<MMapMetricsTable> blk_version;
    KStatus ret = table_schema_mgr_->GetMetricSchema(nullptr, blk_span.GetTableVersion(), &blk_version);
    if (ret != KStatus::SUCCESS) return ret;
    auto& schema_info = blk_version->getSchemaInfoExcludeDropped();

    for (size_t j = 0; j < last_cols.size(); ++j) {
      if (blk_max_ts <= candidates[j].ts) continue;
      int64_t ts = INT64_MIN;
      int row_idx = -1;
      ret = blk_span.GetLastInfo(
          kw_scan_cols_[last_cols[j]], schema_info, attrs_[kw_scan_cols_[last_cols[j]]], &ts, &row_idx);
      if (ret != KStatus::SUCCESS) return ret;

      if (ts > candidates[j].ts) {
        candidates[j] = {ts, row_idx, blk_span, row_idx != -1};
      }
    }
  }
  return KStatus::SUCCESS;
}


}  //  namespace kwdbts<|MERGE_RESOLUTION|>--- conflicted
+++ resolved
@@ -487,19 +487,8 @@
       return s;
     }
     for (k_uint32 idx : normal_cols) {
-<<<<<<< HEAD
-      std::vector<Sumfunctype> agg_types = {scan_agg_types_[idx]};
-
-      auto ret = blk_span.GetAggResult(
-        blk_scan_cols[idx], blk_schema_valid, attrs_[ts_scan_cols_[idx]], agg_types,
-        &agg_results[idx].count,
-        agg_results[idx].max,
-        agg_results[idx].min,
-        agg_results[idx].sum);
-=======
       ret = blk_span.GetAggResult(
         blk_scan_cols[idx], blk_schema_valid, attrs_[blk_scan_cols[idx]], scan_agg_types_[idx], final_agg_data[idx]);
->>>>>>> 1ba9aaf6
 
       if (ret != KStatus::SUCCESS) {
         LOG_ERROR("Failed to compute aggregation for col_idx(%u)",
@@ -527,13 +516,6 @@
       std::shared_ptr<void> ptr(slice.data, free);
       b = new AggBatch(ptr, 1, nullptr);
     }
-<<<<<<< HEAD
-
-    Batch* b = new AggBatch(slice.data, 1, nullptr);
-    b->is_new = true;
-
-=======
->>>>>>> 1ba9aaf6
     res->push_back(i, b);
   }
 
