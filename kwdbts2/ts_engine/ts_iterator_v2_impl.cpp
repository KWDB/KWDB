// Copyright (c) 2022-present, Shanghai Yunxi Technology Co, Ltd.
//
// This software (KWDB) is licensed under Mulan PSL v2.
// You can use this software according to the terms and conditions of the Mulan PSL v2.
// You may obtain a copy of Mulan PSL v2 at:
//          http://license.coscl.org.cn/MulanPSL2
// THIS SOFTWARE IS PROVIDED ON AN "AS IS" BASIS, WITHOUT WARRANTIES OF ANY KIND,
// EITHER EXPRESS OR IMPLIED, INCLUDING BUT NOT LIMITED TO NON-INFRINGEMENT,
// MERCHANTABILITY OR FIT FOR A PARTICULAR PURPOSE.
// See the Mulan PSL v2 for more details.

#include "ts_vgroup.h"
#include "ts_iterator_v2_impl.h"

namespace kwdbts {

TsStorageIteratorV2Impl::TsStorageIteratorV2Impl() {
}

TsStorageIteratorV2Impl::TsStorageIteratorV2Impl(std::shared_ptr<TsVGroup>& vgroup, vector<uint32_t>& entity_ids,
                                                  std::vector<KwTsSpan>& ts_spans, DATATYPE ts_col_type,
                                                  std::vector<k_uint32>& kw_scan_cols, std::vector<k_uint32>& ts_scan_cols,
                                                  std::shared_ptr<TsTableSchemaManager> table_schema_mgr,
                                                  uint32_t table_version) {
  vgroup_ = vgroup;
  entity_ids_ = entity_ids;
  ts_spans_ = ts_spans;
  ts_col_type_ = ts_col_type;
  kw_scan_cols_ = kw_scan_cols;
  ts_scan_cols_ = ts_scan_cols;
  table_schema_mgr_ = table_schema_mgr;
  table_version_ = table_version;
}

TsStorageIteratorV2Impl::~TsStorageIteratorV2Impl() {
}

KStatus TsStorageIteratorV2Impl::Init(bool is_reversed) {
  KStatus ret;
  ret = table_schema_mgr_->GetColumnsIncludeDropped(attrs_, table_version_);
  if (ret != KStatus::SUCCESS) {
    return KStatus::FAIL;
  }
  table_id_ = table_schema_mgr_->GetTableId();
  db_id_ = vgroup_->GetEngineSchemaMgr()->GetDBIDByTableID(table_id_);

  auto& partition_managers = vgroup_->GetPartitionManagers();
  auto it = partition_managers.find(db_id_);

  if (it != partition_managers.end() && it->second) {
    auto* partition_manager = it->second.get();
    std::unordered_map<int, std::shared_ptr<TsVGroupPartition>> partitions;
    partition_manager->GetPartitions(&partitions);

    ts_partitions_.clear();
    if (!partitions.empty()) {
      for (const auto& [idx, partition_ptr] : partitions) {
        if (!partition_ptr) continue;
        timestamp64 p_start = convertSecondToPrecisionTS(partition_ptr->StartTs(), ts_col_type_);
        timestamp64 p_end = convertSecondToPrecisionTS(partition_ptr->EndTs(), ts_col_type_);
        if (isTimestampInSpans(ts_spans_, p_start, p_end)) {
          ts_partitions_.emplace_back(partition_ptr);
        }
      }
    }
  }
  return KStatus::SUCCESS;
}

KStatus TsStorageIteratorV2Impl::Next(ResultSet* res, k_uint32* count, bool* is_finished, timestamp64 ts) {
  // TODO(Yongyan): scan next batch
  return KStatus::FAIL;
}

inline KStatus TsStorageIteratorV2Impl::AddMemSegmentBlockSpans() {
  TsBlockItemFilterParams filter{db_id_, table_id_, entity_ids_[cur_entity_index_], ts_spans_};
  if (vgroup_->GetMemSegmentMgr()->GetBlockSpans(filter, &ts_block_spans_for_last_) != KStatus::SUCCESS) {
    return KStatus::FAIL;
  }
  return vgroup_->GetMemSegmentMgr()->GetBlockSpans(filter, &ts_block_spans_);
}

inline KStatus TsStorageIteratorV2Impl::AddLastSegmentBlockSpans(bool for_last) {
  if (cur_entity_index_ < entity_ids_.size() && cur_partition_index_ < ts_partitions_.size()) {
    std::vector<std::shared_ptr<TsLastSegment>> last_segments =
      ts_partitions_[cur_partition_index_]->GetLastSegmentMgr()->GetAllLastSegments();
    TsBlockItemFilterParams filter{db_id_, table_id_, entity_ids_[cur_entity_index_], ts_spans_};
    for (std::shared_ptr<TsLastSegment> last_segment : last_segments) {
      if (last_segment->GetBlockSpans(filter, &ts_block_spans_) != KStatus::SUCCESS) {
        return KStatus::FAIL;
      }
    }
    if (for_last) {
      for (std::shared_ptr<TsLastSegment> last_segment : last_segments) {
        if (last_segment->GetBlockSpans(filter, &ts_block_spans_for_last_) != KStatus::SUCCESS) {
          return KStatus::FAIL;
        }
      }
    }
  }
  return KStatus::SUCCESS;
}

inline KStatus TsStorageIteratorV2Impl::AddEntitySegmentBlockSpans(bool for_last) {
  if (cur_entity_index_ < entity_ids_.size() && cur_partition_index_ < ts_partitions_.size()) {
    TsBlockItemFilterParams filter{db_id_, table_id_, entity_ids_[cur_entity_index_], ts_spans_};
    return ts_partitions_[cur_partition_index_]->GetEntitySegment()->GetBlockSpans(filter, &ts_block_spans_);
  }
  if (for_last) {
    if (cur_entity_index_ < entity_ids_.size() && cur_partition_index_ < ts_partitions_.size()) {
      TsBlockItemFilterParams filter{db_id_, table_id_, entity_ids_[cur_entity_index_], ts_spans_};
      return ts_partitions_[cur_partition_index_]->GetEntitySegment()->GetBlockSpans(filter, &ts_block_spans_for_last_);
    }
  }
  return KStatus::SUCCESS;
}

KStatus TsStorageIteratorV2Impl::ScanPartitionBlockSpans() {
  KStatus ret;
  if (cur_partition_index_ == 0) {
    // Scan memory segment while scanning first parition.
    ret = AddMemSegmentBlockSpans();
    if (ret != KStatus::SUCCESS) {
      LOG_ERROR("Failed to initialize mem segment iterator of current partition(%d) for current entity(%d).",
                cur_partition_index_, entity_ids_[cur_entity_index_]);
      return KStatus::FAIL;
    }
  }

  ret = AddLastSegmentBlockSpans();
  if (ret != KStatus::SUCCESS) {
    LOG_ERROR("Failed to initialize last segment iterator of partition(%d) for entity(%d).",
              cur_partition_index_, entity_ids_[cur_entity_index_]);
    return KStatus::FAIL;
  }

  ret = AddEntitySegmentBlockSpans();
  if (ret != KStatus::SUCCESS) {
    LOG_ERROR("Failed to initialize block segment iterator of partition(%d) for entity(%d).",
              cur_partition_index_, entity_ids_[cur_entity_index_]);
    return ret;
  }

  return ret;
}

KStatus TsStorageIteratorV2Impl::ScanEntityBlockSpans() {
  KStatus ret;
  ret = AddMemSegmentBlockSpans();
  if (ret != KStatus::SUCCESS) {
    LOG_ERROR("Failed to initialize mem segment iterator of current partition(%d) for current entity(%d).",
              cur_partition_index_, entity_ids_[cur_entity_index_]);
    return KStatus::FAIL;
  }

  for (cur_partition_index_=0; cur_partition_index_ < ts_partitions_.size(); ++cur_partition_index_) {
    ret = AddLastSegmentBlockSpans(false);
    if (ret != KStatus::SUCCESS) {
      LOG_ERROR("Failed to initialize last segment iterator of partition(%d) for entity(%d).",
                cur_partition_index_, entity_ids_[cur_entity_index_]);
      return KStatus::FAIL;
    }

    ret = AddEntitySegmentBlockSpans(false);
    if (ret != KStatus::SUCCESS) {
      LOG_ERROR("Failed to initialize block segment iterator of partition(%d) for entity(%d).",
                cur_partition_index_, entity_ids_[cur_entity_index_]);
      return ret;
    }
  }
  return ret;
}

KStatus TsStorageIteratorV2Impl::ConvertBlockSpanToResultSet(TsBlockSpan& ts_blk_span,
                                                              ResultSet* res, k_uint32* count) {
  *count = ts_blk_span.GetRowNum();
  KStatus ret;
  std::shared_ptr<MMapMetricsTable> blk_version;
  ret = table_schema_mgr_->GetMetricSchema(nullptr, ts_blk_span.GetTableVersion(), &blk_version);
  if (ret != KStatus::SUCCESS) {
    LOG_ERROR("GetMetricSchema faile. table version [%u]", ts_blk_span.GetTableVersion());
    return ret;
  }
  auto& blk_version_schema_all = blk_version->getSchemaInfoIncludeDropped();
  auto& blk_version_schema_valid = blk_version->getSchemaInfoExcludeDropped();
  auto blk_version_valid = blk_version->getIdxForValidCols();
  // calculate columns in current tsblock need to scan.
  std::vector<uint32_t> blk_scan_cols;
  blk_scan_cols.resize(ts_scan_cols_.size());
  for (size_t i = 0; i < ts_scan_cols_.size(); i++) {
    if (!blk_version_schema_all[ts_scan_cols_[i]].isFlag(AINFO_DROPPED)) {
      bool found = false;
      size_t j = 0;
      for (; j < blk_version_valid.size(); j++) {
        if (blk_version_valid[j] == ts_scan_cols_[i]) {
          found = true;
          break;
        }
      }
      if (!found) {
        blk_scan_cols[i] = UINT32_MAX;
        LOG_INFO("not found blk col index for col id[%u].", ts_scan_cols_[i]);
      } else {
        blk_scan_cols[i] = j;
      }
    } else {
      // column is dropped at block version.
      LOG_INFO("column is dropped at[%u] index for col id[%u].", ts_blk_span.GetTableVersion(), ts_scan_cols_[i]);
      blk_scan_cols[i] = UINT32_MAX;
    }
  }

  for (int i = 0; i < kw_scan_cols_.size(); ++i) {
    k_uint32 col_idx = ts_scan_cols_[i];
    auto blk_col_idx = blk_scan_cols[i];
    Batch* batch;
    if (blk_col_idx == UINT32_MAX) {
      // column is dropped at block version.
      void* bitmap = nullptr;
      batch = new Batch(bitmap, *count, bitmap, 1, nullptr);
    } else {
      unsigned char* bitmap = static_cast<unsigned char*>(malloc(KW_BITMAP_SIZE(*count)));
      if (bitmap == nullptr) {
        return KStatus::FAIL;
      }
      memset(bitmap, 0x00, KW_BITMAP_SIZE(*count));
      if (!isVarLenType(attrs_[col_idx].type)) {
        TsBitmap ts_bitmap;
        char* value;
        char* res_value = static_cast<char*>(malloc(attrs_[col_idx].size * (*count)));
        ret = ts_blk_span.GetFixLenColAddr(blk_col_idx, blk_version_schema_valid, attrs_[col_idx], &value, ts_bitmap);
        if (ret != KStatus::SUCCESS) {
          LOG_ERROR("GetFixLenColAddr failed.");
          return ret;
        }
        for (int row_idx = 0; row_idx < *count; ++row_idx) {
          if (ts_bitmap[row_idx] != DataFlags::kValid) {
            set_null_bitmap(bitmap, row_idx);
          }
        }
        memcpy(res_value, value, attrs_[col_idx].size * (*count));

        batch = new Batch(static_cast<void *>(res_value), *count, bitmap, 1, nullptr);
        batch->is_new = true;
        batch->need_free_bitmap = true;
      } else {
        batch = new VarColumnBatch(*count, bitmap, 1, nullptr);
        DataFlags bitmap_var;
        TSSlice var_data;
        for (int row_idx = 0; row_idx < *count; ++row_idx) {
          ret = ts_blk_span.GetVarLenTypeColAddr(
            row_idx, blk_col_idx, blk_version_schema_valid, attrs_[col_idx], bitmap_var, var_data);
          if (bitmap_var != DataFlags::kValid) {
            set_null_bitmap(bitmap, row_idx);
            batch->push_back(nullptr);
          } else {
            char* buffer = static_cast<char*>(malloc(var_data.len + 2 + 1));
            KUint16(buffer) = var_data.len;
            memcpy(buffer + 2, var_data.data, var_data.len);
            *(buffer + var_data.len + 2) = 0;
            std::shared_ptr<void> ptr(buffer, free);
            batch->push_back(ptr);
          }
        }
        batch->is_new = true;
        batch->need_free_bitmap = true;
      }
    }
    res->push_back(i, batch);
  }
  res->entity_index = {1, entity_ids_[cur_entity_index_], vgroup_->GetVGroupID()};

  return KStatus::SUCCESS;
}

TsRawDataIteratorV2Impl::TsRawDataIteratorV2Impl(std::shared_ptr<TsVGroup>& vgroup,
                                                  vector<uint32_t>& entity_ids,
                                                  std::vector<KwTsSpan>& ts_spans,
                                                  DATATYPE ts_col_type,
                                                  std::vector<k_uint32>& kw_scan_cols,
                                                  std::vector<k_uint32>& ts_scan_cols,
                                                  std::shared_ptr<TsTableSchemaManager> table_schema_mgr,
                                                  uint32_t table_version) :
                          TsStorageIteratorV2Impl::TsStorageIteratorV2Impl(vgroup, entity_ids, ts_spans, ts_col_type,
                                                                            kw_scan_cols, ts_scan_cols, table_schema_mgr,
                                                                            table_version) {
}

TsRawDataIteratorV2Impl::~TsRawDataIteratorV2Impl() {
}

inline KStatus TsRawDataIteratorV2Impl::NextBlockSpan(ResultSet* res, k_uint32* count) {
  TsBlockSpan ts_block = ts_block_spans_.front();
  ts_block_spans_.pop_front();
  return ConvertBlockSpanToResultSet(ts_block, res, count);
}

<<<<<<< HEAD
KStatus TsRawDataIteratorV2Impl::MoveToMemSegment() {
  status_ = STORAGE_SCAN_STATUS::SCAN_MEM_SEGMENT;
  return AddMemSegmentBlockSpans();
}

KStatus TsRawDataIteratorV2Impl::MoveToLastSegment() {
  status_ = STORAGE_SCAN_STATUS::SCAN_LAST_SEGMENT;
  return AddLastSegmentBlockSpans(false);
}

KStatus TsRawDataIteratorV2Impl::MoveToEntitySegment() {
  status_ = STORAGE_SCAN_STATUS::SCAN_ENTITY_SEGMENT;
  return AddEntitySegmentBlockSpans(false);
}

KStatus TsRawDataIteratorV2Impl::MoveToNextEntity() {
  ++cur_entity_index_;
  if (cur_entity_index_ >= entity_ids_.size()) {
    // All entities are scanned
    status_ = STORAGE_SCAN_STATUS::SCAN_STATUS_DONE;
    return KStatus::SUCCESS;
  } else {
    // Start from mem segment
    return MoveToMemSegment();
  }
}

=======
>>>>>>> 4986bb56
KStatus TsRawDataIteratorV2Impl::Next(ResultSet* res, k_uint32* count, bool* is_finished, timestamp64 ts) {
  *count = 0;
  KStatus ret;
  while (ts_block_spans_.empty()) {
    if (cur_entity_index_ == -1 || ++cur_partition_index_ >= ts_partitions_.size()) {
      ++cur_entity_index_;
      if (cur_entity_index_ >= entity_ids_.size()) {
        // All entities are scanned.
        *count = 0;
        *is_finished = true;
        return KStatus::SUCCESS;
      }
      cur_partition_index_ = 0;
    }
    ScanPartitionBlockSpans();
  }
  // Return one block span data each time.
  ret = NextBlockSpan(res, count);
  if (ret != KStatus::SUCCESS) {
    LOG_ERROR("Failed to get next block span for entity: %d, cur_partition_index_: %d.",
                entity_ids_[cur_entity_index_], cur_partition_index_);
    return KStatus::FAIL;
  }
  return KStatus::SUCCESS;
}

TsSortedRawDataIteratorV2Impl::TsSortedRawDataIteratorV2Impl(std::shared_ptr<TsVGroup>& vgroup,
                                                              vector<uint32_t>& entity_ids,
                                                              std::vector<KwTsSpan>& ts_spans,
                                                              DATATYPE ts_col_type,
                                                              std::vector<k_uint32>& kw_scan_cols,
                                                              std::vector<k_uint32>& ts_scan_cols,
                                                              std::shared_ptr<TsTableSchemaManager> table_schema_mgr,
                                                              uint32_t table_version,
                                                              SortOrder order_type) :
                          TsStorageIteratorV2Impl::TsStorageIteratorV2Impl(vgroup, entity_ids, ts_spans, ts_col_type,
                                                                            kw_scan_cols, ts_scan_cols, table_schema_mgr,
                                                                            table_version) {
}

TsSortedRawDataIteratorV2Impl::~TsSortedRawDataIteratorV2Impl() {
}

KStatus TsSortedRawDataIteratorV2Impl::ScanAndSortEntityData() {
  if (cur_entity_index_ < entity_ids_.size()) {
    // scan row data for current entity
    KStatus ret = ScanEntityBlockSpans();
    if (ret != KStatus::SUCCESS) {
      LOG_ERROR("Failed to scan block spans for entity(%d).", entity_ids_[cur_entity_index_]);
      return KStatus::FAIL;
    }
    if (ts_block_spans_.empty()) {
      block_span_sorted_iterator_ = nullptr;
    } else {
      // sort the block span data
      block_span_sorted_iterator_ = std::make_shared<TsBlockSpanSortedIterator>(ts_block_spans_, is_reversed_);
      ret = block_span_sorted_iterator_->Init();
      if (ret != KStatus::SUCCESS) {
        LOG_ERROR("Failed to init block span sorted iterator for entity(%d).", entity_ids_[cur_entity_index_]);
        return KStatus::FAIL;
      }
    }
  }
  return KStatus::SUCCESS;
}

KStatus TsSortedRawDataIteratorV2Impl::MoveToNextEntity() {
  ++cur_entity_index_;
  return ScanAndSortEntityData();
}

KStatus TsSortedRawDataIteratorV2Impl::Next(ResultSet* res, k_uint32* count, bool* is_finished, timestamp64 ts) {
  *count = 0;
  KStatus ret;
  bool is_done = true;
  TsBlockSpan block_span;
  do {
    if (block_span_sorted_iterator_) {
      ret = block_span_sorted_iterator_->Next(&block_span, &is_done);
      if (ret != KStatus::SUCCESS) {
        LOG_ERROR("Failed to get next block span for entity(%d).", entity_ids_[cur_entity_index_]);
        return KStatus::FAIL;
      }
    }
    if (cur_entity_idx_ == -1 || is_done) {
      ++cur_entity_index_;
      if (cur_entity_index_ >= entity_ids_.size()) {
        // All entities are scanned.
        *count = 0;
        *is_finished = true;
        return KStatus::SUCCESS;
      }
      ScanAndSortEntityData();
    }
  } while (is_done);

  return ConvertBlockSpanToResultSet(block_span, res, count);
}

TsAggIteratorV2Impl::TsAggIteratorV2Impl(std::shared_ptr<TsVGroup>& vgroup, vector<uint32_t>& entity_ids,
                                          std::vector<KwTsSpan>& ts_spans, DATATYPE ts_col_type,
                                          std::vector<k_uint32>& kw_scan_cols, std::vector<k_uint32>& ts_scan_cols,
                                          std::vector<Sumfunctype>& scan_agg_types, std::vector<timestamp64>& ts_points,
                                          std::shared_ptr<TsTableSchemaManager> table_schema_mgr, uint32_t table_version) :
                          TsStorageIteratorV2Impl::TsStorageIteratorV2Impl(vgroup, entity_ids, ts_spans, ts_col_type,
                                                                            kw_scan_cols, ts_scan_cols, table_schema_mgr,
                                                                            table_version),
                          scan_agg_types_(scan_agg_types) {
}

TsAggIteratorV2Impl::~TsAggIteratorV2Impl() {
}

KStatus TsAggIteratorV2Impl::Next(ResultSet* res, k_uint32* count, bool* is_finished, timestamp64 ts) {
  *count = 0;
  if (cur_entity_index_ == -1) {
    cur_entity_index_ = 0;
  }
  if (cur_entity_index_ >= entity_ids_.size()) {
    *is_finished = true;
    return KStatus::SUCCESS;
  }

  KStatus ret;
  ret = AddMemSegmentBlockSpans();
  if (ret != KStatus::SUCCESS) {
    LOG_ERROR("Failed to initialize mem segment iterator of current partition(%d) for current entity(%d).",
              cur_partition_index_, entity_ids_[cur_entity_index_]);
    return KStatus::FAIL;
  }

  int64_t max_end_ts = INT64_MIN;
  int max_partition_index = -1;
  for (int i = 0; i < ts_partitions_.size(); ++i) {
      if (ts_partitions_[i]->EndTs() > max_end_ts) {
          max_end_ts = ts_partitions_[i]->EndTs();
          max_partition_index = i;
      }
  }

  for (cur_partition_index_=0; cur_partition_index_ < ts_partitions_.size(); ++cur_partition_index_) {
    bool for_last = (cur_partition_index_ == max_partition_index);
    ret = AddLastSegmentBlockSpans(for_last);
    if (ret != KStatus::SUCCESS) {
      LOG_ERROR("Failed to initialize last segment iterator of partition(%d) for entity(%d).",
                cur_partition_index_, entity_ids_[cur_entity_index_]);
      return KStatus::FAIL;
    }

    ret = AddEntitySegmentBlockSpans(for_last);
    if (ret != KStatus::SUCCESS) {
      LOG_ERROR("Failed to initialize block segment iterator of partition(%d) for entity(%d).",
                cur_partition_index_, entity_ids_[cur_entity_index_]);
      return ret;
    }
  }

  ret = AggregateBlockSpans(res, count);
  if (ret != KStatus::SUCCESS) {
    LOG_ERROR("Failed to aggregate spans for entity(%d).", entity_ids_[cur_entity_index_]);
    return ret;
  }

  *is_finished = false;
  ++cur_entity_index_;
  return KStatus::SUCCESS;
}

KStatus TsAggIteratorV2Impl::AggregateBlockSpans(ResultSet* res, k_uint32* count) {
  if (ts_block_spans_.empty()) {
    return KStatus::FAIL;
  }

  std::vector<TSSlice> final_agg_data(kw_scan_cols_.size(), TSSlice{nullptr, 0});
  std::vector<k_uint32> last_cols;
  std::vector<k_uint32> normal_cols;
  for (size_t i = 0; i < scan_agg_types_.size(); ++i) {
    if (scan_agg_types_[i] == Sumfunctype::LAST || scan_agg_types_[i] == Sumfunctype::LASTTS) {
      last_cols.push_back(i);
    } else {
      normal_cols.push_back(i);
    }
  }

  while (!ts_block_spans_.empty()) {
    TsBlockSpan blk_span = ts_block_spans_.front();
    ts_block_spans_.pop_front();

    KStatus ret;
    std::shared_ptr<MMapMetricsTable> blk_version;
    ret = table_schema_mgr_->GetMetricSchema(nullptr, blk_span.GetTableVersion(), &blk_version);
    if (ret != KStatus::SUCCESS) {
      LOG_ERROR("GetMetricSchema failed. table version [%u]", blk_span.GetTableVersion());
      return ret;
    }
    auto& schema_info = blk_version->getSchemaInfoExcludeDropped();

    for (k_uint32 i = 0; i < normal_cols.size(); ++i) {
      std::vector<Sumfunctype> agg_types = {scan_agg_types_[i]};
      std::vector<TSSlice> agg_data;

      ret = blk_span.GetAggResult(kw_scan_cols_[i], schema_info, attrs_[kw_scan_cols_[i]], agg_types, agg_data);
      if (ret != KStatus::SUCCESS) {
        LOG_ERROR("Failed to compute aggregation for col_id(%u).", kw_scan_cols_[i]);
        return ret;
      }

      if (agg_data.empty()) {
        LOG_ERROR("Aggregation result is empty for col_id(%u).", kw_scan_cols_[i]);
        return KStatus::FAIL;
      }

      TSSlice& src = agg_data[0];
      TSSlice& dst = final_agg_data[i];

      if (dst.data == nullptr) {
        dst.len = src.len;
        dst.data = static_cast<char*>(malloc(src.len));
        memcpy(dst.data, src.data, src.len);
      } else {
        switch (scan_agg_types_[i]) {
          case Sumfunctype::COUNT:
            *reinterpret_cast<k_uint64*>(dst.data) += *reinterpret_cast<k_uint64*>(src.data);
            break;
          case Sumfunctype::SUM:
            switch (attrs_[kw_scan_cols_[i]].type) {
              case DATATYPE::INT32:
                *reinterpret_cast<int32_t*>(dst.data) += *reinterpret_cast<int32_t*>(src.data);
                break;
              case DATATYPE::INT64:
                *reinterpret_cast<int64_t*>(dst.data) += *reinterpret_cast<int64_t*>(src.data);
                break;
              case DATATYPE::FLOAT:
                *reinterpret_cast<float*>(dst.data) += *reinterpret_cast<float*>(src.data);
                break;
              case DATATYPE::DOUBLE:
                *reinterpret_cast<double*>(dst.data) += *reinterpret_cast<double*>(src.data);
                break;
              default:
                LOG_ERROR("Unsupported SUM type in merge: %d", attrs_[kw_scan_cols_[i]].type);
                return KStatus::FAIL;
            }
            break;
          default:
            LOG_ERROR("Unsupported aggregation type in merge: %d", scan_agg_types_[i]);
            return KStatus::FAIL;
        }
      }

      free(src.data);
    }
  }


  while (!ts_block_spans_for_last_.empty()) {
    TsBlockSpan blk_span_for_last = ts_block_spans_for_last_.front();
    ts_block_spans_for_last_.pop_front();

    KStatus ret;
    std::shared_ptr<MMapMetricsTable> blk_version;
    ret = table_schema_mgr_->GetMetricSchema(nullptr, blk_span_for_last.GetTableVersion(), &blk_version);
    if (ret != KStatus::SUCCESS) {
      LOG_ERROR("GetMetricSchema failed. table version [%u]", blk_span_for_last.GetTableVersion());
      return ret;
    }
    auto& schema_info = blk_version->getSchemaInfoExcludeDropped();
    for (k_uint32 i = 0; i < last_cols.size(); ++i) {
      std::vector<Sumfunctype> agg_types = {scan_agg_types_[last_cols[i]]};
      std::vector<TSSlice> agg_data;

      ret = blk_span_for_last.GetLastResult(
        kw_scan_cols_[last_cols[i]], schema_info, attrs_[kw_scan_cols_[last_cols[i]]], agg_types, agg_data);
      if (ret != KStatus::SUCCESS) {
        LOG_ERROR("Failed to compute aggregation for col_id(%u).", kw_scan_cols_[last_cols[i]]);
        return ret;
      }

      if (agg_data.empty()) {
        LOG_ERROR("Aggregation result is empty for col_id(%u).", kw_scan_cols_[last_cols[i]]);
        return KStatus::FAIL;
      }

      TSSlice& src = agg_data[0];
      TSSlice& dst = final_agg_data[last_cols[i]];

      if (dst.data == nullptr) {
        dst.len = src.len;
        dst.data = static_cast<char*>(malloc(src.len));
        memcpy(dst.data, src.data, src.len);
      }
      free(src.data);
    }
  }

  res->clear();
  for (k_uint32 i = 0; i < kw_scan_cols_.size(); ++i) {
    TSSlice& slice = final_agg_data[i];
    char* data_copy = static_cast<char*>(malloc(slice.len));
    memcpy(data_copy, slice.data, slice.len);

    Batch* b = new AggBatch(data_copy, 1, nullptr);
    b->is_new = true;
    b->need_free_bitmap = true;

    res->push_back(i, b);
    free(slice.data);
  }

  res->entity_index = {1, entity_ids_[cur_entity_index_], vgroup_->GetVGroupID()};
  res->col_num_ = kw_scan_cols_.size();
  *count = 1;

  return KStatus::SUCCESS;
}


}  //  namespace kwdbts<|MERGE_RESOLUTION|>--- conflicted
+++ resolved
@@ -127,14 +127,14 @@
     }
   }
 
-  ret = AddLastSegmentBlockSpans();
+  ret = AddLastSegmentBlockSpans(false);
   if (ret != KStatus::SUCCESS) {
     LOG_ERROR("Failed to initialize last segment iterator of partition(%d) for entity(%d).",
               cur_partition_index_, entity_ids_[cur_entity_index_]);
     return KStatus::FAIL;
   }
 
-  ret = AddEntitySegmentBlockSpans();
+  ret = AddEntitySegmentBlockSpans(false);
   if (ret != KStatus::SUCCESS) {
     LOG_ERROR("Failed to initialize block segment iterator of partition(%d) for entity(%d).",
               cur_partition_index_, entity_ids_[cur_entity_index_]);
@@ -295,36 +295,6 @@
   return ConvertBlockSpanToResultSet(ts_block, res, count);
 }
 
-<<<<<<< HEAD
-KStatus TsRawDataIteratorV2Impl::MoveToMemSegment() {
-  status_ = STORAGE_SCAN_STATUS::SCAN_MEM_SEGMENT;
-  return AddMemSegmentBlockSpans();
-}
-
-KStatus TsRawDataIteratorV2Impl::MoveToLastSegment() {
-  status_ = STORAGE_SCAN_STATUS::SCAN_LAST_SEGMENT;
-  return AddLastSegmentBlockSpans(false);
-}
-
-KStatus TsRawDataIteratorV2Impl::MoveToEntitySegment() {
-  status_ = STORAGE_SCAN_STATUS::SCAN_ENTITY_SEGMENT;
-  return AddEntitySegmentBlockSpans(false);
-}
-
-KStatus TsRawDataIteratorV2Impl::MoveToNextEntity() {
-  ++cur_entity_index_;
-  if (cur_entity_index_ >= entity_ids_.size()) {
-    // All entities are scanned
-    status_ = STORAGE_SCAN_STATUS::SCAN_STATUS_DONE;
-    return KStatus::SUCCESS;
-  } else {
-    // Start from mem segment
-    return MoveToMemSegment();
-  }
-}
-
-=======
->>>>>>> 4986bb56
 KStatus TsRawDataIteratorV2Impl::Next(ResultSet* res, k_uint32* count, bool* is_finished, timestamp64 ts) {
   *count = 0;
   KStatus ret;
