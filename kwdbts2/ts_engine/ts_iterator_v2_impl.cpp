--- conflicted
+++ resolved
@@ -69,37 +69,6 @@
   return KStatus::FAIL;
 }
 
-<<<<<<< HEAD
-=======
-inline KStatus TsStorageIteratorV2Impl::AddMemSegmentBlockSpans() {
-  TsBlockItemFilterParams filter{db_id_, table_id_, vgroup_->GetVGroupID(), entity_ids_[cur_entity_index_], ts_spans_};
-  return vgroup_->GetMemSegmentMgr()->GetBlockSpans(filter, ts_block_spans_);
-}
-
-inline KStatus TsStorageIteratorV2Impl::AddLastSegmentBlockSpans() {
-  if (cur_entity_index_ < entity_ids_.size() && cur_partition_index_ < ts_partitions_.size()) {
-    std::vector<std::shared_ptr<TsLastSegment>> last_segments =
-      ts_partitions_[cur_partition_index_].ts_vgroup_partition->GetLastSegmentMgr()->GetAllLastSegments();
-    TsBlockItemFilterParams filter{db_id_, table_id_, vgroup_->GetVGroupID(), entity_ids_[cur_entity_index_], ts_spans_};
-    for (std::shared_ptr<TsLastSegment> last_segment : last_segments) {
-      if (last_segment->GetBlockSpans(filter, ts_block_spans_) != KStatus::SUCCESS) {
-        return KStatus::FAIL;
-      }
-    }
-  }
-  return KStatus::SUCCESS;
-}
-
-inline KStatus TsStorageIteratorV2Impl::AddEntitySegmentBlockSpans() {
-  if (cur_entity_index_ < entity_ids_.size() && cur_partition_index_ < ts_partitions_.size()) {
-    TsBlockItemFilterParams filter{db_id_, table_id_, vgroup_->GetVGroupID(), entity_ids_[cur_entity_index_], ts_spans_};
-    return ts_partitions_[cur_partition_index_].ts_vgroup_partition->GetEntitySegment()->GetBlockSpans(filter,
-                                                                                                      ts_block_spans_);
-  }
-  return KStatus::SUCCESS;
-}
-
->>>>>>> c55dd0e0
 inline void TsStorageIteratorV2Impl::UpdateTsSpans(timestamp64 ts) {
   if (ts != INVALID_TS && !ts_spans_.empty()) {
     if (!is_reversed_) {
