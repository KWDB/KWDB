--- conflicted
+++ resolved
@@ -106,415 +106,10 @@
 
 KStatus TsStorageIteratorV2Impl::ConvertBlockSpanToResultSet(const TsBlockSpan& ts_blk_span,
                                                               ResultSet* res, k_uint32* count) {
-  *count = ts_blk_span.nrow;
+  *count = ts_blk_span.GetRowNum();
   KStatus ret;
   for (int i = 0; i < kw_scan_cols_.size(); ++i) {
     k_uint32 col_idx = kw_scan_cols_[i];
-    Batch* batch;
-    if (col_idx >= 0 && col_idx < attrs_.size()) {
-      unsigned char* bitmap = static_cast<unsigned char*>(malloc(KW_BITMAP_SIZE(*count)));
-      if (bitmap == nullptr) {
-        return KStatus::FAIL;
-      }
-      memset(bitmap, 0x00, KW_BITMAP_SIZE(*count));
-      TSSlice col_data;
-      if (!isVarLenType(attrs_[col_idx].type)) {
-        char* value = static_cast<char*>(malloc(attrs_[col_idx].size * (*count)));
-        for (int row_idx = 0; row_idx < *count; ++row_idx) {
-          if (ts_blk_span.block->IsColNull(ts_blk_span.start_row + row_idx, col_idx, attrs_)) {
-            set_null_bitmap(bitmap, row_idx);
-          } else {
-            ret = ts_blk_span.block->GetValueSlice(ts_blk_span.start_row + row_idx, col_idx, attrs_, col_data);
-            if (ret != KStatus::SUCCESS) {
-              return ret;
-            }
-            memcpy(value + row_idx * attrs_[col_idx].size,
-                    col_data.data,
-                    attrs_[col_idx].size);
-          }
-        }
-        batch = new Batch(static_cast<void *>(value), *count, bitmap, 1, nullptr);
-        batch->is_new = true;
-        batch->need_free_bitmap = true;
-      } else {
-        batch = new VarColumnBatch(*count, bitmap, 1, nullptr);
-        for (int row_idx = 0; row_idx < *count; ++row_idx) {
-          if (ts_blk_span.block->IsColNull(ts_blk_span.start_row + row_idx, col_idx, attrs_)) {
-            set_null_bitmap(bitmap, row_idx);
-            batch->push_back(nullptr);
-          } else {
-            ret = ts_blk_span.block->GetValueSlice(ts_blk_span.start_row + row_idx, col_idx, attrs_, col_data);
-            if (ret != KStatus::SUCCESS) {
-              return ret;
-            }
-            char* buffer = static_cast<char*>(malloc(col_data.len + 2 + 1));
-            KUint16(buffer) = col_data.len;
-            memcpy(buffer + 2, col_data.data, col_data.len);
-            *(buffer + col_data.len + 2) = 0;
-            std::shared_ptr<void> ptr(buffer, free);
-            batch->push_back(ptr);
-          }
-        }
-        batch->is_new = true;
-        batch->need_free_bitmap = true;
-      }
-    } else {
-      void* bitmap = nullptr;  // column not exist in segment table. so return nullptr.
-      batch = new Batch(bitmap, *count, bitmap, 1, nullptr);
-    }
-    res->push_back(i, batch);
-  }
-  res->entity_index = {1, entity_ids_[cur_entity_index_], vgroup_->GetVGroupID()};
-
-  return KStatus::SUCCESS;
-}
-
-TsRawDataIteratorV2Impl::TsRawDataIteratorV2Impl(std::shared_ptr<TsVGroup>& vgroup,
-                                                  vector<uint32_t>& entity_ids,
-                                                  std::vector<KwTsSpan>& ts_spans,
-                                                  DATATYPE ts_col_type,
-                                                  std::vector<k_uint32>& kw_scan_cols,
-                                                  std::vector<k_uint32>& ts_scan_cols,
-                                                  std::shared_ptr<TsTableSchemaManager> table_schema_mgr,
-                                                  uint32_t table_version) :
-                          TsStorageIteratorV2Impl::TsStorageIteratorV2Impl(vgroup, entity_ids, ts_spans, ts_col_type,
-                                                                            kw_scan_cols, ts_scan_cols, table_schema_mgr,
-                                                                            table_version) {
-}
-
-TsRawDataIteratorV2Impl::~TsRawDataIteratorV2Impl() {
-}
-
-KStatus TsRawDataIteratorV2Impl::Init(bool is_reversed) {
-  KStatus ret = TsStorageIteratorV2Impl::Init(is_reversed);
-  if (ret != KStatus::SUCCESS) {
-    return KStatus::FAIL;
-  }
-  return MoveToMemSegment();
-}
-
-KStatus TsRawDataIteratorV2Impl::NextBlockSpan(ResultSet* res, k_uint32* count) {
-  if (ts_block_spans_.empty()) {
-    return KStatus::FAIL;
-  }
-  TsBlockSpan ts_block = ts_block_spans_.front();
-  ts_block_spans_.pop_front();
-  return ConvertBlockSpanToResultSet(ts_block, res, count);
-}
-
-KStatus TsRawDataIteratorV2Impl::MoveToMemSegment() {
-  status_ = STORAGE_SCAN_STATUS::SCAN_MEM_SEGMENT;
-  return AddMemSegmentBlockSpans();
-}
-
-KStatus TsRawDataIteratorV2Impl::MoveToLastSegment() {
-  status_ = STORAGE_SCAN_STATUS::SCAN_LAST_SEGMENT;
-  return AddLastSegmentBlockSpans();
-}
-
-KStatus TsRawDataIteratorV2Impl::MoveToEntitySegment() {
-  status_ = STORAGE_SCAN_STATUS::SCAN_ENTITY_SEGMENT;
-  return AddEntitySegmentBlockSpans();
-}
-
-KStatus TsRawDataIteratorV2Impl::MoveToNextEntity() {
-  ++cur_entity_index_;
-  if (cur_entity_index_ >= entity_ids_.size()) {
-    // All entities are scanned
-    status_ = STORAGE_SCAN_STATUS::SCAN_STATUS_DONE;
-    return KStatus::SUCCESS;
-  } else {
-    // Start from mem segment
-    return MoveToMemSegment();
-  }
-}
-
-KStatus TsRawDataIteratorV2Impl::Next(ResultSet* res, k_uint32* count, bool* is_finished, timestamp64 ts) {
-  if (cur_entity_index_ >= entity_ids_.size()) {
-    *count = 0;
-    *is_finished = true;
-    return KStatus::SUCCESS;
-  }
-
-  *count = 0;
-  KStatus ret;
-  while (status_ != STORAGE_SCAN_STATUS::SCAN_STATUS_DONE && *count == 0) {
-    if (ts_block_spans_.size() > 0) {
-      ret = NextBlockSpan(res, count);
-      if (ret != KStatus::SUCCESS) {
-        LOG_ERROR("Failed to get next block span for entity(%d).", entity_ids_[cur_entity_index_]);
-        return KStatus::FAIL;
-      }
-    } else {
-      switch (status_) {
-        case STORAGE_SCAN_STATUS::SCAN_MEM_SEGMENT: {
-            // Move to scan partition
-            cur_partition_index_ = 0;
-            if (cur_partition_index_ >= ts_partitions_.size()) {
-              // Move to next entity
-              ret = MoveToNextEntity();
-              if (ret != KStatus::SUCCESS) {
-                LOG_ERROR("Failed to move to next entity(%d).", entity_ids_[cur_entity_index_]);
-                return KStatus::FAIL;
-              }
-            } else {
-              ret = MoveToLastSegment();
-              if (ret != KStatus::SUCCESS) {
-                LOG_ERROR("Failed to move to last segment of current entity(%d).", entity_ids_[cur_entity_index_]);
-                return KStatus::FAIL;
-              }
-            }
-          }
-          break;
-        case STORAGE_SCAN_STATUS::SCAN_LAST_SEGMENT: {
-            ret = MoveToEntitySegment();
-            if (ret != KStatus::SUCCESS) {
-              LOG_ERROR("Failed to move to entity segment of current entity(%d).", entity_ids_[cur_entity_index_]);
-              return KStatus::FAIL;
-            }
-          }
-          break;
-        case STORAGE_SCAN_STATUS::SCAN_ENTITY_SEGMENT: {
-            if (cur_partition_index_ >= ts_partitions_.size()) {
-              // Move to next entity
-              ret = MoveToNextEntity();
-              if (ret != KStatus::SUCCESS) {
-                LOG_ERROR("Failed to move to next entity(%d).", entity_ids_[cur_entity_index_]);
-                return KStatus::FAIL;
-              }
-            } else {
-              // Move to next partition
-              ++cur_partition_index_;
-              // Start from last segment
-              ret = MoveToLastSegment();
-              if (ret != KStatus::SUCCESS) {
-                LOG_ERROR("Failed to move to last segment of current entity(%d).", entity_ids_[cur_entity_index_]);
-                return KStatus::FAIL;
-              }
-            }
-          }
-          break;
-        default: {
-            // internal error
-            LOG_ERROR("Internal error: Unknown status: %d", status_);
-            return KStatus::FAIL;
-          };
-      }
-    }
-  }
-  *is_finished = (status_ == STORAGE_SCAN_STATUS::SCAN_STATUS_DONE);
-  return KStatus::SUCCESS;
-}
-
-TsSortedRowDataIteratorV2Impl::TsSortedRowDataIteratorV2Impl(std::shared_ptr<TsVGroup>& vgroup,
-                                                              vector<uint32_t>& entity_ids,
-                                                              std::vector<KwTsSpan>& ts_spans,
-                                                              DATATYPE ts_col_type,
-                                                              std::vector<k_uint32>& kw_scan_cols,
-                                                              std::vector<k_uint32>& ts_scan_cols,
-                                                              std::shared_ptr<TsTableSchemaManager> table_schema_mgr,
-                                                              uint32_t table_version,
-                                                              SortOrder order_type) :
-                          TsStorageIteratorV2Impl::TsStorageIteratorV2Impl(vgroup, entity_ids, ts_spans, ts_col_type,
-                                                                            kw_scan_cols, ts_scan_cols, table_schema_mgr,
-                                                                            table_version) {
-}
-
-TsSortedRowDataIteratorV2Impl::~TsSortedRowDataIteratorV2Impl() {
-}
-
-KStatus TsSortedRowDataIteratorV2Impl::Init(bool is_reversed) {
-  // TODO(Yongyan): initialization
-  return KStatus::FAIL;
-}
-
-KStatus TsSortedRowDataIteratorV2Impl::Next(ResultSet* res, k_uint32* count, bool* is_finished, timestamp64 ts) {
-  // TODO(Yongyan): scan next batch
-  return KStatus::FAIL;
-}
-
-TsAggIteratorV2Impl::TsAggIteratorV2Impl(std::shared_ptr<TsVGroup>& vgroup, vector<uint32_t>& entity_ids,
-                                          std::vector<KwTsSpan>& ts_spans, DATATYPE ts_col_type,
-                                          std::vector<k_uint32>& kw_scan_cols, std::vector<k_uint32>& ts_scan_cols,
-                                          std::vector<Sumfunctype>& scan_agg_types, std::vector<timestamp64>& ts_points,
-                                          std::shared_ptr<TsTableSchemaManager> table_schema_mgr, uint32_t table_version) :
-                          TsStorageIteratorV2Impl::TsStorageIteratorV2Impl(vgroup, entity_ids, ts_spans, ts_col_type,
-                                                                            kw_scan_cols, ts_scan_cols, table_schema_mgr,
-                                                                            table_version),
-                          scan_agg_types_(scan_agg_types) {
-}
-
-TsAggIteratorV2Impl::~TsAggIteratorV2Impl() {
-}
-
-KStatus TsAggIteratorV2Impl::Next(ResultSet* res, k_uint32* count, bool* is_finished, timestamp64 ts) {
-  *count = 0;
-  if (cur_entity_index_ >= entity_ids_.size()) {
-    *is_finished = true;
-    return KStatus::SUCCESS;
-  }
-
-  KStatus ret;
-  ret = AddMemSegmentBlockSpans();
-  if (ret != KStatus::SUCCESS) {
-    LOG_ERROR("Failed to initialize mem segment iterator of current partition(%d) for current entity(%d).",
-              cur_partition_index_, entity_ids_[cur_entity_index_]);
-    return KStatus::FAIL;
-  }
-
-  for (cur_partition_index_=0; cur_partition_index_ < ts_partitions_.size(); ++cur_partition_index_) {
-    ret = AddLastSegmentBlockSpans();
-    if (ret != KStatus::SUCCESS) {
-      LOG_ERROR("Failed to initialize last segment iterator of partition(%d) for entity(%d).",
-                cur_partition_index_, entity_ids_[cur_entity_index_]);
-      return KStatus::FAIL;
-    }
-
-    ret = AddEntitySegmentBlockSpans();
-    if (ret != KStatus::SUCCESS) {
-      LOG_ERROR("Failed to initialize block segment iterator of partition(%d) for entity(%d).",
-                cur_partition_index_, entity_ids_[cur_entity_index_]);
-      return ret;
-    }
-  }
-
-  k_uint64 total_row_count = 0;
-  for (const auto& block : ts_block_spans_) {
-    total_row_count += block.nrow;
-  }
-
-  if (total_row_count > 0) {
-    res->clear();
-    for (k_uint32 i = 0; i < kw_scan_cols_.size(); ++i) {
-      switch (scan_agg_types_[i]) {
-        case Sumfunctype::COUNT: {
-          char* value = static_cast<char*>(malloc(sizeof(k_uint64)));
-          *reinterpret_cast<k_uint64*>(value) = total_row_count;
-
-          unsigned char* bitmap = static_cast<unsigned char*>(malloc(KW_BITMAP_SIZE(1)));
-          memset(bitmap, 0x00, KW_BITMAP_SIZE(1));
-
-          Batch* b = new Batch(value, 1, bitmap, 1, nullptr);
-          b->is_new = true;
-          b->need_free_bitmap = true;
-          res->push_back(i, b);
-          break;
-        }
-        default: {
-          LOG_ERROR("Unsupported aggregation type: %d", static_cast<int>(scan_agg_types_[i]));
-          return KStatus::FAIL;
-        }
-      }
-    }
-
-    res->entity_index = {1, entity_ids_[cur_entity_index_], vgroup_->GetVGroupID()};
-    res->col_num_ = kw_scan_cols_.size();
-    *count = 1;
-    *is_finished = false;
-    total_row_count = 0;
-    ++cur_entity_index_;
-    return KStatus::SUCCESS;
-  }
-
-  *is_finished = true;
-  ++cur_entity_index_;
-  return KStatus::SUCCESS;
-}
-
-<<<<<<< HEAD
-TsSegmentIterator::TsSegmentIterator(std::shared_ptr<TsVGroup>& vgroup,
-                                      std::shared_ptr<TsVGroupPartition> ts_partition,
-                                      uint32_t entity_id,
-                                      std::vector<KwTsSpan>& ts_spans,
-                                      DATATYPE ts_col_type,
-                                      std::vector<k_uint32>& kw_scan_cols,
-                                      std::vector<k_uint32>& ts_scan_cols,
-                                      std::shared_ptr<TsTableSchemaManager> table_schema_mgr,
-                                      uint32_t table_version) {
-  vgroup_ = vgroup;
-  ts_partition_ = ts_partition;
-  entity_id_ = entity_id;
-  ts_spans_ = ts_spans;
-  kw_scan_cols_ = kw_scan_cols;
-  ts_scan_cols_ = ts_scan_cols;
-  table_schema_mgr_ = table_schema_mgr;
-  table_version_ = table_version;
-}
-
-TsSegmentIterator::~TsSegmentIterator() {
-}
-
-KStatus TsSegmentIterator::Init() {
-  return table_schema_mgr_->GetMetricAttr(attrs_, table_version_);
-}
-
-inline KStatus TsSegmentIterator::AddBlockData(std::shared_ptr<TsBlock> ts_block, ResultSet* res, k_uint32* count) {
-  *count = ts_block->GetRowNum();
-  KStatus ret;
-  for (auto col_idx : kw_scan_cols_) {
-    Batch* batch;
-    if (col_idx >= 0 && col_idx < attrs_.size()) {
-      unsigned char* bitmap = static_cast<unsigned char*>(malloc(KW_BITMAP_SIZE(*count)));
-      if (bitmap == nullptr) {
-        return KStatus::FAIL;
-      }
-      memset(bitmap, 0x00, KW_BITMAP_SIZE(*count));
-      TSSlice col_data;
-      if (!isVarLenType(attrs_[col_idx].type)) {
-        char* value = static_cast<char*>(malloc(attrs_[col_idx].size * (*count)));
-        for (int row_idx = 0; row_idx < ts_block->GetRowNum(); ++row_idx) {
-          if (ts_block->IsColNull(row_idx, col_idx, attrs_)) {
-            set_null_bitmap(bitmap, row_idx);
-          } else {
-            ret = ts_block->GetValueSlice(row_idx, col_idx, attrs_, col_data);
-            if (ret != KStatus::SUCCESS) {
-              return ret;
-            }
-            memcpy(value + row_idx * attrs_[col_idx].size,
-                    col_data.data,
-                    attrs_[col_idx].size);
-          }
-        }
-        batch = new Batch(static_cast<void *>(value), *count, bitmap, 1, nullptr);
-        batch->is_new = true;
-        batch->need_free_bitmap = true;
-      } else {
-        batch = new VarColumnBatch(*count, bitmap, 1, nullptr);
-        for (int row_idx = 0; row_idx < ts_block->GetRowNum(); ++row_idx) {
-          if (ts_block->IsColNull(row_idx, col_idx, attrs_)) {
-            set_null_bitmap(bitmap, row_idx);
-            batch->push_back(nullptr);
-          } else {
-            ret = ts_block->GetValueSlice(row_idx, col_idx, attrs_, col_data);
-            if (ret != KStatus::SUCCESS) {
-              return ret;
-            }
-            char* buffer = static_cast<char*>(malloc(col_data.len + 2 + 1));
-            KUint16(buffer) = col_data.len;
-            memcpy(buffer + 2, col_data.data, col_data.len);
-            *(buffer + col_data.len + 2) = 0;
-            std::shared_ptr<void> ptr(buffer, free);
-            batch->push_back(ptr);
-          }
-        }
-        batch->is_new = true;
-        batch->need_free_bitmap = true;
-      }
-    } else {
-      void* bitmap = nullptr;  // column not exist in segment table. so return nullptr.
-      batch = new Batch(bitmap, *count, bitmap, 1, nullptr);
-    }
-    res->push_back(col_idx, batch);
-  }
-  res->entity_index = {1, entity_id_, vgroup_->GetVGroupID()};
-
-  return KStatus::SUCCESS;
-}
-
-KStatus TsSegmentIterator::AddBlockSpanData(const TsBlockSpan& ts_blk_span, ResultSet* res, k_uint32* count) {
-  *count = ts_blk_span.GetRowNum();
-  KStatus ret;
-  for (auto col_idx : kw_scan_cols_) {
     Batch* batch;
     if (col_idx >= 0 && col_idx < attrs_.size()) {
       unsigned char* bitmap = static_cast<unsigned char*>(malloc(KW_BITMAP_SIZE(*count)));
@@ -567,120 +162,263 @@
       void* bitmap = nullptr;  // column not exist in segment table. so return nullptr.
       batch = new Batch(bitmap, *count, bitmap, 1, nullptr);
     }
-    res->push_back(col_idx, batch);
-  }
-  res->entity_index = {1, entity_id_, vgroup_->GetVGroupID()};
-
-  return KStatus::SUCCESS;
-}
-
-KStatus TsSegmentIterator::Next(ResultSet* res, k_uint32* count, bool* is_finished) {
+    res->push_back(i, batch);
+  }
+  res->entity_index = {1, entity_ids_[cur_entity_index_], vgroup_->GetVGroupID()};
+
+  return KStatus::SUCCESS;
+}
+
+TsRawDataIteratorV2Impl::TsRawDataIteratorV2Impl(std::shared_ptr<TsVGroup>& vgroup,
+                                                  vector<uint32_t>& entity_ids,
+                                                  std::vector<KwTsSpan>& ts_spans,
+                                                  DATATYPE ts_col_type,
+                                                  std::vector<k_uint32>& kw_scan_cols,
+                                                  std::vector<k_uint32>& ts_scan_cols,
+                                                  std::shared_ptr<TsTableSchemaManager> table_schema_mgr,
+                                                  uint32_t table_version) :
+                          TsStorageIteratorV2Impl::TsStorageIteratorV2Impl(vgroup, entity_ids, ts_spans, ts_col_type,
+                                                                            kw_scan_cols, ts_scan_cols, table_schema_mgr,
+                                                                            table_version) {
+}
+
+TsRawDataIteratorV2Impl::~TsRawDataIteratorV2Impl() {
+}
+
+KStatus TsRawDataIteratorV2Impl::Init(bool is_reversed) {
+  KStatus ret = TsStorageIteratorV2Impl::Init(is_reversed);
+  if (ret != KStatus::SUCCESS) {
+    return KStatus::FAIL;
+  }
+  return MoveToMemSegment();
+}
+
+KStatus TsRawDataIteratorV2Impl::NextBlockSpan(ResultSet* res, k_uint32* count) {
   if (ts_block_spans_.empty()) {
+    return KStatus::FAIL;
+  }
+  TsBlockSpan ts_block = ts_block_spans_.front();
+  ts_block_spans_.pop_front();
+  return ConvertBlockSpanToResultSet(ts_block, res, count);
+}
+
+KStatus TsRawDataIteratorV2Impl::MoveToMemSegment() {
+  status_ = STORAGE_SCAN_STATUS::SCAN_MEM_SEGMENT;
+  return AddMemSegmentBlockSpans();
+}
+
+KStatus TsRawDataIteratorV2Impl::MoveToLastSegment() {
+  status_ = STORAGE_SCAN_STATUS::SCAN_LAST_SEGMENT;
+  return AddLastSegmentBlockSpans();
+}
+
+KStatus TsRawDataIteratorV2Impl::MoveToEntitySegment() {
+  status_ = STORAGE_SCAN_STATUS::SCAN_ENTITY_SEGMENT;
+  return AddEntitySegmentBlockSpans();
+}
+
+KStatus TsRawDataIteratorV2Impl::MoveToNextEntity() {
+  ++cur_entity_index_;
+  if (cur_entity_index_ >= entity_ids_.size()) {
+    // All entities are scanned
+    status_ = STORAGE_SCAN_STATUS::SCAN_STATUS_DONE;
+    return KStatus::SUCCESS;
+  } else {
+    // Start from mem segment
+    return MoveToMemSegment();
+  }
+}
+
+KStatus TsRawDataIteratorV2Impl::Next(ResultSet* res, k_uint32* count, bool* is_finished, timestamp64 ts) {
+  if (cur_entity_index_ >= entity_ids_.size()) {
+    *count = 0;
     *is_finished = true;
     return KStatus::SUCCESS;
   }
-  TsBlockSpan ts_block = ts_block_spans_.front();
-  ts_block_spans_.pop_front();
-  return AddBlockSpanData(ts_block, res, count);
-}
-
-KStatus TsSegmentIterator::ScanCount(k_uint32* count) {
+
   *count = 0;
+  KStatus ret;
+  while (status_ != STORAGE_SCAN_STATUS::SCAN_STATUS_DONE && *count == 0) {
+    if (ts_block_spans_.size() > 0) {
+      ret = NextBlockSpan(res, count);
+      if (ret != KStatus::SUCCESS) {
+        LOG_ERROR("Failed to get next block span for entity(%d).", entity_ids_[cur_entity_index_]);
+        return KStatus::FAIL;
+      }
+    } else {
+      switch (status_) {
+        case STORAGE_SCAN_STATUS::SCAN_MEM_SEGMENT: {
+            // Move to scan partition
+            cur_partition_index_ = 0;
+            if (cur_partition_index_ >= ts_partitions_.size()) {
+              // Move to next entity
+              ret = MoveToNextEntity();
+              if (ret != KStatus::SUCCESS) {
+                LOG_ERROR("Failed to move to next entity(%d).", entity_ids_[cur_entity_index_]);
+                return KStatus::FAIL;
+              }
+            } else {
+              ret = MoveToLastSegment();
+              if (ret != KStatus::SUCCESS) {
+                LOG_ERROR("Failed to move to last segment of current entity(%d).", entity_ids_[cur_entity_index_]);
+                return KStatus::FAIL;
+              }
+            }
+          }
+          break;
+        case STORAGE_SCAN_STATUS::SCAN_LAST_SEGMENT: {
+            ret = MoveToEntitySegment();
+            if (ret != KStatus::SUCCESS) {
+              LOG_ERROR("Failed to move to entity segment of current entity(%d).", entity_ids_[cur_entity_index_]);
+              return KStatus::FAIL;
+            }
+          }
+          break;
+        case STORAGE_SCAN_STATUS::SCAN_ENTITY_SEGMENT: {
+            if (cur_partition_index_ >= ts_partitions_.size()) {
+              // Move to next entity
+              ret = MoveToNextEntity();
+              if (ret != KStatus::SUCCESS) {
+                LOG_ERROR("Failed to move to next entity(%d).", entity_ids_[cur_entity_index_]);
+                return KStatus::FAIL;
+              }
+            } else {
+              // Move to next partition
+              ++cur_partition_index_;
+              // Start from last segment
+              ret = MoveToLastSegment();
+              if (ret != KStatus::SUCCESS) {
+                LOG_ERROR("Failed to move to last segment of current entity(%d).", entity_ids_[cur_entity_index_]);
+                return KStatus::FAIL;
+              }
+            }
+          }
+          break;
+        default: {
+            // internal error
+            LOG_ERROR("Internal error: Unknown status: %d", status_);
+            return KStatus::FAIL;
+          };
+      }
+    }
+  }
+  *is_finished = (status_ == STORAGE_SCAN_STATUS::SCAN_STATUS_DONE);
+  return KStatus::SUCCESS;
+}
+
+TsSortedRowDataIteratorV2Impl::TsSortedRowDataIteratorV2Impl(std::shared_ptr<TsVGroup>& vgroup,
+                                                              vector<uint32_t>& entity_ids,
+                                                              std::vector<KwTsSpan>& ts_spans,
+                                                              DATATYPE ts_col_type,
+                                                              std::vector<k_uint32>& kw_scan_cols,
+                                                              std::vector<k_uint32>& ts_scan_cols,
+                                                              std::shared_ptr<TsTableSchemaManager> table_schema_mgr,
+                                                              uint32_t table_version,
+                                                              SortOrder order_type) :
+                          TsStorageIteratorV2Impl::TsStorageIteratorV2Impl(vgroup, entity_ids, ts_spans, ts_col_type,
+                                                                            kw_scan_cols, ts_scan_cols, table_schema_mgr,
+                                                                            table_version) {
+}
+
+TsSortedRowDataIteratorV2Impl::~TsSortedRowDataIteratorV2Impl() {
+}
+
+KStatus TsSortedRowDataIteratorV2Impl::Init(bool is_reversed) {
+  // TODO(Yongyan): initialization
+  return KStatus::FAIL;
+}
+
+KStatus TsSortedRowDataIteratorV2Impl::Next(ResultSet* res, k_uint32* count, bool* is_finished, timestamp64 ts) {
+  // TODO(Yongyan): scan next batch
+  return KStatus::FAIL;
+}
+
+TsAggIteratorV2Impl::TsAggIteratorV2Impl(std::shared_ptr<TsVGroup>& vgroup, vector<uint32_t>& entity_ids,
+                                          std::vector<KwTsSpan>& ts_spans, DATATYPE ts_col_type,
+                                          std::vector<k_uint32>& kw_scan_cols, std::vector<k_uint32>& ts_scan_cols,
+                                          std::vector<Sumfunctype>& scan_agg_types, std::vector<timestamp64>& ts_points,
+                                          std::shared_ptr<TsTableSchemaManager> table_schema_mgr, uint32_t table_version) :
+                          TsStorageIteratorV2Impl::TsStorageIteratorV2Impl(vgroup, entity_ids, ts_spans, ts_col_type,
+                                                                            kw_scan_cols, ts_scan_cols, table_schema_mgr,
+                                                                            table_version),
+                          scan_agg_types_(scan_agg_types) {
+}
+
+TsAggIteratorV2Impl::~TsAggIteratorV2Impl() {
+}
+
+KStatus TsAggIteratorV2Impl::Next(ResultSet* res, k_uint32* count, bool* is_finished, timestamp64 ts) {
+  *count = 0;
+  if (cur_entity_index_ >= entity_ids_.size()) {
+    *is_finished = true;
+    return KStatus::SUCCESS;
+  }
+
+  KStatus ret;
+  ret = AddMemSegmentBlockSpans();
+  if (ret != KStatus::SUCCESS) {
+    LOG_ERROR("Failed to initialize mem segment iterator of current partition(%d) for current entity(%d).",
+              cur_partition_index_, entity_ids_[cur_entity_index_]);
+    return KStatus::FAIL;
+  }
+
+  for (cur_partition_index_=0; cur_partition_index_ < ts_partitions_.size(); ++cur_partition_index_) {
+    ret = AddLastSegmentBlockSpans();
+    if (ret != KStatus::SUCCESS) {
+      LOG_ERROR("Failed to initialize last segment iterator of partition(%d) for entity(%d).",
+                cur_partition_index_, entity_ids_[cur_entity_index_]);
+      return KStatus::FAIL;
+    }
+
+    ret = AddEntitySegmentBlockSpans();
+    if (ret != KStatus::SUCCESS) {
+      LOG_ERROR("Failed to initialize block segment iterator of partition(%d) for entity(%d).",
+                cur_partition_index_, entity_ids_[cur_entity_index_]);
+      return ret;
+    }
+  }
+
+  k_uint64 total_row_count = 0;
   for (const auto& block : ts_block_spans_) {
-    *count += block.GetRowNum();
-  }
-
-  return KStatus::SUCCESS;
-}
-
-TsMemSegmentIterator::TsMemSegmentIterator(std::shared_ptr<TsVGroup>& vgroup,
-                                            uint32_t entity_id,
-                                            std::vector<KwTsSpan>& ts_spans,
-                                            DATATYPE ts_col_type,
-                                            std::vector<k_uint32>& kw_scan_cols,
-                                            std::vector<k_uint32>& ts_scan_cols,
-                                            std::shared_ptr<TsTableSchemaManager> table_schema_mgr,
-                                            uint32_t table_version) :
-                  TsSegmentIterator::TsSegmentIterator(vgroup, nullptr, entity_id, ts_spans, ts_col_type,
-                                                        kw_scan_cols, ts_scan_cols, table_schema_mgr,
-                                                        table_version) {
-}
-
-TsMemSegmentIterator::~TsMemSegmentIterator() {
-}
-
-KStatus TsMemSegmentIterator::Init() {
-  KStatus ret = TsSegmentIterator::Init();
-  if (ret != KStatus::SUCCESS) {
-    return KStatus::FAIL;
-  }
-  auto table_id = table_schema_mgr_->GetTableId();
-  auto db_id = vgroup_->GetEngineSchemaMgr()->GetDBIDByTableID(table_id);
-  TsBlockItemFilterParams filter{db_id, table_id, entity_id_, ts_spans_};
-  return vgroup_->GetMemSegmentMgr()->GetBlockSpans(filter, &ts_block_spans_);
-}
-
-TsLastSegmentIterator::TsLastSegmentIterator(std::shared_ptr<TsVGroup>& vgroup,
-                                              std::shared_ptr<TsVGroupPartition> ts_partition,
-                                              uint32_t entity_id,
-                                              std::vector<KwTsSpan>& ts_spans,
-                                              DATATYPE ts_col_type,
-                                              std::vector<k_uint32>& kw_scan_cols,
-                                              std::vector<k_uint32>& ts_scan_cols,
-                                              std::shared_ptr<TsTableSchemaManager> table_schema_mgr,
-                                              uint32_t table_version) :
-                  TsSegmentIterator::TsSegmentIterator(vgroup, ts_partition, entity_id, ts_spans, ts_col_type,
-                                                        kw_scan_cols, ts_scan_cols, table_schema_mgr,
-                                                        table_version) {
-}
-
-TsLastSegmentIterator::~TsLastSegmentIterator() {
-}
-
-KStatus TsLastSegmentIterator::Init() {
-  KStatus ret = TsSegmentIterator::Init();
-  if (ret != KStatus::SUCCESS) {
-    return KStatus::FAIL;
-  }
-  std::vector<std::shared_ptr<TsLastSegment>> last_segments =
-      ts_partition_->GetLastSegmentMgr()->GetAllLastSegments();
-  auto table_id = table_schema_mgr_->GetTableId();
-  auto db_id = vgroup_->GetEngineSchemaMgr()->GetDBIDByTableID(table_id);
-  TsBlockItemFilterParams filter{db_id, table_id, entity_id_, ts_spans_};
-  for (std::shared_ptr<TsLastSegment> last_segment : last_segments) {
-    last_segment->GetBlockSpans(filter, &ts_block_spans_);
-  }
-  return KStatus::SUCCESS;
-}
-
-TsEntitySegmentIterator::TsEntitySegmentIterator(std::shared_ptr<TsVGroup>& vgroup,
-                                              std::shared_ptr<TsVGroupPartition> ts_partition,
-                                              uint32_t entity_id,
-                                              std::vector<KwTsSpan>& ts_spans,
-                                              DATATYPE ts_col_type,
-                                              std::vector<k_uint32>& kw_scan_cols,
-                                              std::vector<k_uint32>& ts_scan_cols,
-                                              std::shared_ptr<TsTableSchemaManager> table_schema_mgr,
-                                              uint32_t table_version) :
-                  TsSegmentIterator::TsSegmentIterator(vgroup, ts_partition, entity_id, ts_spans, ts_col_type,
-                                                        kw_scan_cols, ts_scan_cols, table_schema_mgr,
-                                                        table_version) {
-}
-
-TsEntitySegmentIterator::~TsEntitySegmentIterator() {
-}
-
-KStatus TsEntitySegmentIterator::Init() {
-  KStatus ret = TsSegmentIterator::Init();
-  if (ret != KStatus::SUCCESS) {
-    return KStatus::FAIL;
-  }
-  auto table_id = table_schema_mgr_->GetTableId();
-  auto db_id = vgroup_->GetEngineSchemaMgr()->GetDBIDByTableID(table_id);
-  TsBlockItemFilterParams filter{db_id, table_id, entity_id_, ts_spans_};
-  return ts_partition_->GetBlockSegment()->GetBlockSpans(filter, &ts_block_spans_);
-}
-
-=======
->>>>>>> 596783fb
+    total_row_count += block.GetRowNum();
+  }
+
+  if (total_row_count > 0) {
+    res->clear();
+    for (k_uint32 i = 0; i < kw_scan_cols_.size(); ++i) {
+      switch (scan_agg_types_[i]) {
+        case Sumfunctype::COUNT: {
+          char* value = static_cast<char*>(malloc(sizeof(k_uint64)));
+          *reinterpret_cast<k_uint64*>(value) = total_row_count;
+
+          unsigned char* bitmap = static_cast<unsigned char*>(malloc(KW_BITMAP_SIZE(1)));
+          memset(bitmap, 0x00, KW_BITMAP_SIZE(1));
+
+          Batch* b = new Batch(value, 1, bitmap, 1, nullptr);
+          b->is_new = true;
+          b->need_free_bitmap = true;
+          res->push_back(i, b);
+          break;
+        }
+        default: {
+          LOG_ERROR("Unsupported aggregation type: %d", static_cast<int>(scan_agg_types_[i]));
+          return KStatus::FAIL;
+        }
+      }
+    }
+
+    res->entity_index = {1, entity_ids_[cur_entity_index_], vgroup_->GetVGroupID()};
+    res->col_num_ = kw_scan_cols_.size();
+    *count = 1;
+    *is_finished = false;
+    total_row_count = 0;
+    ++cur_entity_index_;
+    return KStatus::SUCCESS;
+  }
+
+  *is_finished = true;
+  ++cur_entity_index_;
+  return KStatus::SUCCESS;
+}
+
 }  //  namespace kwdbts