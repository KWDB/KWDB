--- conflicted
+++ resolved
@@ -12,12 +12,9 @@
 #include <cstring>
 #include "ts_vgroup.h"
 #include "ts_iterator_v2_impl.h"
-<<<<<<< HEAD
 #include "ts_entity_partition.h"
-=======
 #include "engine.h"
 #include "ee_global.h"
->>>>>>> 48a1c91f
 
 namespace kwdbts {
 
@@ -82,44 +79,6 @@
   return KStatus::FAIL;
 }
 
-<<<<<<< HEAD
-KStatus TsStorageIteratorV2Impl::ScanPartitionBlockSpans() {
-  KStatus ret = KStatus::SUCCESS;
-  if (cur_entity_index_ < entity_ids_.size() && cur_partition_index_ < ts_partitions_.size()) {
-    TsScanFilterParams filter{db_id_, table_id_, entity_ids_[cur_entity_index_], ts_spans_};
-    TsEntityPartition e_paritition(ts_partitions_[cur_partition_index_], scan_lsn_, ts_col_type_, filter);
-    std::list<std::shared_ptr<TsMemSegment>> mems;
-    vgroup_->GetMemSegmentMgr()->GetAllMemSegments(&mems);
-    ret = e_paritition.Init(mems);
-=======
-inline KStatus TsStorageIteratorV2Impl::AddMemSegmentBlockSpans() {
-  TsBlockItemFilterParams filter{db_id_, table_id_, entity_ids_[cur_entity_index_], ts_spans_};
-  return vgroup_->GetMemSegmentMgr()->GetBlockSpans(filter, ts_block_spans_);
-}
-
-inline KStatus TsStorageIteratorV2Impl::AddLastSegmentBlockSpans() {
-  if (cur_entity_index_ < entity_ids_.size() && cur_partition_index_ < ts_partitions_.size()) {
-    std::vector<std::shared_ptr<TsLastSegment>> last_segments =
-      ts_partitions_[cur_partition_index_].ts_vgroup_partition->GetLastSegmentMgr()->GetAllLastSegments();
-    TsBlockItemFilterParams filter{db_id_, table_id_, entity_ids_[cur_entity_index_], ts_spans_};
-    for (std::shared_ptr<TsLastSegment> last_segment : last_segments) {
-      if (last_segment->GetBlockSpans(filter, ts_block_spans_) != KStatus::SUCCESS) {
-        return KStatus::FAIL;
-      }
-    }
-  }
-  return KStatus::SUCCESS;
-}
-
-inline KStatus TsStorageIteratorV2Impl::AddEntitySegmentBlockSpans() {
-  if (cur_entity_index_ < entity_ids_.size() && cur_partition_index_ < ts_partitions_.size()) {
-    TsBlockItemFilterParams filter{db_id_, table_id_, entity_ids_[cur_entity_index_], ts_spans_};
-    return ts_partitions_[cur_partition_index_].ts_vgroup_partition->GetEntitySegment()->GetBlockSpans(filter,
-                                                                                                      ts_block_spans_);
-  }
-  return KStatus::SUCCESS;
-}
-
 inline void TsStorageIteratorV2Impl::UpdateTsSpans(timestamp64 ts) {
   if (ts != INVALID_TS && !ts_spans_.empty()) {
     if (!is_reversed_) {
@@ -152,85 +111,76 @@
   return ts != INVALID_TS && (!is_reversed_ && begin_ts > ts || is_reversed_ && end_ts < ts);
 }
 
-KStatus TsStorageIteratorV2Impl::ScanPartitionBlockSpans(timestamp64 ts) {
-  UpdateTsSpans(ts);
-  KStatus ret;
-  if (cur_partition_index_ == 0) {
-    // Scan memory segment while scanning first parition.
-    ret = AddMemSegmentBlockSpans();
->>>>>>> 48a1c91f
-    if (ret != KStatus::SUCCESS) {
-      LOG_ERROR("GetAllMemSegments failed.");
-      return ret;
-    }
-    ret = e_paritition.GetBlockSpan(&ts_block_spans_);
-  }
-<<<<<<< HEAD
-  return ret;
-}
-
-KStatus TsStorageIteratorV2Impl::ScanEntityBlockSpans() {
+KStatus TsStorageIteratorV2Impl::ScanPartitionBlockSpans() {
   KStatus ret = KStatus::SUCCESS;
-  for (cur_partition_index_= 0; cur_partition_index_ < ts_partitions_.size(); ++cur_partition_index_) {
-    TsScanFilterParams filter{db_id_, table_id_, entity_ids_[cur_entity_index_], ts_spans_};
-    TsEntityPartition e_paritition(ts_partitions_[cur_partition_index_], scan_lsn_, ts_col_type_, filter);
-    std::list<std::shared_ptr<TsMemSegment>> mems;
-    vgroup_->GetMemSegmentMgr()->GetAllMemSegments(&mems);
-    ret = e_paritition.Init(mems);
-=======
-
   /*
    * TODO(Yongyan): Refacter scanning partition block span to scan
    * memory segment data under partition after ts version is implemented.
    */
-  if (cur_partition_index_ < ts_partitions_.size() &&
-      !IsFilteredOut(ts_partitions_[cur_partition_index_].ts_partition_range.begin,
-                      ts_partitions_[cur_partition_index_].ts_partition_range.end,
-                      ts)) {
-    ret = AddLastSegmentBlockSpans();
+  if (cur_entity_index_ < entity_ids_.size() && cur_partition_index_ < ts_partitions_.size()) {
+    TsScanFilterParams filter{db_id_, table_id_, entity_ids_[cur_entity_index_], ts_spans_};
+    auto vgrp_partition = ts_partitions_[cur_partition_index_].ts_vgroup_partition;
+    TsEntityPartition e_paritition(vgrp_partition, scan_lsn_, ts_col_type_, filter);
+    std::list<std::shared_ptr<TsMemSegment>> mems;
+    vgroup_->GetMemSegmentMgr()->GetAllMemSegments(&mems);
+    ret = e_paritition.Init(mems);
     if (ret != KStatus::SUCCESS) {
-      LOG_ERROR("Failed to initialize last segment iterator of partition(%d) for entity(%d).",
-                cur_partition_index_, entity_ids_[cur_entity_index_]);
-      return KStatus::FAIL;
-    }
-
-    ret = AddEntitySegmentBlockSpans();
+      LOG_ERROR("GetAllMemSegments failed.");
+      return ret;
+    }
+    ret = e_paritition.GetBlockSpan(&ts_block_spans_);
+  }
+  return ret;
+}
+
+
+KStatus TsStorageIteratorV2Impl::ScanPartitionBlockSpans(timestamp64 ts) {
+  KStatus ret = KStatus::SUCCESS;
+  /*
+   * TODO(Yongyan): Refacter scanning partition block span to scan
+   * memory segment data under partition after ts version is implemented.
+   */
+  if (cur_entity_index_ < entity_ids_.size() && cur_partition_index_ < ts_partitions_.size()) {
+    TsScanFilterParams filter{db_id_, table_id_, entity_ids_[cur_entity_index_], ts_spans_};
+    auto vgrp_partition = ts_partitions_[cur_partition_index_].ts_vgroup_partition;
+    if (IsFilteredOut(ts_partitions_[cur_partition_index_].ts_partition_range.begin,
+                      ts_partitions_[cur_partition_index_].ts_partition_range.end, ts))  {
+      vgrp_partition = nullptr;
+    }
+    TsEntityPartition e_paritition(vgrp_partition, scan_lsn_, ts_col_type_, filter);
+    std::list<std::shared_ptr<TsMemSegment>> mems;
+    vgroup_->GetMemSegmentMgr()->GetAllMemSegments(&mems);
+    ret = e_paritition.Init(mems);
     if (ret != KStatus::SUCCESS) {
-      LOG_ERROR("Failed to initialize block segment iterator of partition(%d) for entity(%d).",
-                cur_partition_index_, entity_ids_[cur_entity_index_]);
+      LOG_ERROR("GetAllMemSegments failed.");
       return ret;
     }
-  }
-
-  return KStatus::SUCCESS;
+    ret = e_paritition.GetBlockSpan(&ts_block_spans_);
+  }
+  return ret;
 }
 
 KStatus TsStorageIteratorV2Impl::ScanEntityBlockSpans(timestamp64 ts) {
   ts_block_spans_.clear();
   UpdateTsSpans(ts);
-  KStatus ret;
-  ret = AddMemSegmentBlockSpans();
-  if (ret != KStatus::SUCCESS) {
-    LOG_ERROR("Failed to initialize mem segment iterator of current partition(%d) for current entity(%d).",
-              cur_partition_index_, entity_ids_[cur_entity_index_]);
-    return KStatus::FAIL;
-  }
-
   for (cur_partition_index_ = 0; cur_partition_index_ < ts_partitions_.size(); ++cur_partition_index_) {
+    TsScanFilterParams filter{db_id_, table_id_, entity_ids_[cur_entity_index_], ts_spans_};
+    auto vgrp_partition = ts_partitions_[cur_partition_index_].ts_vgroup_partition;
     if (IsFilteredOut(ts_partitions_[cur_partition_index_].ts_partition_range.begin,
-                      ts_partitions_[cur_partition_index_].ts_partition_range.end,
-                      ts)) {
-      continue;
-    }
-    ret = AddLastSegmentBlockSpans();
->>>>>>> 48a1c91f
+                      ts_partitions_[cur_partition_index_].ts_partition_range.end, ts))  {
+      vgrp_partition = nullptr;
+    }
+    TsEntityPartition e_paritition(vgrp_partition, scan_lsn_, ts_col_type_, filter);
+    std::list<std::shared_ptr<TsMemSegment>> mems;
+    vgroup_->GetMemSegmentMgr()->GetAllMemSegments(&mems);
+    auto ret = e_paritition.Init(mems);
     if (ret != KStatus::SUCCESS) {
       LOG_ERROR("GetAllMemSegments failed.");
       return ret;
     }
     ret = e_paritition.GetBlockSpan(&ts_block_spans_);
     if (ret != KStatus::SUCCESS) {
-      LOG_ERROR("e_paritition.GetBlockSpan failed.");
+      LOG_ERROR("e_paritition GetBlockSpan failed.");
       return ret;
     }
   }
@@ -506,24 +456,6 @@
   return a.ts_vgroup_partition->StartTs() < b.ts_vgroup_partition->StartTs();
 }
 
-<<<<<<< HEAD
-  TsScanFilterParams filter{db_id_, table_id_, entity_ids_[cur_entity_index_], ts_spans_};
-  std::list<std::shared_ptr<TsMemSegment>> mems;
-  vgroup_->GetMemSegmentMgr()->GetAllMemSegments(&mems);
-
-  for (cur_partition_index_= 0; cur_partition_index_ < ts_partitions_.size(); ++cur_partition_index_) {
-    // craete entity partition object.
-    TsEntityPartition e_paritition(ts_partitions_[cur_partition_index_], scan_lsn_, ts_col_type_, filter);
-    auto ret = e_paritition.Init(mems);
-    if (ret != KStatus::SUCCESS) {
-      LOG_ERROR("GetAllMemSegments failed.");
-      return ret;
-    }
-    ret = e_paritition.GetBlockSpan(&ts_block_spans_);
-    if (ret != KStatus::SUCCESS) {
-      LOG_ERROR("e_paritition.GetBlockSpan failed.");
-      return ret;
-=======
 KStatus TsAggIteratorV2Impl::Init(bool is_reversed) {
   KStatus s = TsStorageIteratorV2Impl::Init(is_reversed);
   if (s != KStatus::SUCCESS) {
@@ -582,7 +514,6 @@
         LOG_ERROR("Agg function type is not supported in storage engine: %d.", scan_agg_types_[i]);
         return KStatus::FAIL;
         break;
->>>>>>> 48a1c91f
     }
   }
   candidates_.resize(ts_scan_cols_.size());
@@ -594,15 +525,8 @@
   }
   first_last_only_agg_ = (count_col_idxs_.size() + sum_col_idxs_.size() + max_col_idxs_.size() + min_col_idxs_.size() == 0);
 
-<<<<<<< HEAD
-  auto ret = AggregateBlockSpans(res, count);
-  if (ret != KStatus::SUCCESS) {
-    LOG_ERROR("Failed to aggregate spans for entity(%d).", entity_ids_[cur_entity_index_]);
-    return ret;
-=======
   if (first_col_idxs_.size() > 0 || last_col_idxs_.size() > 0 || has_first_row_col_ || has_last_row_col_) {
     std::sort(ts_partitions_.begin(), ts_partitions_.end(), PartitionLessThan);
->>>>>>> 48a1c91f
   }
 
   max_first_ts_ = (first_col_idxs_.size() > 0 || has_first_row_col_) ? INT64_MAX : INT64_MIN;
@@ -676,57 +600,28 @@
   return KStatus::SUCCESS;
 }
 
-<<<<<<< HEAD
-KStatus TsAggIteratorV2Impl::AggregateFirstOrLastColumns(
-    const std::vector<k_uint32>& cols,
-    std::vector<TSSlice>& final_agg_data) {
-
-  if (cols.empty()) return KStatus::SUCCESS;
-
-  Sumfunctype agg_type = scan_agg_types_[cols[0]];
-  bool is_first = (
-    agg_type == Sumfunctype::FIRST || agg_type == Sumfunctype::FIRSTTS ||
-    agg_type == Sumfunctype::FIRST_ROW || agg_type == Sumfunctype::FIRSTROWTS);
-
-  std::vector<std::pair<int, int64_t>> sorted_partitions;
-  for (int i = 0; i < ts_partitions_.size(); ++i) {
-    int64_t ts = is_first ? ts_partitions_[i]->StartTs() : ts_partitions_[i]->EndTs();
-    sorted_partitions.emplace_back(i, ts);
-=======
 KStatus TsAggIteratorV2Impl::Aggregate() {
-  KStatus ret = AddMemSegmentBlockSpans();
-  if (ret != KStatus::SUCCESS) {
-    return ret;
->>>>>>> 48a1c91f
-  }
-
-  if (ts_partitions_.empty()) {
-    ret = UpdateAggregation();
-    if (ret != KStatus::SUCCESS) {
-      return ret;
-    }
-  }
-
-<<<<<<< HEAD
-  std::vector<FirstOrLastCandidate> candidates(cols.size());
-  TsScanFilterParams filter{db_id_, table_id_, entity_ids_[cur_entity_index_], ts_spans_};
-  std::list<std::shared_ptr<TsMemSegment>> mems;
-  vgroup_->GetMemSegmentMgr()->GetAllMemSegments(&mems);
-  for (const auto& [partition_idx, part_ts] : sorted_partitions) {
-    cur_partition_index_ = partition_idx;
-=======
   int first_partition_idx = 0;
   for (; first_partition_idx < ts_partitions_.size(); ++first_partition_idx) {
     if (ts_partitions_[first_partition_idx].ts_partition_range.begin < max_first_ts_) {
       cur_partition_index_ = first_partition_idx;
-      ret = AddLastSegmentBlockSpans();
+      
+      TsScanFilterParams filter{db_id_, table_id_, entity_ids_[cur_entity_index_], ts_spans_};
+      auto vgrp_partition = ts_partitions_[cur_partition_index_].ts_vgroup_partition;
+      TsEntityPartition e_paritition(vgrp_partition, scan_lsn_, ts_col_type_, filter);
+      std::list<std::shared_ptr<TsMemSegment>> mems;
+      vgroup_->GetMemSegmentMgr()->GetAllMemSegments(&mems);
+      auto ret = e_paritition.Init(mems);
       if (ret != KStatus::SUCCESS) {
+        LOG_ERROR("GetAllMemSegments failed.");
         return ret;
       }
-      ret = AddEntitySegmentBlockSpans();
+      ret = e_paritition.GetBlockSpan(&ts_block_spans_);
       if (ret != KStatus::SUCCESS) {
+        LOG_ERROR("e_paritition GetBlockSpan failed.");
         return ret;
       }
+      
       ret = UpdateAggregation();
       if (ret != KStatus::SUCCESS) {
         return ret;
@@ -735,20 +630,28 @@
       break;
     }
   }
->>>>>>> 48a1c91f
 
   int last_partition_idx = ts_partitions_.size() - 1;
   for (; last_partition_idx >= first_partition_idx; --last_partition_idx) {
     if (ts_partitions_[last_partition_idx].ts_partition_range.end > min_last_ts_) {
       cur_partition_index_ = last_partition_idx;
-      ret = AddLastSegmentBlockSpans();
+      
+      TsScanFilterParams filter{db_id_, table_id_, entity_ids_[cur_entity_index_], ts_spans_};
+      auto vgrp_partition = ts_partitions_[cur_partition_index_].ts_vgroup_partition;
+      TsEntityPartition e_paritition(vgrp_partition, scan_lsn_, ts_col_type_, filter);
+      std::list<std::shared_ptr<TsMemSegment>> mems;
+      vgroup_->GetMemSegmentMgr()->GetAllMemSegments(&mems);
+      auto ret = e_paritition.Init(mems);
       if (ret != KStatus::SUCCESS) {
+        LOG_ERROR("GetAllMemSegments failed.");
         return ret;
       }
-      ret = AddEntitySegmentBlockSpans();
+      ret = e_paritition.GetBlockSpan(&ts_block_spans_);
       if (ret != KStatus::SUCCESS) {
+        LOG_ERROR("e_paritition GetBlockSpan failed.");
         return ret;
       }
+
       ret = UpdateAggregation();
       if (ret != KStatus::SUCCESS) {
         return ret;
@@ -761,12 +664,19 @@
   if (!first_last_only_agg_) {
     for (; first_partition_idx <= last_partition_idx; ++first_partition_idx) {
       cur_partition_index_ = first_partition_idx;
-      ret = AddLastSegmentBlockSpans();
+      TsScanFilterParams filter{db_id_, table_id_, entity_ids_[cur_entity_index_], ts_spans_};
+      auto vgrp_partition = ts_partitions_[cur_partition_index_].ts_vgroup_partition;
+      TsEntityPartition e_paritition(vgrp_partition, scan_lsn_, ts_col_type_, filter);
+      std::list<std::shared_ptr<TsMemSegment>> mems;
+      vgroup_->GetMemSegmentMgr()->GetAllMemSegments(&mems);
+      auto ret = e_paritition.Init(mems);
       if (ret != KStatus::SUCCESS) {
+        LOG_ERROR("GetAllMemSegments failed.");
         return ret;
       }
-      ret = AddEntitySegmentBlockSpans();
+      ret = e_paritition.GetBlockSpan(&ts_block_spans_);
       if (ret != KStatus::SUCCESS) {
+        LOG_ERROR("e_paritition GetBlockSpan failed.");
         return ret;
       }
       ret = UpdateAggregation();
@@ -774,43 +684,6 @@
         return ret;
       }
     }
-<<<<<<< HEAD
-    if (skip) continue;
-    // craete entity partition object.
-    TsEntityPartition e_paritition(ts_partitions_[cur_partition_index_], scan_lsn_, ts_col_type_, filter);
-    auto ret = e_paritition.Init(mems);
-    if (ret != KStatus::SUCCESS) {
-      LOG_ERROR("GetAllMemSegments failed.");
-      return ret;
-    }
-    ret = e_paritition.GetBlockSpan(&ts_block_spans_);
-    if (ret != KStatus::SUCCESS) {
-      LOG_ERROR("e_paritition.GetBlockSpan failed.");
-      return ret;
-    }
-
-    ret = UpdateFirstAndLastCandidates(cols, candidates);
-    if (ret != KStatus::SUCCESS) return ret;
-  }
-
-  for (size_t j = 0; j < cols.size(); ++j) {
-    const auto& c = candidates[j];
-    uint32_t col_idx = cols[j];
-    final_agg_data[col_idx].len = attrs_[kw_scan_cols_[col_idx]].size;
-
-    if (!c.valid) {
-      final_agg_data[col_idx] = {nullptr, 0};
-    } else if (scan_agg_types_[col_idx] == Sumfunctype::LASTTS || scan_agg_types_[col_idx] == Sumfunctype::FIRSTTS ||
-              scan_agg_types_[col_idx] == Sumfunctype::LASTROWTS || scan_agg_types_[col_idx] == Sumfunctype::FIRSTROWTS) {
-      final_agg_data[col_idx].data = static_cast<char*>(malloc(sizeof(int64_t)));
-      memcpy(final_agg_data[col_idx].data, &c.ts, sizeof(int64_t));
-      final_agg_data[col_idx].len = sizeof(int64_t);
-    } else if (scan_agg_types_[col_idx] == Sumfunctype::LAST || scan_agg_types_[col_idx] == Sumfunctype::FIRST ||
-               scan_agg_types_[col_idx] == Sumfunctype::LAST_ROW || scan_agg_types_[col_idx] == Sumfunctype::FIRST_ROW) {
-      std::shared_ptr<MMapMetricsTable> blk_version;
-      auto ret = table_schema_mgr_->GetMetricSchema(c.blk_span.GetTableVersion(), &blk_version);
-      if (ret != KStatus::SUCCESS) return ret;
-=======
   }
 
   for (int i = 0; i < scan_agg_types_.size(); ++i) {
@@ -836,11 +709,10 @@
       final_agg_data_[i].len = sizeof(timestamp64);
     } else {
       std::shared_ptr<MMapMetricsTable> blk_version;
-      ret = table_schema_mgr_->GetMetricSchema(c.blk_span->GetTableVersion(), &blk_version);
+      auto ret = table_schema_mgr_->GetMetricSchema(c.blk_span->GetTableVersion(), &blk_version);
       if (ret != KStatus::SUCCESS) {
         return ret;
       }
->>>>>>> 48a1c91f
       auto& schema_info = blk_version->getSchemaInfoExcludeDropped();
       TSBlkDataTypeConvert convert(c.blk_span->GetTsBlock().get(), c.blk_span->GetStartRow(), c.blk_span->GetRowNum());
       if (!isVarLenType(attrs_[col_idx].type)) {
