// Copyright (c) 2022-present, Shanghai Yunxi Technology Co, Ltd.
//
// This software (KWDB) is licensed under Mulan PSL v2.
// You can use this software according to the terms and conditions of the Mulan PSL v2.
// You may obtain a copy of Mulan PSL v2 at:
//          http://license.coscl.org.cn/MulanPSL2
// THIS SOFTWARE IS PROVIDED ON AN "AS IS" BASIS, WITHOUT WARRANTIES OF ANY KIND,
// EITHER EXPRESS OR IMPLIED, INCLUDING BUT NOT LIMITED TO NON-INFRINGEMENT,
// MERCHANTABILITY OR FIT FOR A PARTICULAR PURPOSE.
// See the Mulan PSL v2 for more details.
#include <cassert>
#include <limits>
#include <cstring>
#include <list>
#include <memory>
#include <vector>
#include <algorithm>
#include <string>
#include "ts_vgroup.h"
#include "ts_iterator_v2_impl.h"
#include "engine.h"
#include "ee_global.h"

namespace kwdbts {
int64_t TsMaxMilliTimestamp = 31556995200000;  // be associated with 'kwbase/pkg/sql/sem/tree/type_check.go'
int64_t TsMaxMicroTimestamp = 31556995200000000;

KStatus ConvertBlockSpanToResultSet(const std::vector<k_uint32>& kw_scan_cols, const vector<AttributeInfo> attrs,
                                    shared_ptr<TsBlockSpan>& ts_blk_span, ResultSet* res, k_uint32* count) {
  *count = ts_blk_span->GetRowNum();
  KStatus ret;
  for (int i = 0; i < kw_scan_cols.size(); ++i) {
    auto kw_col_idx = kw_scan_cols[i];
    Batch* batch;
    if (!ts_blk_span->IsColExist(kw_col_idx)) {
      // column is dropped at block version.
      void* bitmap = nullptr;
      batch = new Batch(bitmap, *count, bitmap, 1, nullptr);
    } else {
      unsigned char* bitmap = nullptr;
      if (!attrs[kw_scan_cols[i]].isFlag(AINFO_NOT_NULL)) {
        bitmap = static_cast<unsigned char*>(malloc(KW_BITMAP_SIZE(*count)));
        if (bitmap == nullptr) {
          return KStatus::FAIL;
        }
        memset(bitmap, 0x00, KW_BITMAP_SIZE(*count));
      }
      if (!ts_blk_span->IsVarLenType(kw_col_idx)) {
        TsBitmap ts_bitmap;
        char* value;
        ret = ts_blk_span->GetFixLenColAddr(kw_col_idx, &value, ts_bitmap, false);
        if (ret != KStatus::SUCCESS) {
          LOG_ERROR("GetFixLenColAddr failed.");
          return ret;
        }
        if (!attrs[kw_scan_cols[i]].isFlag(AINFO_NOT_NULL)) {
          for (int row_idx = 0; row_idx < *count; ++row_idx) {
            if (ts_bitmap[row_idx] != DataFlags::kValid) {
              set_null_bitmap(bitmap, row_idx);
            }
          }
        }

<<<<<<< HEAD
        batch = new Batch(static_cast<void *>(value), *count, bitmap, 1, nullptr);
        batch->is_new = false;
        batch->need_free_bitmap = true;
=======
        batch = new Batch(static_cast<void *>(res_value), *count, bitmap, 1, nullptr);
        batch->is_new = true;
>>>>>>> 0783516b
      } else {
        batch = new VarColumnBatch(*count, bitmap, 1, nullptr);
        DataFlags bitmap_var;
        TSSlice var_data;
        for (int row_idx = 0; row_idx < *count; ++row_idx) {
          ret = ts_blk_span->GetVarLenTypeColAddr(row_idx, kw_col_idx, bitmap_var, var_data);
          if (bitmap_var != DataFlags::kValid) {
            set_null_bitmap(bitmap, row_idx);
            batch->push_back(nullptr);
          } else {
            char* buffer = static_cast<char*>(malloc(var_data.len + kStringLenLen));
            KUint16(buffer) = var_data.len;
            memcpy(buffer + kStringLenLen, var_data.data, var_data.len);
            std::shared_ptr<void> ptr(buffer, free);
            batch->push_back(ptr);
          }
        }
      }
      if (!attrs[kw_scan_cols[i]].isFlag(AINFO_NOT_NULL)) {
        batch->need_free_bitmap = true;
      }
    }
    res->push_back(i, batch);
  }
  res->entity_index = {1, (uint32_t)ts_blk_span->GetEntityID(), ts_blk_span->GetVGroupID()};

  return KStatus::SUCCESS;
}

TsStorageIteratorV2Impl::TsStorageIteratorV2Impl() {
}

// https://leetcode.cn/problems/merge-intervals/description/
static std::vector<KwTsSpan> SortAndMergeSpan(const std::vector<KwTsSpan>& ts_spans) {
  if (ts_spans.empty()) {
    return {};
  }
  std::vector<KwTsSpan> sorted_spans = ts_spans;
  std::sort(sorted_spans.begin(), sorted_spans.end(),
            [](const KwTsSpan& a, const KwTsSpan& b) { return a.begin < b.begin; });
  std::vector<KwTsSpan> merged_spans;
  KwTsSpan merged_span = sorted_spans[0];
  for (size_t i = 1; i < sorted_spans.size(); ++i) {
    if (sorted_spans[i].begin <= merged_span.end) {
      merged_span.end = std::max(merged_span.end, sorted_spans[i].end);
      continue;
    }
    merged_spans.push_back(merged_span);
    merged_span = sorted_spans[i];
  }
  merged_spans.push_back(merged_span);
  return merged_spans;
}

TsStorageIteratorV2Impl::TsStorageIteratorV2Impl(std::shared_ptr<TsVGroup>& vgroup, vector<uint32_t>& entity_ids,
                                                  std::vector<KwTsSpan>& ts_spans, DATATYPE ts_col_type,
                                                  std::vector<k_uint32>& kw_scan_cols, std::vector<k_uint32>& ts_scan_cols,
                                                  std::shared_ptr<TsTableSchemaManager> table_schema_mgr,
                                                  uint32_t table_version) {
  vgroup_ = vgroup;
  entity_ids_ = entity_ids;
  ts_spans_ = SortAndMergeSpan(ts_spans);
  ts_col_type_ = ts_col_type;
  ts_scan_cols_ = ts_scan_cols;
  kw_scan_cols_ = kw_scan_cols;
  table_schema_mgr_ = table_schema_mgr;
  table_version_ = table_version;
}

TsStorageIteratorV2Impl::~TsStorageIteratorV2Impl() {
}

KStatus TsStorageIteratorV2Impl::Init(bool is_reversed) {
  is_reversed_ = is_reversed;
  KStatus ret;
  ret = table_schema_mgr_->GetColumnsExcludeDropped(attrs_, table_version_);
  if (ret != KStatus::SUCCESS) {
    return KStatus::FAIL;
  }
  table_id_ = table_schema_mgr_->GetTableId();
  db_id_ = vgroup_->GetEngineSchemaMgr()->GetDBIDByTableID(table_id_);

  auto current = vgroup_->CurrentVersion();
  ts_partitions_ = current->GetPartitions(db_id_, ts_spans_, ts_col_type_);

  filter_ = std::make_shared<TsScanFilterParams>(db_id_, table_id_, vgroup_->GetVGroupID(),
                                                  0, ts_col_type_, scan_lsn_, ts_spans_);
  return KStatus::SUCCESS;
}

inline void TsStorageIteratorV2Impl::UpdateTsSpans(timestamp64 ts) {
  if (ts != INVALID_TS && !ts_spans_.empty()) {
    if (!is_reversed_) {
      int i = ts_spans_.size() - 1;
      while (i >= 0 && ts_spans_[i].begin > ts) {
        --i;
      }
      if (i >= 0) {
        ts_spans_[i].end = min(ts_spans_[i].end, ts);
      }
      if (i < ts_spans_.size() - 1) {
        ts_spans_.erase(ts_spans_.begin() + (i + 1), ts_spans_.end());
      }
    } else {
      int i = 0;
      while (i < ts_spans_.size() && ts_spans_[i].end < ts) {
        ++i;
      }
      if (i < ts_spans_.size()) {
        ts_spans_[i].begin = max(ts_spans_[i].begin, ts);
      }
      if (i > 0) {
        ts_spans_.erase(ts_spans_.begin(), ts_spans_.begin() + (i - 1));
      }
    }
  }
}

inline bool TsStorageIteratorV2Impl::IsFilteredOut(timestamp64 begin_ts, timestamp64 end_ts, timestamp64 ts) {
  return  (!is_reversed_ && begin_ts > ts) || (is_reversed_ && end_ts < ts);
}

KStatus TsStorageIteratorV2Impl::ScanEntityBlockSpans(timestamp64 ts) {
  ts_block_spans_.clear();
  UpdateTsSpans(ts);
  filter_->entity_id_ = entity_ids_[cur_entity_index_];
  for (auto& partition_version : ts_partitions_) {
    if (ts != INVALID_TS && IsFilteredOut(partition_version->GetTsColTypeStartTime(ts_col_type_),
                                          partition_version->GetTsColTypeEndTime(ts_col_type_), ts))  {
      continue;
    }
    auto s = partition_version->GetBlockSpans(*filter_, &ts_block_spans_, table_schema_mgr_, table_version_);
    if (s != KStatus::SUCCESS) {
      LOG_ERROR("partition_version GetBlockSpan failed.");
      return s;
    }
  }

  return KStatus::SUCCESS;
}

TsSortedRawDataIteratorV2Impl::TsSortedRawDataIteratorV2Impl(std::shared_ptr<TsVGroup>& vgroup,
                                                              vector<uint32_t>& entity_ids,
                                                              std::vector<KwTsSpan>& ts_spans,
                                                              DATATYPE ts_col_type,
                                                              std::vector<k_uint32>& kw_scan_cols,
                                                              std::vector<k_uint32>& ts_scan_cols,
                                                              std::shared_ptr<TsTableSchemaManager> table_schema_mgr,
                                                              uint32_t table_version,
                                                              SortOrder order_type) :
                          TsStorageIteratorV2Impl::TsStorageIteratorV2Impl(vgroup, entity_ids, ts_spans, ts_col_type,
                                                                            kw_scan_cols, ts_scan_cols, table_schema_mgr,
                                                                            table_version) {
}

TsSortedRawDataIteratorV2Impl::~TsSortedRawDataIteratorV2Impl() {
}

KStatus TsSortedRawDataIteratorV2Impl::ScanAndSortEntityData(timestamp64 ts) {
  if (cur_entity_index_ < entity_ids_.size()) {
    // scan row data for current entity
    KStatus ret = ScanEntityBlockSpans(ts);
    if (ret != KStatus::SUCCESS) {
      LOG_ERROR("Failed to scan block spans for entity(%d).", entity_ids_[cur_entity_index_]);
      return KStatus::FAIL;
    }
    if (ts_block_spans_.empty()) {
      block_span_sorted_iterator_ = nullptr;
    } else {
      // sort the block span data
      block_span_sorted_iterator_ = std::make_shared<TsBlockSpanSortedIterator>(ts_block_spans_, EngineOptions::g_dedup_rule,
                                                                                is_reversed_);
      ret = block_span_sorted_iterator_->Init();
      if (ret != KStatus::SUCCESS) {
        LOG_ERROR("Failed to init block span sorted iterator for entity(%d).", entity_ids_[cur_entity_index_]);
        return KStatus::FAIL;
      }
    }
  }
  return KStatus::SUCCESS;
}

inline KStatus TsSortedRawDataIteratorV2Impl::MoveToNextEntity(timestamp64 ts) {
  ++cur_entity_index_;
  return ScanAndSortEntityData(ts);
}

bool TsSortedRawDataIteratorV2Impl::IsDisordered() {
  return false;
}

KStatus TsSortedRawDataIteratorV2Impl::Next(ResultSet* res, k_uint32* count, bool* is_finished, timestamp64 ts) {
  KStatus ret;
  *count = 0;
  if (cur_entity_index_ == -1) {
    ret = MoveToNextEntity(ts);
    if (ret != KStatus::SUCCESS) {
      return ret;
    }
  }
  if (cur_entity_index_ >= entity_ids_.size()) {
    // All entities are scanned.
    *is_finished = true;
    return KStatus::SUCCESS;
  }
  bool is_done = true;
  shared_ptr<TsBlockSpan> block_span;
  if (block_span_sorted_iterator_) {
    do {
      ret = block_span_sorted_iterator_->Next(block_span, &is_done);
      if (ret != KStatus::SUCCESS) {
        LOG_ERROR("Failed to get next block span for entity(%d).", entity_ids_[cur_entity_index_]);
        return KStatus::FAIL;
      }
      if (!is_done && (ts != INVALID_TS && IsFilteredOut(block_span->GetFirstTS(), block_span->GetLastTS(), ts))) {
        is_done = true;
      }
      if (!is_done) {
        // Found a block span which might contain satisfied rows.
        ret = ConvertBlockSpanToResultSet(kw_scan_cols_, attrs_, block_span, res, count);
        if (ret != KStatus::SUCCESS) {
          return ret;
        }
        if (*count > 0) {
          // We are returning memory address inside TsBlockSpan, so we need to keep it until iterator is destroyed
          ts_block_spans_.push_back(block_span);
          // Return the result set.
          return KStatus::SUCCESS;
        }
      }
    } while (!is_done);
    // No more satisfied rows found, we need to return 0 count for current entity.
    return MoveToNextEntity(ts);
  } else {
    // No satisfied rows found, we need to return 0 count for current entity.
    return MoveToNextEntity(ts);
  }
}

TsAggIteratorV2Impl::TsAggIteratorV2Impl(std::shared_ptr<TsVGroup>& vgroup, vector<uint32_t>& entity_ids,
                                         std::vector<KwTsSpan>& ts_spans, DATATYPE ts_col_type,
                                         std::vector<k_uint32>& kw_scan_cols, std::vector<k_uint32>& ts_scan_cols,
                                         std::vector<k_int32>& agg_extend_cols,
                                         std::vector<Sumfunctype>& scan_agg_types, std::vector<timestamp64>& ts_points,
                                         std::shared_ptr<TsTableSchemaManager> table_schema_mgr, uint32_t table_version)
    : TsStorageIteratorV2Impl::TsStorageIteratorV2Impl(vgroup, entity_ids, ts_spans, ts_col_type, kw_scan_cols,
                                                       ts_scan_cols, table_schema_mgr, table_version),
      scan_agg_types_(scan_agg_types),
      last_ts_points_(ts_points),
      agg_extend_cols_{agg_extend_cols} {}

TsAggIteratorV2Impl::~TsAggIteratorV2Impl() {}

inline bool PartitionLessThan(std::shared_ptr<const TsPartitionVersion>& a, std::shared_ptr<const TsPartitionVersion>& b) {
  return a->GetStartTime() < b->GetEndTime();
}

KStatus TsAggIteratorV2Impl::Init(bool is_reversed) {
  KStatus s = TsStorageIteratorV2Impl::Init(is_reversed);
  if (s != KStatus::SUCCESS) {
    return s;
  }
  /* if a col is not null type, we can change the first/last to first_row/last_row to speed up the aggregation
   * which also can be done during query optimization.
   */

  final_agg_data_.resize(kw_scan_cols_.size(), TSSlice{nullptr, 0});
  is_overflow_.reserve(kw_scan_cols_.size());

  has_first_row_col_ = false;
  has_last_row_col_ = false;
  for (int i = 0; i < scan_agg_types_.size(); ++i) {
    switch (scan_agg_types_[i]) {
      case Sumfunctype::LAST:
      case Sumfunctype::LASTTS: {
          if ((last_ts_points_.empty() || last_ts_points_[i] == TsMaxMilliTimestamp ||
               last_ts_points_[i] == TsMaxMicroTimestamp) && attrs_[kw_scan_cols_[i]].isFlag(AINFO_NOT_NULL)) {
            if (scan_agg_types_[i] == Sumfunctype::LAST) {
              scan_agg_types_[i] = Sumfunctype::LAST_ROW;
            } else {
              scan_agg_types_[i] = Sumfunctype::LASTROWTS;
            }
            has_last_row_col_ = true;
          } else {
            if (last_ts_points_.empty()) {
              if (last_map_.find(kw_scan_cols_[i]) == last_map_.end()) {
                last_col_idxs_.push_back(i);
                last_map_[kw_scan_cols_[i]] = i;
              }
            } else {
              last_col_idxs_.push_back(i);
            }
          }
        }
        break;
      case Sumfunctype::FIRST:
      case Sumfunctype::FIRSTTS: {
          if (attrs_[kw_scan_cols_[i]].isFlag(AINFO_NOT_NULL)) {
            if (scan_agg_types_[i] == Sumfunctype::FIRST) {
              scan_agg_types_[i] = Sumfunctype::FIRST_ROW;
            } else {
              scan_agg_types_[i] = Sumfunctype::FIRSTROWTS;
            }
            has_first_row_col_ = true;
          } else {
            if (first_map_.find(kw_scan_cols_[i]) == first_map_.end()) {
              first_col_idxs_.push_back(i);
              first_map_[kw_scan_cols_[i]] = i;
            }
          }
        }
        break;
      case Sumfunctype::COUNT:
        count_col_idxs_.push_back(i);
        break;
      case Sumfunctype::SUM:
        sum_col_idxs_.push_back(i);
        break;
      case Sumfunctype::MAX:
        if (max_map_.find(kw_scan_cols_[i]) == max_map_.end()) {
          max_col_idxs_.push_back(i);
          max_map_[kw_scan_cols_[i]] = i;
        }
        break;
      case Sumfunctype::MIN:
        if (min_map_.find(kw_scan_cols_[i]) == min_map_.end()) {
          min_col_idxs_.push_back(i);
          min_map_[kw_scan_cols_[i]] = i;
        }
        break;
      case Sumfunctype::LAST_ROW:
      case Sumfunctype::LASTROWTS:
        has_last_row_col_ = true;
        break;
      case Sumfunctype::FIRST_ROW:
      case Sumfunctype::FIRSTROWTS:
        has_first_row_col_ = true;
        break;
      case Sumfunctype::MAX_EXTEND:
      case Sumfunctype::MIN_EXTEND:
        // Do nothing here, will handle it after all max/min are done.
        break;
      default:
        LOG_ERROR("Agg function type is not supported in storage engine: %d.", scan_agg_types_[i]);
        return KStatus::FAIL;
        break;
    }
  }
  for (int i = 0; i < scan_agg_types_.size(); ++i) {
    switch (scan_agg_types_[i]) {
      case Sumfunctype::MAX_EXTEND:
        if (max_map_.find(kw_scan_cols_[i]) == max_map_.end()) {
          max_col_idxs_.push_back(i);
          max_map_[kw_scan_cols_[i]] = i;
        } else {
          if (agg_extend_cols_[max_map_[kw_scan_cols_[i]]] < 0) {
            agg_extend_cols_[max_map_[kw_scan_cols_[i]]] = kw_scan_cols_[i];
          }
        }
        break;
      case Sumfunctype::MIN_EXTEND:
        if (min_map_.find(kw_scan_cols_[i]) == min_map_.end()) {
          min_col_idxs_.push_back(i);
          min_map_[kw_scan_cols_[i]] = i;
        } else {
          if (agg_extend_cols_[min_map_[kw_scan_cols_[i]]] < 0) {
            agg_extend_cols_[min_map_[kw_scan_cols_[i]]] = kw_scan_cols_[i];
          }
        }
        break;
      default:
        break;
    }
  }
  candidates_.resize(kw_scan_cols_.size());
  first_last_only_agg_ = (count_col_idxs_.size() + sum_col_idxs_.size() + max_col_idxs_.size() + min_col_idxs_.size() == 0);

  // This partition sort can be removed if the partitions got from ts version manager are sorted.
  if (first_col_idxs_.size() > 0 || last_col_idxs_.size() > 0 || has_first_row_col_ || has_last_row_col_) {
    std::sort(ts_partitions_.begin(), ts_partitions_.end(), PartitionLessThan);
  }

  only_count_ts_ = (CLUSTER_SETTING_COUNT_USE_STATISTICS && scan_agg_types_.size() == 1
        && scan_agg_types_[0] == Sumfunctype::COUNT && kw_scan_cols_.size() == 1 && kw_scan_cols_[0] == 0);

  for (int i = 0; i < scan_agg_types_.size(); ++i) {
    if (scan_agg_types_[i] != LAST_ROW && scan_agg_types_[i] != LASTROWTS) {
      if ((scan_agg_types_[i] == LAST || scan_agg_types_[i] == LASTTS) &&
           attrs_[kw_scan_cols_[i]].isFlag(AINFO_NOT_NULL)) {
        continue;
      }
      only_last_row_ = false;
    }
  }

  cur_entity_index_ = 0;

  return KStatus::SUCCESS;
}

bool TsAggIteratorV2Impl::IsDisordered() {
  return false;
}

KStatus TsAggIteratorV2Impl::Next(ResultSet* res, k_uint32* count, bool* is_finished, timestamp64 ts) {
  *count = 0;
  if (cur_entity_index_ >= entity_ids_.size()) {
    *is_finished = true;
    return KStatus::SUCCESS;
  }

  final_agg_data_.clear();
  final_agg_data_.resize(kw_scan_cols_.size(), TSSlice{nullptr, 0});

  cur_first_col_idxs_ = first_col_idxs_;
  cur_last_col_idxs_ = last_col_idxs_;
  for (auto first_col_idx : cur_first_col_idxs_) {
    candidates_[first_col_idx].blk_span = nullptr;
    candidates_[first_col_idx].ts = INT64_MAX;
  }
  for (auto last_col_idx : cur_last_col_idxs_) {
    candidates_[last_col_idx].blk_span = nullptr;
    candidates_[last_col_idx].ts = INT64_MIN;
  }

  is_overflow_.clear();
  is_overflow_.resize(kw_scan_cols_.size(), false);

  for (auto count_col_idx : count_col_idxs_) {
    final_agg_data_[count_col_idx].len = sizeof(uint64_t);
    final_agg_data_[count_col_idx].data = static_cast<char*>(malloc(final_agg_data_[count_col_idx].len));
    memset(final_agg_data_[count_col_idx].data, 0, final_agg_data_[count_col_idx].len);
  }

  if (has_first_row_col_) {
    first_row_candidate_.blk_span = nullptr;
    first_row_candidate_.ts = INT64_MAX;
  }
  if (has_last_row_col_) {
    last_row_candidate_.blk_span = nullptr;
    last_row_candidate_.ts = INT64_MIN;
  }

  KStatus ret;
  timestamp64 entity_last_ts = INVALID_TS;
  std::vector<KwTsSpan> ts_spans_bkup;
  std::vector<std::shared_ptr<const TsPartitionVersion>> ts_partitions_bkup;
  if (only_last_row_) {
    ret = vgroup_->GetEntityLastRow(table_schema_mgr_, entity_ids_[cur_entity_index_], ts_spans_, entity_last_ts);
    if (ret != KStatus::SUCCESS) {
      LOG_ERROR("GetEntityLastRow failed.");
      return ret;
    }
    if (entity_last_ts != INVALID_TS && (last_ts_points_.empty() || entity_last_ts <=
                                         *min_element(last_ts_points_.begin(), last_ts_points_.end()))) {
      ts_spans_bkup.swap(ts_spans_);
      ts_partitions_bkup.swap(ts_partitions_);
      ts_spans_.clear();
      ts_spans_.push_back({entity_last_ts, entity_last_ts});
      auto current = vgroup_->CurrentVersion();
      ts_partitions_ = current->GetPartitions(db_id_, ts_spans_, ts_col_type_);
    }
  }

  ret = Aggregate();
  if (ret != KStatus::SUCCESS) {
    return ret;
  }

  res->clear();
  if (only_count_ts_ && (KInt64(final_agg_data_[0].data) == 0)) {
    free(final_agg_data_[0].data);
    final_agg_data_[0].data = nullptr;
    *count = 0;
    *is_finished = false;
    ++cur_entity_index_;
    return KStatus::SUCCESS;
  }
  for (k_uint32 i = 0; i < kw_scan_cols_.size(); ++i) {
    TSSlice& slice = final_agg_data_[i];
    Batch* b;
    uint32_t col_idx = (scan_agg_types_[i] == Sumfunctype::MAX_EXTEND || scan_agg_types_[i] == Sumfunctype::MIN_EXTEND) ?
                       agg_extend_cols_[i] : kw_scan_cols_[i];
    if (slice.data == nullptr) {
      b = new AggBatch(nullptr, 0, nullptr);
    } else if (!isVarLenType(attrs_[col_idx].type) || scan_agg_types_[i] == Sumfunctype::COUNT) {
      b = new AggBatch(slice.data, 1, nullptr);
      b->is_new = true;
      b->is_overflow = is_overflow_[i];
    } else {
      std::shared_ptr<void> ptr(slice.data, free);
      b = new AggBatch(ptr, 1, nullptr);
    }
    res->push_back(i, b);
  }

  res->entity_index = {1, entity_ids_[cur_entity_index_], vgroup_->GetVGroupID()};
  res->col_num_ = kw_scan_cols_.size();
  *count = 1;

  *is_finished = false;
  ++cur_entity_index_;
  if (only_last_row_ && entity_last_ts != INVALID_TS) {
    ts_spans_.swap(ts_spans_bkup);
    ts_partitions_.swap(ts_partitions_bkup);
  }
  return KStatus::SUCCESS;
}

KStatus TsAggIteratorV2Impl::Aggregate() {
  // Scan forwards to aggrate first col along with other agg functions
  int first_partition_idx = 0;
  for (; first_partition_idx < ts_partitions_.size(); ++first_partition_idx) {
    if (cur_first_col_idxs_.empty() && !has_first_row_col_) {
      break;
    }
    cur_partition_index_ = first_partition_idx;
    TsScanFilterParams filter{db_id_, table_id_, vgroup_->GetVGroupID(),
                              entity_ids_[cur_entity_index_], ts_col_type_, scan_lsn_, ts_spans_};
    auto partition_version = ts_partitions_[cur_partition_index_];
    ts_block_spans_.clear();
    auto ret = partition_version->GetBlockSpans(filter, &ts_block_spans_, table_schema_mgr_, table_version_);
    if (ret != KStatus::SUCCESS) {
      LOG_ERROR("e_paritition GetBlockSpan failed.");
      return ret;
    }
    ret = UpdateAggregation(false);
    if (ret != KStatus::SUCCESS) {
      return ret;
    }
  }

  // Scan backwards to aggrate last col along with other agg functions
  int last_partition_idx = ts_partitions_.size() - 1;
  for (; last_partition_idx >= first_partition_idx; --last_partition_idx) {
    if (cur_last_col_idxs_.empty() && !has_last_row_col_) {
      break;
    }
    cur_partition_index_ = last_partition_idx;
    TsScanFilterParams filter{db_id_, table_id_, vgroup_->GetVGroupID(),
                              entity_ids_[cur_entity_index_], ts_col_type_, scan_lsn_, ts_spans_};
    auto partition_version = ts_partitions_[cur_partition_index_];
    ts_block_spans_.clear();
    auto ret = partition_version->GetBlockSpans(filter, &ts_block_spans_, table_schema_mgr_, table_version_);
    if (ret != KStatus::SUCCESS) {
      LOG_ERROR("e_paritition GetBlockSpan failed.");
      return ret;
    }
    ret = UpdateAggregation(true);
    if (ret != KStatus::SUCCESS) {
      return ret;
    }
  }

  if (!first_last_only_agg_) {
    // first and last col aggregations are done, so remove them.
    cur_first_col_idxs_.clear();
    cur_last_col_idxs_.clear();
    for (; first_partition_idx <= last_partition_idx; ++first_partition_idx) {
      cur_partition_index_ = first_partition_idx;
      TsScanFilterParams filter{db_id_, table_id_, vgroup_->GetVGroupID(),
                                entity_ids_[cur_entity_index_], ts_col_type_, scan_lsn_, ts_spans_};
      auto partition_version = ts_partitions_[cur_partition_index_];
      ts_block_spans_.clear();
      auto ret = partition_version->GetBlockSpans(filter, &ts_block_spans_, table_schema_mgr_, table_version_);
      if (ret != KStatus::SUCCESS) {
        LOG_ERROR("e_paritition GetBlockSpan failed.");
        return ret;
      }
      ret = UpdateAggregation(true);
      if (ret != KStatus::SUCCESS) {
        return ret;
      }
    }
  }

  for (int i = 0; i < scan_agg_types_.size(); ++i) {
    Sumfunctype agg_type = scan_agg_types_[i];
    if (agg_type == Sumfunctype::COUNT || agg_type == Sumfunctype::SUM) {
      continue;
    }
    if (agg_type == Sumfunctype::MAX || agg_type == Sumfunctype::MIN) {
      if ((agg_type == Sumfunctype::MAX && max_map_[kw_scan_cols_[i]] != i)
          || (agg_type ==Sumfunctype::MIN && min_map_[kw_scan_cols_[i]] != i)) {
        final_agg_data_[i].len = final_agg_data_[min_map_[kw_scan_cols_[i]]].len;
        final_agg_data_[i].data = static_cast<char*>(malloc(final_agg_data_[i].len));
        memcpy(final_agg_data_[i].data, final_agg_data_[min_map_[kw_scan_cols_[i]]].data, final_agg_data_[i].len);
      }
      continue;
    }
    const auto& c = (agg_type == Sumfunctype::MAX_EXTEND) ?
                    candidates_[max_map_[kw_scan_cols_[i]]] :
                      (agg_type == Sumfunctype::MIN_EXTEND) ?
                      candidates_[min_map_[kw_scan_cols_[i]]] :
                        (agg_type == Sumfunctype::FIRST || agg_type == Sumfunctype::FIRSTTS) ?
                        candidates_[first_map_[kw_scan_cols_[i]]] :
                          ((agg_type == Sumfunctype::LAST || agg_type == Sumfunctype::LASTTS) ?
                          candidates_[last_ts_points_.empty() ? last_map_[kw_scan_cols_[i]] : i] :
                            ((agg_type == Sumfunctype::FIRST_ROW || agg_type == Sumfunctype::FIRSTROWTS) ?
                              first_row_candidate_ : last_row_candidate_));
    const k_uint32 col_idx = (agg_type == Sumfunctype::MAX_EXTEND || agg_type == Sumfunctype::MIN_EXTEND) ?
                             agg_extend_cols_[i] : kw_scan_cols_[i];
    if (final_agg_data_[i].data) {
      free(final_agg_data_[i].data);
      final_agg_data_[i].data = nullptr;
    }
    if (c.blk_span == nullptr) {
      final_agg_data_[i] = {nullptr, 0};
    } else if (agg_type == Sumfunctype::FIRSTTS || agg_type == Sumfunctype::LASTTS
              || agg_type == Sumfunctype::FIRSTROWTS || agg_type == Sumfunctype::LASTROWTS) {
      final_agg_data_[i].data = static_cast<char*>(malloc(sizeof(timestamp64)));
      memcpy(final_agg_data_[i].data, &c.ts, sizeof(timestamp64));
      final_agg_data_[i].len = sizeof(timestamp64);
    } else {
      if (!c.blk_span->IsColExist(col_idx)) {
        if (agg_type == Sumfunctype::FIRST_ROW || agg_type == Sumfunctype::LAST_ROW) {
          final_agg_data_[i] = {nullptr, 0};
        } else {
          LOG_ERROR("Something is wrong here since column doesn't exist and we should not have any candidates.")
          return KStatus::FAIL;
        }
      } else {
        if (!c.blk_span->IsVarLenType(col_idx)) {
          char* value = nullptr;
          TsBitmap bitmap;
          auto ret = c.blk_span->GetFixLenColAddr(col_idx, &value, bitmap, false);
          if (ret != KStatus::SUCCESS) {
            return ret;
          }

          if (!attrs_[col_idx].isFlag(AINFO_NOT_NULL) && bitmap[c.row_idx] != DataFlags::kValid) {
            final_agg_data_[i] = {nullptr, 0};
          } else {
            final_agg_data_[i].len = c.blk_span->GetColSize(col_idx);
            final_agg_data_[i].data = static_cast<char*>(malloc(final_agg_data_[i].len));
            memcpy(final_agg_data_[i].data,
                  value + c.row_idx * final_agg_data_[i].len,
                  final_agg_data_[i].len);
          }
        } else {
          TSSlice slice;
          DataFlags flag;
          auto ret = c.blk_span->GetVarLenTypeColAddr(c.row_idx, col_idx, flag, slice);
          if (ret != KStatus::SUCCESS) {
            LOG_ERROR("GetVarLenTypeColAddr failed.");
            return ret;
          }
          if (flag != DataFlags::kValid) {
            final_agg_data_[i] = {nullptr, 0};
          } else {
            final_agg_data_[i].len = slice.len + kStringLenLen;
            final_agg_data_[i].data = static_cast<char*>(malloc(final_agg_data_[i].len));
            KUint16(final_agg_data_[i].data) = slice.len;
            memcpy(final_agg_data_[i].data + kStringLenLen, slice.data, slice.len);
          }
        }
      }
    }
  }
  return KStatus::SUCCESS;
}

inline bool FirstTSLessThan(shared_ptr<TsBlockSpan>& a, shared_ptr<TsBlockSpan>& b) {
  return a->GetFirstTS() < b->GetFirstTS();
}

inline bool LastTSLessThan(shared_ptr<TsBlockSpan>& a, shared_ptr<TsBlockSpan>& b) {
  return a->GetLastTS() < b->GetLastTS();
}

KStatus TsAggIteratorV2Impl::UpdateAggregation(bool can_remove_last_candidate) {
  if (ts_block_spans_.empty()) {
    return KStatus::SUCCESS;
  }
  KStatus ret;

  std::vector<shared_ptr<TsBlockSpan>> ts_block_spans;
  TsBlockSpanSortedIterator iter(ts_block_spans_, EngineOptions::g_dedup_rule);
  iter.Init();
  std::shared_ptr<TsBlockSpan> dedup_block_span;
  bool is_finished = false;
  while (iter.Next(dedup_block_span, &is_finished) == KStatus::SUCCESS && !is_finished) {
    ts_block_spans.push_back(dedup_block_span);
  }
  ts_block_spans_.clear();
  if (ts_block_spans.empty()) {
    return KStatus::SUCCESS;
  }
  dedup_block_span = nullptr;

  int block_span_idx = 0;
  if (!cur_first_col_idxs_.empty() || has_first_row_col_) {
    if (has_first_row_col_) {
      if (first_row_candidate_.ts > ts_block_spans[0]->GetFirstTS()) {
        first_row_candidate_.blk_span = ts_block_spans[0];
        first_row_candidate_.ts = first_row_candidate_.blk_span->GetFirstTS();
        first_row_candidate_.row_idx = 0;
      }
    }
    while (block_span_idx < ts_block_spans.size() && !cur_first_col_idxs_.empty()) {
      shared_ptr<TsBlockSpan> blk_span = ts_block_spans[block_span_idx];
      ret = UpdateAggregation(blk_span, true, false);
      if (ret != KStatus::SUCCESS) {
        return ret;
      }
      ++block_span_idx;
    }
  }

  int block_span_backward_idx = ts_block_spans.size() - 1;
  if (!cur_last_col_idxs_.empty() || has_last_row_col_) {
    if (has_last_row_col_) {
      if (last_row_candidate_.ts < ts_block_spans[block_span_backward_idx]->GetLastTS()) {
        last_row_candidate_.blk_span = ts_block_spans[block_span_backward_idx];
        last_row_candidate_.ts = last_row_candidate_.blk_span->GetLastTS();
        last_row_candidate_.row_idx = last_row_candidate_.blk_span->GetRowNum() - 1;
      }
    }
    while (block_span_idx <= block_span_backward_idx && !cur_last_col_idxs_.empty()) {
      shared_ptr<TsBlockSpan> blk_span = ts_block_spans[block_span_backward_idx];
      ret = UpdateAggregation(blk_span, true, can_remove_last_candidate);
      if (ret != KStatus::SUCCESS) {
        return ret;
      }
      --block_span_backward_idx;
    }
  }

  if (!first_last_only_agg_) {
    for (; block_span_idx <= block_span_backward_idx; ++block_span_idx) {
      shared_ptr<TsBlockSpan> blk_span = ts_block_spans[block_span_idx];
      ret = UpdateAggregation(blk_span, false, can_remove_last_candidate);
      if (ret != KStatus::SUCCESS) {
        return ret;
      }
    }
  }
  return KStatus::SUCCESS;
}

inline void TsAggIteratorV2Impl::InitAggData(TSSlice& agg_data) {
  agg_data.data = static_cast<char*>(malloc(agg_data.len));
  memset(agg_data.data, 0, agg_data.len);
}

inline void TsAggIteratorV2Impl::InitSumValue(void* data, int32_t type) {
  switch (type) {
    case DATATYPE::INT8:
    case DATATYPE::INT16:
    case DATATYPE::INT32:
    case DATATYPE::TIMESTAMP:
    case DATATYPE::INT64:
      *static_cast<int64_t*>(data) = 0;
      break;
    case DATATYPE::FLOAT:
    case DATATYPE::DOUBLE:
      *static_cast<double*>(data) = 0.0;
      break;
    default:
      break;
  }
}

inline void TsAggIteratorV2Impl::ConvertToDoubleIfOverflow(uint32_t col_idx, TSSlice& agg_data) {
  if (is_overflow_[col_idx]) {
    *reinterpret_cast<double*>(agg_data.data) = *reinterpret_cast<int64_t*>(agg_data.data);
  }
}

inline KStatus TsAggIteratorV2Impl::AddSumNotOverflowYet(uint32_t col_idx,
                                                          int32_t type,
                                                          void* current,
                                                          TSSlice& agg_data) {
  switch (type) {
    case DATATYPE::INT8:
      is_overflow_[col_idx] = AddAggInteger<int64_t>(
          *reinterpret_cast<int64_t*>(agg_data.data),
          *reinterpret_cast<int8_t*>(current));
      ConvertToDoubleIfOverflow(col_idx, agg_data);
      break;
    case DATATYPE::INT16:
      is_overflow_[col_idx] = AddAggInteger<int64_t>(
          *reinterpret_cast<int64_t*>(agg_data.data),
          *reinterpret_cast<int16_t*>(current));
      ConvertToDoubleIfOverflow(col_idx, agg_data);
      break;
    case DATATYPE::INT32:
      is_overflow_[col_idx] = AddAggInteger<int64_t>(
          *reinterpret_cast<int64_t*>(agg_data.data),
          *reinterpret_cast<int32_t*>(current));
      ConvertToDoubleIfOverflow(col_idx, agg_data);
      break;
    case DATATYPE::INT64:
      is_overflow_[col_idx] = AddAggInteger<int64_t>(
          *reinterpret_cast<int64_t*>(agg_data.data),
          *reinterpret_cast<int64_t*>(current));
      ConvertToDoubleIfOverflow(col_idx, agg_data);
      break;
    case DATATYPE::FLOAT:
      AddAggFloat<double>(
          *reinterpret_cast<double*>(agg_data.data),
          *reinterpret_cast<float*>(current));
      break;
    case DATATYPE::DOUBLE:
      AddAggFloat<double>(
          *reinterpret_cast<double*>(agg_data.data),
          *reinterpret_cast<double*>(current));
      break;
    default:
      LOG_ERROR("Not supported for sum, datatype: %d", type);
      return KStatus::FAIL;
      break;
  }
  return KStatus::SUCCESS;
}

inline KStatus TsAggIteratorV2Impl::AddSumOverflow(int32_t type,
                                                    void* current,
                                                    TSSlice& agg_data) {
  switch (type) {
    case DATATYPE::INT8:
      AddAggFloat<double, int64_t>(
          *reinterpret_cast<double*>(agg_data.data),
          *reinterpret_cast<int8_t*>(current));
      break;
    case DATATYPE::INT16:
      AddAggFloat<double, int64_t>(
          *reinterpret_cast<double*>(agg_data.data),
          *reinterpret_cast<int16_t*>(current));
      break;
    case DATATYPE::INT32:
      AddAggFloat<double, int64_t>(
          *reinterpret_cast<double*>(agg_data.data),
          *reinterpret_cast<int32_t*>(current));
      break;
    case DATATYPE::INT64:
      AddAggFloat<double, int64_t>(
          *reinterpret_cast<double*>(agg_data.data),
          *reinterpret_cast<int64_t*>(current));
      break;
    case DATATYPE::FLOAT:
    case DATATYPE::DOUBLE:
      LOG_ERROR("Overflow not supported for sum, datatype: %d", type);
      return KStatus::FAIL;
      break;
    default:
      LOG_ERROR("Not supported for sum, datatype: %d", type);
      return KStatus::FAIL;
      break;
  }
  return KStatus::SUCCESS;
}

KStatus TsAggIteratorV2Impl::UpdateAggregation(std::shared_ptr<TsBlockSpan>& block_span,
                                                bool aggregate_first_last_cols,
                                                bool can_remove_last_candidate) {
  KStatus ret;
  int row_num = block_span->GetRowNum();

  if (aggregate_first_last_cols) {
    // Aggregate first col
    if (!cur_first_col_idxs_.empty()) {
      int i = cur_first_col_idxs_.size() - 1;
      while (i >= 0) {
        k_uint32 idx = cur_first_col_idxs_[i];
        auto kw_col_idx = kw_scan_cols_[idx];
        if (!block_span->IsColExist(kw_col_idx)) {
          // No data for this column in this block span, so just move on to the next first col.
          --i;
          continue;
        }
        AggCandidate& candidate = candidates_[idx];
        TsBitmap bitmap;
        ret = block_span->GetColBitmap(kw_col_idx, bitmap);
        if (ret != KStatus::SUCCESS) {
          return ret;
        }
        for (int row_idx = 0; row_idx < row_num; ++row_idx) {
          if (bitmap[row_idx] != DataFlags::kValid) {
            continue;
          }
          int64_t ts = block_span->GetTS(row_idx);
          if (!candidate.blk_span || candidate.ts > ts) {
            candidate.blk_span = block_span;
            candidate.ts = ts;
            candidate.row_idx = row_idx;
            // Found the first candidate, so remove it from cur_first_col_idxs_
            cur_first_col_idxs_.erase(cur_first_col_idxs_.begin() + i);
            break;
          }
        }
        --i;
      }
    }

    // Aggregate last col
    if (!cur_last_col_idxs_.empty()) {
      int i = cur_last_col_idxs_.size() - 1;
      while (i >= 0) {
        k_uint32 idx = cur_last_col_idxs_[i];
        auto kw_col_idx = kw_scan_cols_[idx];
        if (!block_span->IsColExist(kw_col_idx)) {
          // No data for this column in this block span, so just move on to the next last col.
          --i;
          continue;
        }
        AggCandidate& candidate = candidates_[idx];
        TsBitmap bitmap;
        ret = block_span->GetColBitmap(kw_col_idx, bitmap);
        if (ret != KStatus::SUCCESS) {
          return ret;
        }
        for (int row_idx = row_num - 1; row_idx >= 0; --row_idx) {
          if (bitmap[row_idx] != DataFlags::kValid) {
            continue;
          }
          int64_t ts = block_span->GetTS(row_idx);
          if ((last_ts_points_.empty() || ts <= last_ts_points_[idx])
              && (!candidate.blk_span || candidate.ts < ts)) {
            candidate.blk_span = block_span;
            candidate.ts = ts;
            candidate.row_idx = row_idx;
            if (can_remove_last_candidate) {
              /* We are seachhing last cndidate backward, so it can be removed
              * from cur_last_col_idxs_ if last candidate is found.
              */
              cur_last_col_idxs_.erase(cur_last_col_idxs_.begin() + i);
            }
            break;
          }
        }
        --i;
      }
    }
  }

  // Aggregate count col
  for (auto idx : count_col_idxs_) {
    auto kw_col_idx = kw_scan_cols_[idx];
    if (!block_span->IsColExist(kw_col_idx)) {
      // No data for this column in this block span, so just move on to the next last col.
      continue;
    }
    if (block_span->IsColNotNull(kw_col_idx)) {
      KUint64(final_agg_data_[idx].data) += block_span->GetRowNum();
    } else {
      if (block_span->HasPreAgg()) {
        // Use pre agg to calculate count
        uint16_t pre_count{0};
        ret = block_span->GetPreCount(kw_col_idx, pre_count);
        if (ret != KStatus::SUCCESS) {
          return KStatus::FAIL;
        }
        KUint64(final_agg_data_[idx].data) += pre_count;
      } else {
        uint32_t col_count{0};
        ret = block_span->GetCount(kw_col_idx, col_count);
        if (ret != KStatus::SUCCESS) {
          return KStatus::FAIL;
        }
        KUint64(final_agg_data_[idx].data) += col_count;
      }
    }
  }

  // Aggregate sum col
  for (auto idx : sum_col_idxs_) {
    auto kw_col_idx = kw_scan_cols_[idx];
    if (!block_span->IsColExist(kw_col_idx)) {
      // No data for this column in this block span, so just move on to the next last col.
      continue;
    }
    auto type = block_span->GetColType(kw_col_idx);
    if (block_span->HasPreAgg()) {
      // Use pre agg to calculate sum
      void* pre_sum{nullptr};
      bool pre_sum_is_overflow{false};
      ret = block_span->GetPreSum(kw_col_idx, pre_sum, pre_sum_is_overflow);
      if (ret != KStatus::SUCCESS) {
        return KStatus::FAIL;
      }
      if (!pre_sum) {
        continue;
      }
      TSSlice& agg_data = final_agg_data_[idx];
      if (agg_data.data == nullptr) {
        agg_data.len = sizeof(int64_t);
        InitAggData(agg_data);
        InitSumValue(agg_data.data, type);
      }
      if (!is_overflow_[idx]) {
        if (!pre_sum_is_overflow) {
          ret = AddSumNotOverflowYet(idx, type, pre_sum, agg_data);
        } else {
          ret = AddSumNotOverflowYet(idx, DATATYPE::DOUBLE, pre_sum, agg_data);
        }
      } else {
        if (!pre_sum_is_overflow) {
          ret = AddSumOverflow(type, pre_sum, agg_data);
        } else {
          ret = AddSumOverflow(DATATYPE::DOUBLE, pre_sum, agg_data);
        }
      }
      if (ret != KStatus::SUCCESS) {
        return KStatus::FAIL;
      }
    } else {
      char* value = nullptr;
      TsBitmap bitmap;
      auto s = block_span->GetFixLenColAddr(kw_col_idx, &value, bitmap, false);
      if (s != KStatus::SUCCESS) {
        LOG_ERROR("GetFixLenColAddr failed.");
        return s;
      }

      int32_t size = block_span->GetColSize(kw_col_idx);
      for (int row_idx = 0; row_idx < row_num; ++row_idx) {
        if (!attrs_[kw_col_idx].isFlag(AINFO_NOT_NULL) && bitmap[row_idx] != DataFlags::kValid) {
          continue;
        }
        void* current = reinterpret_cast<void*>((intptr_t)(value + row_idx * size));
        TSSlice& agg_data = final_agg_data_[idx];
        if (agg_data.data == nullptr) {
          agg_data.len = sizeof(int64_t);
          InitAggData(agg_data);
          InitSumValue(agg_data.data, type);
        }
        if (!is_overflow_[idx]) {
          ret = AddSumNotOverflowYet(idx, type, current, agg_data);
          if (ret != KStatus::SUCCESS) {
            return KStatus::FAIL;
          }
        }
        if (is_overflow_[idx]) {
          ret = AddSumOverflow(type, current, agg_data);
          if (ret != KStatus::SUCCESS) {
            return KStatus::FAIL;
          }
        }
      }
    }
  }

  // Aggregate max col
  for (auto idx : max_col_idxs_) {
    auto kw_col_idx = kw_scan_cols_[idx];
    if (!block_span->IsColExist(kw_col_idx)) {
      // No data for this column in this block span, so just move on to the next last col.
      continue;
    }
    TSSlice& agg_data = final_agg_data_[idx];
    auto type = block_span->GetColType(kw_col_idx);
    if (agg_extend_cols_[idx] < 0 && block_span->IsSameType(kw_col_idx)
        && block_span->HasPreAgg()) {
      // Use pre agg to calculate max
      if (!block_span->IsVarLenType(kw_col_idx)) {
        void* pre_max{nullptr};
        int32_t size = kw_col_idx == 0 ? 8 : block_span->GetColSize(kw_col_idx);
        ret = block_span->GetPreMax(kw_col_idx, pre_max);  // pre agg max(timestamp) use 8 bytes
        if (ret != KStatus::SUCCESS) {
          return KStatus::FAIL;
        }
        if (!pre_max) {
          continue;
        }
        bool need_copy{false};
        if (agg_data.data == nullptr) {
          agg_data.len = size;
          InitAggData(agg_data);
          need_copy = true;
        } else if (cmp(pre_max, agg_data.data, type, kw_col_idx == 0 ? 8 : size) > 0) {
          need_copy = true;
        }
        if (need_copy) {
          memcpy(agg_data.data, pre_max, kw_col_idx == 0 ? 8 : size);
        }
      } else {
        TSSlice pre_max{nullptr, 0};
        ret = block_span->GetVarPreMax(kw_col_idx, pre_max);
        if (ret != KStatus::SUCCESS) {
          return KStatus::FAIL;
        }
        if (pre_max.data) {
          string pre_max_val(pre_max.data, pre_max.len);
          if (agg_data.data) {
            string current_max({agg_data.data + kStringLenLen, agg_data.len - kStringLenLen});
            if (current_max < pre_max_val) {
              free(agg_data.data);
              agg_data.data = nullptr;
            }
          }
          if (agg_data.data == nullptr) {
            agg_data.len = pre_max_val.length() + kStringLenLen;
            agg_data.data = static_cast<char*>(malloc(agg_data.len));
            KUint16(agg_data.data) = pre_max_val.length();
            memcpy(agg_data.data + kStringLenLen, pre_max_val.c_str(), pre_max_val.length());
          }
        }
      }
    } else {
      if (!block_span->IsVarLenType(kw_col_idx)) {
        char* value = nullptr;
        TsBitmap bitmap;
        auto s = block_span->GetFixLenColAddr(kw_col_idx, &value, bitmap, false);
        if (s != KStatus::SUCCESS) {
          LOG_ERROR("GetFixLenColAddr failed.");
          return s;
        }

        int32_t size = block_span->GetColSize(kw_col_idx);
        for (int row_idx = 0; row_idx < row_num; ++row_idx) {
          if (!attrs_[kw_col_idx].isFlag(AINFO_NOT_NULL) && bitmap[row_idx] != DataFlags::kValid) {
            continue;
          }
          void* current = reinterpret_cast<void*>((intptr_t)(value + row_idx * size));
          if (agg_data.data == nullptr) {
            agg_data.len = size;
            InitAggData(agg_data);
            memcpy(agg_data.data, current, size);
            if (agg_extend_cols_[idx] >= 0) {
              candidates_[idx] = {-1, row_idx, block_span};
            }
          } else if (cmp(current, agg_data.data, type, size) > 0) {
            memcpy(agg_data.data, current, size);
            if (agg_extend_cols_[idx] >= 0) {
              candidates_[idx] = {-1, row_idx, block_span};
            }
          }
        }
      } else {
        std::vector<string> var_rows;
        std::vector<int> row_idxs;
        for (int row_idx = 0; row_idx < row_num; ++row_idx) {
          TSSlice slice;
          DataFlags flag;
          ret = block_span->GetVarLenTypeColAddr(row_idx, kw_col_idx, flag, slice);
          if (ret != KStatus::SUCCESS) {
            LOG_ERROR("GetVarLenTypeColAddr failed.");
            return ret;
          }
          if (flag == DataFlags::kValid) {
            var_rows.emplace_back(slice.data, slice.len);
            row_idxs.push_back(row_idx);
          }
        }
        if (!var_rows.empty()) {
          auto max_it = std::max_element(var_rows.begin(), var_rows.end());
          if (agg_data.data) {
            string current_max({agg_data.data + kStringLenLen, agg_data.len - kStringLenLen});
            if (current_max < *max_it) {
              free(agg_data.data);
              agg_data.data = nullptr;
            }
          }
          if (agg_data.data == nullptr) {
            // Can we use the memory in var_rows?
            agg_data.len = max_it->length() + kStringLenLen;
            agg_data.data = static_cast<char*>(malloc(agg_data.len));
            KUint16(agg_data.data) = max_it->length();
            memcpy(agg_data.data + kStringLenLen, max_it->c_str(), max_it->length());
            if (agg_extend_cols_[idx] >= 0) {
              candidates_[idx] = {-1, row_idxs[max_it - var_rows.begin()], block_span};
            }
          }
        }
      }
    }
  }

  // Aggregate min col
  for (auto idx : min_col_idxs_) {
    auto kw_col_idx = kw_scan_cols_[idx];
    if (!block_span->IsColExist(kw_col_idx)) {
      // No data for this column in this block span, so just move on to the next last col.
      continue;
    }
    TSSlice& agg_data = final_agg_data_[idx];
    auto type = block_span->GetColType(kw_col_idx);
    // TODO(zqh): both integer or both char can use pre agg
    if (agg_extend_cols_[idx] < 0 && block_span->IsSameType(kw_col_idx)
        && block_span->HasPreAgg()) {
      // Use pre agg to calculate min
      if (!block_span->IsVarLenType(kw_col_idx)) {
        void* pre_min{nullptr};
        int32_t size = block_span->GetColSize(kw_col_idx);
        ret = block_span->GetPreMin(kw_col_idx, pre_min);  // pre agg min(timestamp) use 8 bytes
        if (ret != KStatus::SUCCESS) {
          return KStatus::FAIL;
        }
        if (!pre_min) {
          continue;
        }
        bool need_copy{false};
        if (agg_data.data == nullptr) {
          agg_data.len = size;
          InitAggData(agg_data);
          need_copy = true;
        } else if (cmp(pre_min, agg_data.data, type, kw_col_idx == 0 ? 8 : size) < 0) {
          need_copy = true;
        }
        if (need_copy) {
          memcpy(agg_data.data, pre_min, kw_col_idx == 0 ? 8 : size);
        }
      } else {
        TSSlice pre_min{nullptr, 0};
        ret = block_span->GetVarPreMin(kw_col_idx, pre_min);
        if (ret != KStatus::SUCCESS) {
          return KStatus::FAIL;
        }
        if (pre_min.data) {
          string pre_min_val(pre_min.data, pre_min.len);
          if (agg_data.data) {
            string current_min({agg_data.data + kStringLenLen, agg_data.len - kStringLenLen});
            if (current_min > pre_min_val) {
              free(agg_data.data);
              agg_data.data = nullptr;
            }
          }
          if (agg_data.data == nullptr) {
            agg_data.len = pre_min_val.length() + kStringLenLen;
            agg_data.data = static_cast<char*>(malloc(agg_data.len));
            KUint16(agg_data.data) = pre_min_val.length();
            memcpy(agg_data.data + kStringLenLen, pre_min_val.c_str(), pre_min_val.length());
          }
        }
      }
    } else {
      if (!block_span->IsVarLenType(kw_col_idx)) {
        char* value = nullptr;
        TsBitmap bitmap;
        auto s = block_span->GetFixLenColAddr(kw_col_idx, &value, bitmap, false);
        if (s != KStatus::SUCCESS) {
          LOG_ERROR("GetFixLenColAddr failed.");
          return s;
        }

        int32_t size = block_span->GetColSize(kw_col_idx);
        for (int row_idx = 0; row_idx < row_num; ++row_idx) {
          if (!attrs_[kw_col_idx].isFlag(AINFO_NOT_NULL) && bitmap[row_idx] != DataFlags::kValid) {
            continue;
          }
          void* current = reinterpret_cast<void*>((intptr_t)(value + row_idx * size));
          if (agg_data.data == nullptr) {
            agg_data.len = size;
            InitAggData(agg_data);
            memcpy(agg_data.data, current, size);
            if (agg_extend_cols_[idx] >= 0) {
              candidates_[idx] = {-1, row_idx, block_span};
            }
          } else if (cmp(current, agg_data.data, type, size) < 0) {
            memcpy(agg_data.data, current, size);
            if (agg_extend_cols_[idx] >= 0) {
              candidates_[idx] = {-1, row_idx, block_span};
            }
          }
        }
      } else {
        std::vector<string> var_rows;
        std::vector<int> row_idxs;
        for (int row_idx = 0; row_idx < row_num; ++row_idx) {
          TSSlice slice;
          DataFlags flag;
          ret = block_span->GetVarLenTypeColAddr(row_idx, kw_col_idx, flag, slice);
          if (ret != KStatus::SUCCESS) {
            LOG_ERROR("GetVarLenTypeColAddr failed.");
            return ret;
          }
          if (flag == DataFlags::kValid) {
            var_rows.emplace_back(slice.data, slice.len);
            row_idxs.push_back(row_idx);
          }
        }
        if (!var_rows.empty()) {
          auto min_it = std::min_element(var_rows.begin(), var_rows.end());
          if (agg_data.data) {
            string current_min({agg_data.data + kStringLenLen, agg_data.len - kStringLenLen});
            if (current_min > *min_it) {
              free(agg_data.data);
              agg_data.data = nullptr;
            }
          }
          if (agg_data.data == nullptr) {
            // Can we use the memory in var_rows?
            agg_data.len = min_it->length() + kStringLenLen;
            agg_data.data = static_cast<char*>(malloc(agg_data.len));
            KUint16(agg_data.data) = min_it->length();
            memcpy(agg_data.data + kStringLenLen, min_it->c_str(), min_it->length());
            if (agg_extend_cols_[idx] >= 0) {
              candidates_[idx] = {-1, row_idxs[min_it - var_rows.begin()], block_span};
            }
          }
        }
      }
    }
  }

  return KStatus::SUCCESS;
}

KStatus TsOffsetIteratorV2Impl::divideBlockSpans(timestamp64 begin_ts, timestamp64 end_ts, uint32_t* lower_cnt,
                                                 deque<std::shared_ptr<TsBlockSpan>>& lower_block_span) {
  uint32_t size = filter_block_spans_.size();
  timestamp64 mid_ts = begin_ts + (end_ts - begin_ts) / 2;
  for (uint32_t i = 0; i < size; ++i) {
    std::shared_ptr<TsBlockSpan> block_span = filter_block_spans_.front();
    filter_block_spans_.pop_front();
    uint32_t vgroup_id = block_span->GetVGroupID();
    uint32_t entity_id = block_span->GetEntityID();
    std::shared_ptr<TsBlock> block = block_span->GetTsBlock();
    timestamp64 min_ts, max_ts;
    block_span->GetTSRange(&min_ts, &max_ts);
    if ((is_reversed_ && min_ts > mid_ts) || (!is_reversed_ && max_ts <= mid_ts)) {
      *lower_cnt += block_span->GetRowNum();
      lower_block_span.push_back(block_span);
    } else if ((is_reversed_ && max_ts <= min_ts) || (!is_reversed_ && min_ts > mid_ts)) {
      filter_block_spans_.push_back(block_span);
    } else {
      // TODO(lmz): code review here, is_lower_part is uninitialized. It may cause a bug.
      //  is_lower_part = true to avoid compile error.
      bool is_lower_part = true;
      int first_row = block_span->GetStartRow(), start_row = block_span->GetStartRow();
      uint32_t row_num = block_span->GetRowNum();
      for (int j = start_row; j < start_row + row_num; ++j) {
        timestamp64 cur_ts = block_span->GetTS(j - start_row);
        if (j == start_row) {
          is_lower_part = (is_reversed_ == (cur_ts > mid_ts));
          min_ts = max_ts = cur_ts;
        } else if (is_lower_part && ((is_reversed_ && cur_ts <= mid_ts) || (!is_reversed_ && cur_ts > mid_ts))) {
          *lower_cnt += (j - first_row);
          lower_block_span.push_back(make_shared<TsBlockSpan>(vgroup_id, entity_id, block, first_row, j - first_row,
                                                              table_schema_mgr_, table_version_));
          first_row = j;
          is_lower_part = false;
          min_ts = max_ts = cur_ts;
        } else if (!is_lower_part && ((is_reversed_ && cur_ts > mid_ts) || (!is_reversed_ && cur_ts <= mid_ts))) {
          filter_block_spans_.push_back(make_shared<TsBlockSpan>(vgroup_id, entity_id, block, first_row, j - first_row,
                                                                 table_schema_mgr_, table_version_));
          first_row = j;
          is_lower_part = true;
          min_ts = max_ts = cur_ts;
        } else {
          min_ts = min(min_ts, cur_ts);
          max_ts = max(max_ts, cur_ts);
        }
      }
      if (first_row < start_row + row_num) {
        if (is_lower_part) {
          *lower_cnt += (start_row + row_num - first_row);
          lower_block_span.push_back(make_shared<TsBlockSpan>(vgroup_id, entity_id, block, first_row,
                                                              start_row + row_num - first_row,
                                                              table_schema_mgr_, table_version_));
        } else {
          filter_block_spans_.push_back(make_shared<TsBlockSpan>(vgroup_id, entity_id, block, first_row,
                                                                 start_row + row_num - first_row,
                                                                 table_schema_mgr_, table_version_));
        }
      }
    }
  }
  return KStatus::SUCCESS;
}

KStatus TsOffsetIteratorV2Impl::filterLower(uint32_t* cnt) {
  *cnt = 0;
  timestamp64 begin_ts = convertSecondToPrecisionTS(p_time_it_->second.begin()->second->GetStartTime(), ts_col_type_);
  timestamp64 end_ts = convertSecondToPrecisionTS(p_time_it_->second.begin()->second->GetEndTime(), ts_col_type_);
  while (!filter_end_) {
    uint32_t lower_cnt = 0;
    deque<std::shared_ptr<TsBlockSpan>> lower_block_span;
    if (divideBlockSpans(begin_ts, end_ts, &lower_cnt, lower_block_span) != KStatus::SUCCESS) {
      return KStatus::FAIL;
    }
    timestamp64 mid_ts = begin_ts + (end_ts - begin_ts) / 2;

    if (filter_cnt_ + lower_cnt < offset_) {
      is_reversed_ ? end_ts = mid_ts : begin_ts = mid_ts;
      filter_cnt_ += lower_cnt;
    } else {
      is_reversed_ ? begin_ts = mid_ts : end_ts = mid_ts;
      while (!filter_block_spans_.empty()) {
        block_spans_.push_back(filter_block_spans_.front());
        *cnt += filter_block_spans_.front()->GetRowNum();
        filter_block_spans_.pop_front();
      }
      while (!lower_block_span.empty()) {
        filter_block_spans_.push_back(lower_block_span.front());
        lower_block_span.pop_front();
      }
    }
    filter_end_ = (filter_cnt_ > (offset_ - deviation_)) || (end_ts - begin_ts < t_time_);
  }
  while (!filter_block_spans_.empty()) {
    block_spans_.push_back(filter_block_spans_.front());
    *cnt += filter_block_spans_.front()->GetRowNum();
    filter_block_spans_.pop_front();
  }
  return KStatus::SUCCESS;
}

KStatus TsOffsetIteratorV2Impl::filterUpper(uint32_t filter_num, uint32_t* cnt) {
  *cnt = 0;
  timestamp64 begin_ts = convertSecondToPrecisionTS(p_time_it_->second.begin()->second->GetStartTime(), ts_col_type_);
  timestamp64 end_ts = convertSecondToPrecisionTS(p_time_it_->second.begin()->second->GetEndTime(), ts_col_type_);
  bool filter_end = false;
  while (!filter_end) {
    uint32_t lower_cnt = 0;
    deque<std::shared_ptr<TsBlockSpan>> lower_block_span;
    timestamp64 mid_ts = begin_ts + (end_ts - begin_ts) / 2;
    if (divideBlockSpans(begin_ts, end_ts, &lower_cnt, lower_block_span) != KStatus::SUCCESS) {
      return KStatus::FAIL;
    }
    if (lower_cnt >= filter_num) {
      is_reversed_ ? begin_ts = mid_ts : end_ts = mid_ts;
      std::deque<std::shared_ptr<TsBlockSpan>>().swap(filter_block_spans_);
      while (!lower_block_span.empty()) {
        filter_block_spans_.push_back(lower_block_span.front());
        lower_block_span.pop_front();
      }
    } else {
      is_reversed_ ? end_ts = mid_ts : begin_ts = mid_ts;
      while (!lower_block_span.empty()) {
        block_spans_.push_back(lower_block_span.front());
        lower_block_span.pop_front();
      }
      *cnt += lower_cnt;
      filter_num -= lower_cnt;
    }
    filter_end = (filter_num <= 0) || (end_ts - begin_ts < t_time_);
  }
  while (!filter_block_spans_.empty()) {
    *cnt += filter_block_spans_.front()->GetRowNum();
    block_spans_.push_back(filter_block_spans_.front());
    filter_block_spans_.pop_front();
  }
  return KStatus::SUCCESS;
}

KStatus TsOffsetIteratorV2Impl::ScanPartitionBlockSpans(uint32_t* cnt) {
  *cnt = 0;
  KStatus ret;
  for (const auto& it : p_time_it_->second) {
    uint32_t vgroup_id = it.first;
    std::shared_ptr<const TsPartitionVersion> partition_version = it.second;
    std::shared_ptr<TsVGroup> vgroup = vgroups_[vgroup_id];
    std::vector<EntityID> entity_ids = vgroup_ids_[vgroup_id];
    // TODO(liumengzhen) filter参数能否支持多设备
    for (auto entity_id : entity_ids) {
      TsScanFilterParams filter{db_id_, table_id_, vgroup_id, entity_id, ts_col_type_, scan_lsn_, ts_spans_};
      ts_block_spans_.clear();
      ret = partition_version->GetBlockSpans(filter, &ts_block_spans_, table_schema_mgr_, table_version_);
      if (ret != KStatus::SUCCESS) {
        LOG_ERROR("GetBlockSpan failed.");
        return KStatus::FAIL;
      }
      for (const auto& block_span : ts_block_spans_) {
        *cnt += block_span->GetRowNum();
        filter_block_spans_.push_back(block_span);
      }
    }
  }
  return ret;
}

KStatus TsOffsetIteratorV2Impl::Init(bool is_reversed) {
  GetTerminationTime();
  is_reversed_ = is_reversed;
  comparator_.is_reversed = is_reversed_;
  decltype(p_times_) t_map(comparator_);
  p_times_.swap(t_map);
  KStatus ret;
  ret = table_schema_mgr_->GetColumnsExcludeDropped(attrs_, table_version_);
  if (ret != KStatus::SUCCESS) {
    return KStatus::FAIL;
  }
  db_id_ = table_schema_mgr_->GetDbID();
  table_id_ = table_schema_mgr_->GetTableId();

  for (const auto& it : vgroup_ids_) {
    uint32_t vgroup_id = it.first;
    std::shared_ptr<TsVGroup> vgroup = vgroups_[vgroup_id];
    auto current = vgroup->CurrentVersion();
    auto ts_partitions = current->GetPartitions(db_id_, ts_spans_, ts_col_type_);

    for (const auto& partition : ts_partitions) {
      p_times_[partition->GetStartTime()].push_back({vgroup_id, partition});
    }
  }
  p_time_it_ = p_times_.begin();
  return KStatus::SUCCESS;
}

KStatus TsOffsetIteratorV2Impl::filterBlockSpan() {
  Defer defer{[&]() { ts_block_spans_.clear(); }};
  uint32_t row_cnt = 0;
  KStatus ret = ScanPartitionBlockSpans(&row_cnt);
  if (ret != KStatus::SUCCESS) {
    LOG_ERROR("call ScanPartitionBlockSpans failed.");
    return KStatus::FAIL;
  }
  if (0 == row_cnt) {
    return KStatus::SUCCESS;
  }
  filter_end_ = (filter_cnt_ > (offset_ - deviation_));
  if (!filter_end_) {
    if (filter_cnt_ + row_cnt <= offset_) {
      filter_cnt_ += row_cnt;
      row_cnt = 0;
      std::deque<std::shared_ptr<TsBlockSpan>>().swap(filter_block_spans_);
      filter_end_ = (filter_cnt_ > (offset_ - deviation_));
      return KStatus::SUCCESS;
    } else {
      if (filterLower(&row_cnt) != KStatus::SUCCESS) {
        return KStatus::FAIL;
      }
    }
  } else {
    while (!filter_block_spans_.empty()) {
      block_spans_.push_back(filter_block_spans_.front());
      filter_block_spans_.pop_front();
    }
  }

  uint32_t need_to_be_returned = offset_ + limit_ - filter_cnt_ - queried_cnt;
  if (need_to_be_returned <= (row_cnt / 2)) {
    while (!block_spans_.empty()) {
      filter_block_spans_.push_back(block_spans_.front());
      block_spans_.pop_front();
    }
    if (filterUpper(need_to_be_returned, &row_cnt) != KStatus::SUCCESS) {
      return KStatus::FAIL;
    }
  }
  queried_cnt += row_cnt;
  return KStatus::SUCCESS;
}

KStatus TsOffsetIteratorV2Impl::Next(ResultSet* res, k_uint32* count, timestamp64 ts) {
  *count = 0;
  KStatus ret;
  while (block_spans_.empty()) {
    // scan over
    if (p_time_it_ == p_times_.end() || queried_cnt >= offset_ + limit_ - filter_cnt_) {
      return KStatus::SUCCESS;
    }
    ret = filterBlockSpan();
    if (ret != KStatus::SUCCESS) {
      LOG_ERROR("call filterBlockSpan failed.");
      return KStatus::FAIL;
    }
    ++p_time_it_;
  }
  // Return one block span data each time.
  shared_ptr<TsBlockSpan> ts_block = block_spans_.front();
  block_spans_.pop_front();
  ret = ConvertBlockSpanToResultSet(kw_scan_cols_, attrs_, ts_block, res, count);
  if (ret != KStatus::SUCCESS) {
    LOG_ERROR("Failed to get next block span for current partition: %ld.", p_time_it_->first);
    return KStatus::FAIL;
  }
  // We are returning memory address inside TsBlockSpan, so we need to keep it until iterator is destroyed
  ts_block_spans_with_data_.push_back(ts_block);
  return KStatus::SUCCESS;
}

}  //  namespace kwdbts<|MERGE_RESOLUTION|>--- conflicted
+++ resolved
@@ -61,14 +61,8 @@
           }
         }
 
-<<<<<<< HEAD
         batch = new Batch(static_cast<void *>(value), *count, bitmap, 1, nullptr);
         batch->is_new = false;
-        batch->need_free_bitmap = true;
-=======
-        batch = new Batch(static_cast<void *>(res_value), *count, bitmap, 1, nullptr);
-        batch->is_new = true;
->>>>>>> 0783516b
       } else {
         batch = new VarColumnBatch(*count, bitmap, 1, nullptr);
         DataFlags bitmap_var;
