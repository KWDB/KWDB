// Copyright (c) 2022-present, Shanghai Yunxi Technology Co, Ltd.
//
// This software (KWDB) is licensed under Mulan PSL v2.
// You can use this software according to the terms and conditions of the Mulan PSL v2.
// You may obtain a copy of Mulan PSL v2 at:
//          http://license.coscl.org.cn/MulanPSL2
// THIS SOFTWARE IS PROVIDED ON AN "AS IS" BASIS, WITHOUT WARRANTIES OF ANY KIND,
// EITHER EXPRESS OR IMPLIED, INCLUDING BUT NOT LIMITED TO NON-INFRINGEMENT,
// MERCHANTABILITY OR FIT FOR A PARTICULAR PURPOSE.
// See the Mulan PSL v2 for more details.

#include "ts_vgroup.h"
#include "ts_iterator_v2_impl.h"

namespace kwdbts {

TsStorageIteratorV2Impl::TsStorageIteratorV2Impl() {
}

TsStorageIteratorV2Impl::TsStorageIteratorV2Impl(std::shared_ptr<TsVGroup>& vgroup, vector<uint32_t>& entity_ids,
                                                  std::vector<KwTsSpan>& ts_spans, DATATYPE ts_col_type,
                                                  std::vector<k_uint32>& kw_scan_cols, std::vector<k_uint32>& ts_scan_cols,
                                                  std::shared_ptr<TsTableSchemaManager> table_schema_mgr,
                                                  uint32_t table_version) {
  vgroup_ = vgroup;
  entity_ids_ = entity_ids;
  ts_spans_ = ts_spans;
  ts_col_type_ = ts_col_type;
  kw_scan_cols_ = kw_scan_cols;
  ts_scan_cols_ = ts_scan_cols;
  table_schema_mgr_ = table_schema_mgr;
  table_version_ = table_version;
}

TsStorageIteratorV2Impl::~TsStorageIteratorV2Impl() {
}

KStatus TsStorageIteratorV2Impl::Init(bool is_reversed) {
  // TODO(Yongyan): initialization
  KStatus ret = table_schema_mgr_->GetColumnsIncludeDropped(attrs_, table_version_);
  if (ret != KStatus::SUCCESS) {
    return ret;
  }
  return KStatus::SUCCESS;
}

KStatus TsStorageIteratorV2Impl::Next(ResultSet* res, k_uint32* count, bool* is_finished, timestamp64 ts) {
  // TODO(Yongyan): scan next batch
  return KStatus::FAIL;
}

TsRawDataIteratorV2Impl::TsRawDataIteratorV2Impl(std::shared_ptr<TsVGroup>& vgroup,
                                                  vector<uint32_t>& entity_ids,
                                                  std::vector<KwTsSpan>& ts_spans,
                                                  DATATYPE ts_col_type,
                                                  std::vector<k_uint32>& kw_scan_cols,
                                                  std::vector<k_uint32>& ts_scan_cols,
                                                  std::shared_ptr<TsTableSchemaManager> table_schema_mgr,
                                                  uint32_t table_version) :
                          TsStorageIteratorV2Impl::TsStorageIteratorV2Impl(vgroup, entity_ids, ts_spans, ts_col_type,
                                                                            kw_scan_cols, ts_scan_cols, table_schema_mgr,
                                                                            table_version) {
}

TsRawDataIteratorV2Impl::~TsRawDataIteratorV2Impl() {
}

KStatus TsRawDataIteratorV2Impl::Init(bool is_reversed) {
  KStatus ret = TsStorageIteratorV2Impl::Init(is_reversed);
  if (ret != KStatus::SUCCESS) {
    return ret;
  }

  cur_entity_index_ = 0;
  status_ = STORAGE_SCAN_STATUS::SCAN_MEM_TABLE;

  mem_segment_scanner_ = std::make_unique<TsMemSegmentScanner>(vgroup_, entity_ids_, ts_spans_, ts_col_type_,
                                                                    kw_scan_cols_, ts_scan_cols_, table_schema_mgr_,
                                                                    table_version_);
  if (mem_segment_scanner_ == nullptr) {
    return KStatus::FAIL;
  }
  if (mem_segment_scanner_->Init(is_reversed) != KStatus::SUCCESS) {
    mem_segment_scanner_ = nullptr;
    return KStatus::FAIL;
  }

  TSTableID table_id = table_schema_mgr_->GetTableId();
  auto schema_mgr = vgroup_->GetEngineSchemaMgr();
  uint32_t database_id = schema_mgr->GetDBIDByTableID(table_id);
  auto& partition_managers = vgroup_->GetPartitionManagers();
  auto it = partition_managers.find(database_id);

  if (it != partition_managers.end() && it->second) {
  auto* partition_manager = it->second.get();
  const auto& partitions = partition_manager->GetPartitions();

  if (!partitions.empty()) {
    std::unordered_set<TsVGroupPartition*> seen;
    for (const auto& [idx, partition_ptr] : partitions) {
      if (!partition_ptr) continue;
      int64_t p_start = partition_ptr->StartTs();
      int64_t p_end = partition_ptr->EndTs();
      if (isTimestampInSpans(ts_spans_, p_start, p_end)) {
        if (seen.insert(partition_ptr.get()).second) {
          ts_partitions_.emplace_back(
            std::shared_ptr<TsVGroupPartition>(partition_ptr.get(), [](TsVGroupPartition*) {}));
        }
      }
    }
  }
}

  return KStatus::SUCCESS;
}

KStatus TsRawDataIteratorV2Impl::InitializeLastSegmentIterator() {
  if (cur_partition_index_ < ts_partitions_.size()) {
    last_segment_iterator_ = std::make_unique<TsLastSegmentIterator>(vgroup_, ts_partitions_[cur_partition_index_],
                                                                     entity_ids_[cur_entity_index_], ts_spans_,
                                                                     ts_col_type_, kw_scan_cols_, ts_scan_cols_,
                                                                     table_schema_mgr_, table_version_);
    return last_segment_iterator_->Init(is_reversed_);
  } else {
    last_segment_iterator_ = nullptr;
  }
  return KStatus::SUCCESS;
}

KStatus TsRawDataIteratorV2Impl::Next(ResultSet* res, k_uint32* count, bool* is_finished, timestamp64 ts) {
  if (cur_entity_index_ >= entity_ids_.size()) {
    *count = 0;
    *is_finished = true;
    return KStatus::SUCCESS;
  }

  *count = 0;
  KStatus ret;
  while (status_ != STORAGE_SCAN_STATUS::SCAN_STATUS_DONE && *count == 0) {
    switch (status_) {
      case STORAGE_SCAN_STATUS::SCAN_MEM_TABLE: {
          // Scan mem tables
          ret = mem_segment_scanner_->Scan(entity_ids_[cur_entity_index_], res, count, ts);
          if (ret != KStatus::SUCCESS) {
            LOG_ERROR("Failed to scan mem table for entity(%d).", entity_ids_[cur_entity_index_]);
            return KStatus::FAIL;
          }
          status_ = STORAGE_SCAN_STATUS::SCAN_LAST_SEGMENT;
          cur_partition_index_ = 0;
          ret = InitializeLastSegmentIterator();
          if (ret != KStatus::SUCCESS) {
            LOG_ERROR("Failed to initialize last segment iterator of current partition(%d) for current entity(%d).",
                      cur_partition_index_, entity_ids_[cur_entity_index_]);
            return KStatus::FAIL;
          }
        }
        break;
      case STORAGE_SCAN_STATUS::SCAN_LAST_SEGMENT: {
          // Scan last segment
          if (cur_partition_index_ >= ts_partitions_.size()) {
            status_ = STORAGE_SCAN_STATUS::SCAN_BLOCK_SEGMENT;
            cur_partition_index_ = 0;
          } else {
            // Scan last segment of current partition
            bool is_done = false;
            ret = last_segment_iterator_->Next(res, count, &is_done, ts);
            if (ret != KStatus::SUCCESS) {
              LOG_ERROR("Failed to scan partition(%d).", cur_partition_index_);
              return KStatus::FAIL;
            }
            if (is_done) {
              ++cur_partition_index_;
              ret = InitializeLastSegmentIterator();
              if (ret != KStatus::SUCCESS) {
                LOG_ERROR("Failed to initialize last segment iterator of current partition(%d) for current entity(%d).",
                          cur_partition_index_, entity_ids_[cur_entity_index_]);
                return KStatus::FAIL;
              }
            }
          }
        }
        break;
      case STORAGE_SCAN_STATUS::SCAN_BLOCK_SEGMENT: {
          // Scan block segment
          if (cur_partition_index_ >= ts_partitions_.size()) {
            ++cur_entity_index_;
            cur_partition_index_ = 0;
            if (cur_entity_index_ >= entity_ids_.size()) {
              status_ = STORAGE_SCAN_STATUS::SCAN_STATUS_DONE;
            } else {
              status_ = STORAGE_SCAN_STATUS::SCAN_MEM_TABLE;
            }
          } else {
            // Scan block segment of current partition
            ++cur_partition_index_;
          }
        }
        break;
      default: {
          // internal error
          return KStatus::FAIL;
        };
    }
  }
  *is_finished = (status_ == STORAGE_SCAN_STATUS::SCAN_STATUS_DONE);
  return KStatus::SUCCESS;
}

TsSortedRowDataIteratorV2Impl::TsSortedRowDataIteratorV2Impl(std::shared_ptr<TsVGroup>& vgroup,
                                                              vector<uint32_t>& entity_ids,
                                                              std::vector<KwTsSpan>& ts_spans,
                                                              DATATYPE ts_col_type,
                                                              std::vector<k_uint32>& kw_scan_cols,
                                                              std::vector<k_uint32>& ts_scan_cols,
                                                              std::shared_ptr<TsTableSchemaManager> table_schema_mgr,
                                                              uint32_t table_version,
                                                              SortOrder order_type) :
                          TsStorageIteratorV2Impl::TsStorageIteratorV2Impl(vgroup, entity_ids, ts_spans, ts_col_type,
                                                                            kw_scan_cols, ts_scan_cols, table_schema_mgr,
                                                                            table_version) {
}

TsSortedRowDataIteratorV2Impl::~TsSortedRowDataIteratorV2Impl() {
}

KStatus TsSortedRowDataIteratorV2Impl::Init(bool is_reversed) {
  // TODO(Yongyan): initialization
  return KStatus::FAIL;
}

KStatus TsSortedRowDataIteratorV2Impl::Next(ResultSet* res, k_uint32* count, bool* is_finished, timestamp64 ts) {
  // TODO(Yongyan): scan next batch
  return KStatus::FAIL;
}

TsAggIteratorV2Impl::TsAggIteratorV2Impl(std::shared_ptr<TsVGroup>& vgroup, vector<uint32_t>& entity_ids,
                                          std::vector<KwTsSpan>& ts_spans, DATATYPE ts_col_type,
                                          std::vector<k_uint32>& kw_scan_cols, std::vector<k_uint32>& ts_scan_cols,
                                          std::vector<Sumfunctype>& scan_agg_types, std::vector<timestamp64>& ts_points,
                                          std::shared_ptr<TsTableSchemaManager> table_schema_mgr, uint32_t table_version) :
                          TsStorageIteratorV2Impl::TsStorageIteratorV2Impl(vgroup, entity_ids, ts_spans, ts_col_type,
                                                                            kw_scan_cols, ts_scan_cols, table_schema_mgr,
                                                                            table_version),
                          scan_agg_types_(scan_agg_types) {
}

TsAggIteratorV2Impl::~TsAggIteratorV2Impl() {
}

KStatus TsAggIteratorV2Impl::Init(bool is_reversed) {
  KStatus ret = TsStorageIteratorV2Impl::Init(is_reversed);
  if (ret != KStatus::SUCCESS) {
    return ret;
  }

  cur_entity_index_ = 0;
  status_ = STORAGE_SCAN_STATUS::SCAN_MEM_TABLE;

  mem_segment_scanner_ = std::make_unique<TsMemSegmentScanner>(vgroup_, entity_ids_, ts_spans_, ts_col_type_,
                                                                    kw_scan_cols_, ts_scan_cols_, table_schema_mgr_,
                                                                    table_version_);
  if (mem_segment_scanner_ == nullptr) {
    return KStatus::FAIL;
  }
  if (mem_segment_scanner_->Init(is_reversed) != KStatus::SUCCESS) {
    mem_segment_scanner_ = nullptr;
    return KStatus::FAIL;
  }

  TSTableID table_id = table_schema_mgr_->GetTableId();
  auto schema_mgr = vgroup_->GetEngineSchemaMgr();
  uint32_t database_id = schema_mgr->GetDBIDByTableID(table_id);
  auto& partition_managers = vgroup_->GetPartitionManagers();
  auto it = partition_managers.find(database_id);

  if (it != partition_managers.end() && it->second) {
    auto* partition_manager = it->second.get();
    const auto& partitions = partition_manager->GetPartitions();

    if (!partitions.empty()) {
      std::unordered_set<TsVGroupPartition*> seen;
      for (const auto& [idx, partition_ptr] : partitions) {
        if (!partition_ptr) continue;
        int64_t p_start = partition_ptr->StartTs();
        int64_t p_end = partition_ptr->EndTs();
        if (isTimestampInSpans(ts_spans_, p_start, p_end)) {
          if (seen.insert(partition_ptr.get()).second) {
            ts_partitions_.emplace_back(
              std::shared_ptr<TsVGroupPartition>(partition_ptr.get(), [](TsVGroupPartition*) {}));
          }
        }
      }
    }
  }

  return KStatus::SUCCESS;
}

KStatus TsAggIteratorV2Impl::Next(ResultSet* res, k_uint32* count, bool* is_finished, timestamp64 ts) {
  if (cur_entity_index_ >= entity_ids_.size()) {
    *count = 0;
    *is_finished = true;
    return KStatus::SUCCESS;
  }

  *count = 0;
  KStatus ret;
  while (status_ != STORAGE_SCAN_STATUS::SCAN_STATUS_DONE && *count == 0) {
    switch (status_) {
      case STORAGE_SCAN_STATUS::SCAN_MEM_TABLE: {
          // Scan mem tables
          bool is_done = false;
          ret = mem_segment_scanner_->ScanAgg(entity_ids_[cur_entity_index_], res, count, ts, scan_agg_types_);
          if (ret != KStatus::SUCCESS) {
            LOG_ERROR("Failed to scan mem table for entity(%d).", entity_ids_[cur_entity_index_]);
            return KStatus::FAIL;
          }

          status_ = STORAGE_SCAN_STATUS::SCAN_LAST_SEGMENT;
          cur_partition_index_ = 0;
        }
        break;
      case STORAGE_SCAN_STATUS::SCAN_LAST_SEGMENT: {
          // Scan last segment
          if (cur_partition_index_ >= ts_partitions_.size()) {
            status_ = STORAGE_SCAN_STATUS::SCAN_BLOCK_SEGMENT;
            cur_partition_index_ = 0;
          } else {
            // Scan last segment of current partition
            ++cur_partition_index_;
          }
        }
        break;
      case STORAGE_SCAN_STATUS::SCAN_BLOCK_SEGMENT: {
          // Scan block segment
          if (cur_partition_index_ >= ts_partitions_.size()) {
            ++cur_entity_index_;
            cur_partition_index_ = 0;
            if (cur_entity_index_ >= entity_ids_.size()) {
              status_ = STORAGE_SCAN_STATUS::SCAN_STATUS_DONE;
            } else {
              status_ = STORAGE_SCAN_STATUS::SCAN_MEM_TABLE;
            }
          } else {
            // Scan block segment of current partition
            ++cur_partition_index_;
          }
        }
        break;
      default: {
          // internal error
          return KStatus::FAIL;
        };
    }
  }
  *is_finished = (status_ == STORAGE_SCAN_STATUS::SCAN_STATUS_DONE);
  return KStatus::SUCCESS;
}

TsMemSegmentScanner::TsMemSegmentScanner(std::shared_ptr<TsVGroup>& vgroup,
                                      vector<uint32_t>& entity_ids,
                                      std::vector<KwTsSpan>& ts_spans,
                                      DATATYPE ts_col_type,
                                      std::vector<k_uint32>& kw_scan_cols,
                                      std::vector<k_uint32>& ts_scan_cols,
                                      std::shared_ptr<TsTableSchemaManager> table_schema_mgr,
                                      uint32_t table_version) :
                  TsStorageIteratorV2Impl::TsStorageIteratorV2Impl(vgroup, entity_ids, ts_spans, ts_col_type,
                                                                    kw_scan_cols, ts_scan_cols, table_schema_mgr,
                                                                    table_version) {
}

TsMemSegmentScanner::~TsMemSegmentScanner() {
}

KStatus TsMemSegmentScanner::Init(bool is_reversed) {
  KStatus ret = TsStorageIteratorV2Impl::Init(is_reversed);
  if (ret != KStatus::SUCCESS) {
    return ret;
  }
  return KStatus::SUCCESS;
}

KStatus TsMemSegmentScanner::Scan(uint32_t entity_id, ResultSet* res, k_uint32* count, timestamp64 ts) {
  KStatus ret;
  std::list<std::shared_ptr<TsBlockSpanInfo>> blocks;
  TsBlockITemFilterParams params{0, table_schema_mgr_->GetTableID(), entity_id, ts_spans_};
  ret = vgroup_->GetMemSegmentMgr()->GetBlockSpans(params, &blocks);
  if (ret != KStatus::SUCCESS) {
    return ret;
  }

  *count = 0;
  for (auto block : blocks) {
    *count += block->GetRowNum();
  }
  if (*count == 0) {
    return KStatus::SUCCESS;
  }
  for (int i = 0; i < kw_scan_cols_.size(); ++i) {
    k_int32 col_idx = ts_scan_cols_[i];
    Batch* batch;
    if (col_idx >= 0 && col_idx < attrs_.size()) {
      unsigned char* bitmap = static_cast<unsigned char*>(malloc(KW_BITMAP_SIZE(*count)));
      if (bitmap == nullptr) {
        return KStatus::FAIL;
      }
      memset(bitmap, 0x00, KW_BITMAP_SIZE(*count));
      TSSlice col_data;
      if (!isVarLenType(attrs_[col_idx].type)) {
        char* value = static_cast<char*>(malloc(attrs_[col_idx].size * (*count)));
        int row = 0;
        for (auto block : blocks) {
          for (int i = 0; i < block->GetRowNum(); ++i) {
            if (block->IsColNull(i, col_idx, attrs_)) {
              set_null_bitmap(bitmap, i);
            } else {
              ret = block->GetValueSlice(i, col_idx, attrs_, col_data);
              if (ret != KStatus::SUCCESS) {
                return ret;
              }
              memcpy(value + row * attrs_[col_idx].size,
                      col_data.data,
                      attrs_[col_idx].size);
            }
            ++row;
          }
        }
        batch = new Batch(static_cast<void *>(value), *count, bitmap, 1, nullptr);
        batch->is_new = true;
        batch->need_free_bitmap = true;
      } else {
        batch = new VarColumnBatch(*count, bitmap, 1, nullptr);
        for (auto block : blocks) {
          for (int i = 0; i < block->GetRowNum(); ++i) {
            if (block->IsColNull(i, col_idx, attrs_)) {
              set_null_bitmap(bitmap, i);
              batch->push_back(nullptr);
            } else {
              ret = block->GetValueSlice(i, col_idx, attrs_, col_data);
              if (ret != KStatus::SUCCESS) {
                return ret;
              }
              char* buffer = static_cast<char*>(malloc(col_data.len + 2 + 1));
              KUint16(buffer) = col_data.len;
              memcpy(buffer + 2, col_data.data, col_data.len);
              *(buffer + col_data.len + 2) = 0;
              std::shared_ptr<void> ptr(buffer, free);
              batch->push_back(ptr);
            }
          }
        }
        batch->is_new = true;
        batch->need_free_bitmap = true;
      }
    } else {
      void* bitmap = nullptr;  // column not exist in segment table. so return nullptr.
      batch = new Batch(bitmap, *count, bitmap, 1, nullptr);
    }
    res->push_back(i, batch);
  }

  res->entity_index = {1, entity_id, vgroup_->GetVGroupID()};
  return KStatus::SUCCESS;
}

<<<<<<< HEAD
TsLastSegmentIterator::TsLastSegmentIterator(std::shared_ptr<TsVGroup>& vgroup,
                                              std::shared_ptr<TsVGroupPartition> ts_partition,
                                              uint32_t entity_id,
                                              std::vector<KwTsSpan>& ts_spans,
                                              DATATYPE ts_col_type,
                                              std::vector<k_uint32>& kw_scan_cols,
                                              std::vector<k_uint32>& ts_scan_cols,
                                              std::shared_ptr<TsTableSchemaManager> table_schema_mgr,
                                              uint32_t table_version) {
  vgroup_ = vgroup;
  ts_partition_ = ts_partition;
  entity_id_ = entity_id;
  ts_spans_ = ts_spans;
  kw_scan_cols_ = kw_scan_cols;
  ts_scan_cols_ = ts_scan_cols;
  table_schema_mgr_ = table_schema_mgr;
  table_version_ = table_version;
}

TsLastSegmentIterator::~TsLastSegmentIterator() {
}

KStatus TsLastSegmentIterator::Init(bool is_reversed) {
  KStatus ret = TsStorageIteratorV2Impl::Init(is_reversed);
  if (ret != KStatus::SUCCESS) {
    return ret;
  }
  std::vector<std::shared_ptr<TsLastSegment>> last_segments;
  ts_partition_->GetLastSegmentMgr()->GetCompactLastSegments(last_segments);
  for (std::shared_ptr<TsLastSegment> last_segment : last_segments) {
    last_segment_block_iterators_.push_back(last_segment->NewIterator(table_schema_mgr_->GetTableID(),
                                            entity_id_, ts_spans_));
  }
  last_segment_block_iterator_index_ = 0;
  return KStatus::SUCCESS;
}

KStatus TsLastSegmentIterator::Next(ResultSet* res, k_uint32* count, bool* is_finished, timestamp64 ts) {
  if (last_segment_block_iterator_index_ >= last_segment_block_iterators_.size()) {
    *is_finished = true;
    return KStatus::SUCCESS;
  }
  *count = 0;
  if (last_segment_block_iterators_[last_segment_block_iterator_index_]->Valid()) {
    auto entity_block = last_segment_block_iterators_[last_segment_block_iterator_index_]->GetEntityBlock();
    *count = entity_block->GetRowNum();
    KStatus ret;
    for (int i = 0; i < kw_scan_cols_.size(); ++i) {
      k_int32 col_idx = ts_scan_cols_[i];
      Batch* batch;
      if (col_idx >= 0 && col_idx < attrs_.size()) {
        unsigned char* bitmap = static_cast<unsigned char*>(malloc(KW_BITMAP_SIZE(*count)));
        if (bitmap == nullptr) {
          return KStatus::FAIL;
        }
        memset(bitmap, 0x00, KW_BITMAP_SIZE(*count));
        TSSlice col_data;
        if (!isVarLenType(attrs_[col_idx].type)) {
          char* value = static_cast<char*>(malloc(attrs_[col_idx].size * (*count)));
          int row = 0;
          for (int i = 0; i < entity_block->GetRowNum(); ++i) {
            if (entity_block->IsColNull(i, col_idx, attrs_)) {
              set_null_bitmap(bitmap, i);
            } else {
              ret = entity_block->GetValueSlice(i, col_idx, attrs_, col_data);
              if (ret != KStatus::SUCCESS) {
                return ret;
              }
              memcpy(value + row * attrs_[col_idx].size,
                      col_data.data,
                      attrs_[col_idx].size);
            }
            ++row;
          }
          batch = new Batch(static_cast<void *>(value), *count, bitmap, 1, nullptr);
          batch->is_new = true;
          batch->need_free_bitmap = true;
        } else {
          batch = new VarColumnBatch(*count, bitmap, 1, nullptr);
          for (int i = 0; i < entity_block->GetRowNum(); ++i) {
            if (entity_block->IsColNull(i, col_idx, attrs_)) {
              set_null_bitmap(bitmap, i);
              batch->push_back(nullptr);
            } else {
              ret = entity_block->GetValueSlice(i, col_idx, attrs_, col_data);
              if (ret != KStatus::SUCCESS) {
                return ret;
              }
              char* buffer = static_cast<char*>(malloc(col_data.len + 2 + 1));
              KUint16(buffer) = col_data.len;
              memcpy(buffer + 2, col_data.data, col_data.len);
              *(buffer + col_data.len + 2) = 0;
              std::shared_ptr<void> ptr(buffer, free);
              batch->push_back(ptr);
            }
          }
          batch->is_new = true;
          batch->need_free_bitmap = true;
        }
      } else {
        void* bitmap = nullptr;  // column not exist in segment table. so return nullptr.
        batch = new Batch(bitmap, *count, bitmap, 1, nullptr);
      }
      res->push_back(i, batch);
    }
    res->entity_index = {1, entity_id_, vgroup_->GetVGroupID()};

    last_segment_block_iterators_[last_segment_block_iterator_index_]->NextEntityBlock();
  } else {
    ++last_segment_block_iterator_index_;
  }
=======
KStatus TsMemSegmentScanner::ScanAgg(uint32_t entity_id, ResultSet* res,
                                     k_uint32* count, timestamp64 ts,
                                     std::vector<Sumfunctype>& scan_agg_types) {
  KStatus ret;
  std::list<std::shared_ptr<TsBlockSpanInfo>> blocks;
  TsBlockITemFilterParams params{0, table_schema_mgr_->GetTableID(), entity_id, ts_spans_};
  ret = vgroup_->GetMemSegmentMgr()->GetBlockSpans(params, &blocks);
  if (ret != KStatus::SUCCESS) {
    return ret;
  }

  *count = 0;
  for (auto block : blocks) {
    *count += block->GetRowNum();
  }
  if (*count == 0) {
    return KStatus::SUCCESS;
  }
  for (int i = 0; i < kw_scan_cols_.size(); ++i) {
    k_int32 col_idx = -1;
    if (i < ts_scan_cols_.size()) {
      col_idx = ts_scan_cols_[i];
    }
    if (col_idx < 0) {
      LOG_ERROR("TsAggIteratorV2Impl::Next : no column : %d", kw_scan_cols_[i]);
      continue;
    }
    switch (scan_agg_types[i]) {
      case Sumfunctype::COUNT: {
        // Construct COUNT batch
        char* value = static_cast<char*>(malloc(sizeof(k_uint64)));
        *reinterpret_cast<k_uint64*>(value) = *count;

        unsigned char* bitmap = static_cast<unsigned char*>(malloc(KW_BITMAP_SIZE(1)));
        memset(bitmap, 0x00, KW_BITMAP_SIZE(1));

        Batch* batch = new Batch(value, 1, bitmap, 1, nullptr);
        batch->is_new = true;
        batch->need_free_bitmap = true;

        res->push_back(i, batch);
        break;
      }

      // case Sumfunctype::SUM:
      // case Sumfunctype::MAX:
      // case Sumfunctype::MIN:
      //   // placeholder for future
      //   break;

      default:
        LOG_ERROR("Unsupported aggregation function in ScanAgg()");
        return KStatus::FAIL;
    }
  }

  res->entity_index = {1, entity_id, vgroup_->GetVGroupID()};
>>>>>>> c5e7eb22
  return KStatus::SUCCESS;
}

}  //  namespace kwdbts<|MERGE_RESOLUTION|>--- conflicted
+++ resolved
@@ -464,7 +464,66 @@
   return KStatus::SUCCESS;
 }
 
-<<<<<<< HEAD
+KStatus TsMemSegmentScanner::ScanAgg(uint32_t entity_id, ResultSet* res,
+                                     k_uint32* count, timestamp64 ts,
+                                     std::vector<Sumfunctype>& scan_agg_types) {
+  KStatus ret;
+  std::list<std::shared_ptr<TsBlockSpanInfo>> blocks;
+  TsBlockITemFilterParams params{0, table_schema_mgr_->GetTableID(), entity_id, ts_spans_};
+  ret = vgroup_->GetMemSegmentMgr()->GetBlockSpans(params, &blocks);
+  if (ret != KStatus::SUCCESS) {
+    return ret;
+  }
+
+  *count = 0;
+  for (auto block : blocks) {
+    *count += block->GetRowNum();
+  }
+  if (*count == 0) {
+    return KStatus::SUCCESS;
+  }
+  for (int i = 0; i < kw_scan_cols_.size(); ++i) {
+    k_int32 col_idx = -1;
+    if (i < ts_scan_cols_.size()) {
+      col_idx = ts_scan_cols_[i];
+    }
+    if (col_idx < 0) {
+      LOG_ERROR("TsAggIteratorV2Impl::Next : no column : %d", kw_scan_cols_[i]);
+      continue;
+    }
+    switch (scan_agg_types[i]) {
+      case Sumfunctype::COUNT: {
+        // Construct COUNT batch
+        char* value = static_cast<char*>(malloc(sizeof(k_uint64)));
+        *reinterpret_cast<k_uint64*>(value) = *count;
+
+        unsigned char* bitmap = static_cast<unsigned char*>(malloc(KW_BITMAP_SIZE(1)));
+        memset(bitmap, 0x00, KW_BITMAP_SIZE(1));
+
+        Batch* batch = new Batch(value, 1, bitmap, 1, nullptr);
+        batch->is_new = true;
+        batch->need_free_bitmap = true;
+
+        res->push_back(i, batch);
+        break;
+      }
+
+      // case Sumfunctype::SUM:
+      // case Sumfunctype::MAX:
+      // case Sumfunctype::MIN:
+      //   // placeholder for future
+      //   break;
+
+      default:
+        LOG_ERROR("Unsupported aggregation function in ScanAgg()");
+        return KStatus::FAIL;
+    }
+  }
+
+  res->entity_index = {1, entity_id, vgroup_->GetVGroupID()};
+  return KStatus::SUCCESS;
+}
+
 TsLastSegmentIterator::TsLastSegmentIterator(std::shared_ptr<TsVGroup>& vgroup,
                                               std::shared_ptr<TsVGroupPartition> ts_partition,
                                               uint32_t entity_id,
@@ -576,65 +635,6 @@
   } else {
     ++last_segment_block_iterator_index_;
   }
-=======
-KStatus TsMemSegmentScanner::ScanAgg(uint32_t entity_id, ResultSet* res,
-                                     k_uint32* count, timestamp64 ts,
-                                     std::vector<Sumfunctype>& scan_agg_types) {
-  KStatus ret;
-  std::list<std::shared_ptr<TsBlockSpanInfo>> blocks;
-  TsBlockITemFilterParams params{0, table_schema_mgr_->GetTableID(), entity_id, ts_spans_};
-  ret = vgroup_->GetMemSegmentMgr()->GetBlockSpans(params, &blocks);
-  if (ret != KStatus::SUCCESS) {
-    return ret;
-  }
-
-  *count = 0;
-  for (auto block : blocks) {
-    *count += block->GetRowNum();
-  }
-  if (*count == 0) {
-    return KStatus::SUCCESS;
-  }
-  for (int i = 0; i < kw_scan_cols_.size(); ++i) {
-    k_int32 col_idx = -1;
-    if (i < ts_scan_cols_.size()) {
-      col_idx = ts_scan_cols_[i];
-    }
-    if (col_idx < 0) {
-      LOG_ERROR("TsAggIteratorV2Impl::Next : no column : %d", kw_scan_cols_[i]);
-      continue;
-    }
-    switch (scan_agg_types[i]) {
-      case Sumfunctype::COUNT: {
-        // Construct COUNT batch
-        char* value = static_cast<char*>(malloc(sizeof(k_uint64)));
-        *reinterpret_cast<k_uint64*>(value) = *count;
-
-        unsigned char* bitmap = static_cast<unsigned char*>(malloc(KW_BITMAP_SIZE(1)));
-        memset(bitmap, 0x00, KW_BITMAP_SIZE(1));
-
-        Batch* batch = new Batch(value, 1, bitmap, 1, nullptr);
-        batch->is_new = true;
-        batch->need_free_bitmap = true;
-
-        res->push_back(i, batch);
-        break;
-      }
-
-      // case Sumfunctype::SUM:
-      // case Sumfunctype::MAX:
-      // case Sumfunctype::MIN:
-      //   // placeholder for future
-      //   break;
-
-      default:
-        LOG_ERROR("Unsupported aggregation function in ScanAgg()");
-        return KStatus::FAIL;
-    }
-  }
-
-  res->entity_index = {1, entity_id, vgroup_->GetVGroupID()};
->>>>>>> c5e7eb22
   return KStatus::SUCCESS;
 }
 
