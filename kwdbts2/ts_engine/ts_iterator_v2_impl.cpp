// Copyright (c) 2022-present, Shanghai Yunxi Technology Co, Ltd.
//
// This software (KWDB) is licensed under Mulan PSL v2.
// You can use this software according to the terms and conditions of the Mulan PSL v2.
// You may obtain a copy of Mulan PSL v2 at:
//          http://license.coscl.org.cn/MulanPSL2
// THIS SOFTWARE IS PROVIDED ON AN "AS IS" BASIS, WITHOUT WARRANTIES OF ANY KIND,
// EITHER EXPRESS OR IMPLIED, INCLUDING BUT NOT LIMITED TO NON-INFRINGEMENT,
// MERCHANTABILITY OR FIT FOR A PARTICULAR PURPOSE.
// See the Mulan PSL v2 for more details.

#include "ts_vgroup.h"
#include "ts_iterator_v2_impl.h"

namespace kwdbts {

TsStorageIteratorV2Impl::TsStorageIteratorV2Impl() {
}

TsStorageIteratorV2Impl::TsStorageIteratorV2Impl(std::shared_ptr<TsVGroup>& vgroup, vector<uint32_t>& entity_ids,
                                                  std::vector<KwTsSpan>& ts_spans, DATATYPE ts_col_type,
                                                  std::vector<k_uint32>& kw_scan_cols, std::vector<k_uint32>& ts_scan_cols,
                                                  std::shared_ptr<TsTableSchemaManager> table_schema_mgr,
                                                  uint32_t table_version) {
  vgroup_ = vgroup;
  entity_ids_ = entity_ids;
  ts_spans_ = ts_spans;
  ts_col_type_ = ts_col_type;
  kw_scan_cols_ = kw_scan_cols;
  ts_scan_cols_ = ts_scan_cols;
  table_schema_mgr_ = table_schema_mgr;
  table_version_ = table_version;
}

TsStorageIteratorV2Impl::~TsStorageIteratorV2Impl() {
}

KStatus TsStorageIteratorV2Impl::Init(bool is_reversed) {
  KStatus ret;
  ret = table_schema_mgr_->GetMetricAttr(attrs_, table_version_);
  if (ret != KStatus::SUCCESS) {
    return KStatus::FAIL;
  }

  cur_entity_index_ = 0;
  InitializeMemSegmentIterator();

  TSTableID table_id = table_schema_mgr_->GetTableId();
  auto schema_mgr = vgroup_->GetEngineSchemaMgr();
  uint32_t database_id = schema_mgr->GetDBIDByTableID(table_id);
  auto& partition_managers = vgroup_->GetPartitionManagers();
  auto it = partition_managers.find(database_id);

  if (it != partition_managers.end() && it->second) {
    auto* partition_manager = it->second.get();
    const auto& partitions = partition_manager->GetPartitions();

    if (!partitions.empty()) {
      std::unordered_set<TsVGroupPartition*> seen;
      for (const auto& [idx, partition_ptr] : partitions) {
        if (!partition_ptr) continue;
        timestamp64 p_start = convertSecondToPrecisionTS(partition_ptr->StartTs(), ts_col_type_);
        timestamp64 p_end = convertSecondToPrecisionTS(partition_ptr->EndTs(), ts_col_type_);
        if (isTimestampInSpans(ts_spans_, p_start, p_end)) {
          if (seen.insert(partition_ptr.get()).second) {
            ts_partitions_.emplace_back(
              std::shared_ptr<TsVGroupPartition>(partition_ptr.get(), [](TsVGroupPartition*) {}));
          }
        }
      }
    }
  }
  return KStatus::SUCCESS;
}

KStatus TsStorageIteratorV2Impl::Next(ResultSet* res, k_uint32* count, bool* is_finished, timestamp64 ts) {
  // TODO(Yongyan): scan next batch
  return KStatus::FAIL;
}

inline KStatus TsStorageIteratorV2Impl::InitializeLastSegmentIterator() {
  if (cur_partition_index_ < ts_partitions_.size()) {
    last_segment_iterator_ = std::make_unique<TsLastSegmentIterator>(vgroup_, ts_partitions_[cur_partition_index_],
                                                                     entity_ids_[cur_entity_index_], ts_spans_,
                                                                     ts_col_type_, kw_scan_cols_, ts_scan_cols_,
                                                                     table_schema_mgr_, table_version_);
    if (last_segment_iterator_ == nullptr) {
      LOG_ERROR("Failed to create TsLastSegmentIterator.");
      return KStatus::FAIL;
    }
    return last_segment_iterator_->Init();
  } else {
    last_segment_iterator_ = nullptr;
  }
  return KStatus::SUCCESS;
}

inline KStatus TsStorageIteratorV2Impl::InitializeBlockSegmentIterator() {
  if (cur_partition_index_ < ts_partitions_.size()) {
    block_segment_iterator_ = std::make_unique<TsBlockSegmentIterator>(vgroup_, ts_partitions_[cur_partition_index_],
                                                                     entity_ids_[cur_entity_index_], ts_spans_,
                                                                     ts_col_type_, kw_scan_cols_, ts_scan_cols_,
                                                                     table_schema_mgr_, table_version_);
    if (block_segment_iterator_ == nullptr) {
      LOG_ERROR("Failed to create TsBlockSegmentIterator.");
      return KStatus::FAIL;
    }
    return block_segment_iterator_->Init();
  } else {
    block_segment_iterator_ = nullptr;
  }
  return KStatus::SUCCESS;
}

inline KStatus TsStorageIteratorV2Impl::InitializeMemSegmentIterator() {
  if (cur_entity_index_ < entity_ids_.size()) {
    mem_segment_iterator_ = std::make_unique<TsMemSegmentIterator>(vgroup_, entity_ids_[cur_entity_index_], ts_spans_,
                                                                    ts_col_type_, kw_scan_cols_, ts_scan_cols_,
                                                                    table_schema_mgr_, table_version_);
    if (mem_segment_iterator_ == nullptr) {
      LOG_ERROR("Failed to create TsMemSegmentIterator.");
      return KStatus::FAIL;
    }
    return mem_segment_iterator_->Init();
  } else {
    mem_segment_iterator_ = nullptr;
  }
}

TsRawDataIteratorV2Impl::TsRawDataIteratorV2Impl(std::shared_ptr<TsVGroup>& vgroup,
                                                  vector<uint32_t>& entity_ids,
                                                  std::vector<KwTsSpan>& ts_spans,
                                                  DATATYPE ts_col_type,
                                                  std::vector<k_uint32>& kw_scan_cols,
                                                  std::vector<k_uint32>& ts_scan_cols,
                                                  std::shared_ptr<TsTableSchemaManager> table_schema_mgr,
                                                  uint32_t table_version) :
                          TsStorageIteratorV2Impl::TsStorageIteratorV2Impl(vgroup, entity_ids, ts_spans, ts_col_type,
                                                                            kw_scan_cols, ts_scan_cols, table_schema_mgr,
                                                                            table_version) {
}

TsRawDataIteratorV2Impl::~TsRawDataIteratorV2Impl() {
}

KStatus TsRawDataIteratorV2Impl::Init(bool is_reversed) {
  KStatus ret = TsStorageIteratorV2Impl::Init(is_reversed);
  if (ret != KStatus::SUCCESS) {
    return KStatus::FAIL;
  }
  status_ = STORAGE_SCAN_STATUS::SCAN_MEM_TABLE;
  return KStatus::SUCCESS;
}

KStatus TsRawDataIteratorV2Impl::Next(ResultSet* res, k_uint32* count, bool* is_finished, timestamp64 ts) {
  if (cur_entity_index_ >= entity_ids_.size()) {
    *count = 0;
    *is_finished = true;
    return KStatus::SUCCESS;
  }

  *count = 0;
  KStatus ret;
  while (status_ != STORAGE_SCAN_STATUS::SCAN_STATUS_DONE && *count == 0) {
    switch (status_) {
      case STORAGE_SCAN_STATUS::SCAN_MEM_TABLE: {
          // Scan mem tables
          bool is_done = false;
          ret = mem_segment_iterator_->Next(res, count, &is_done);
          if (ret != KStatus::SUCCESS) {
            LOG_ERROR("Failed to scan mem table for entity(%d).", entity_ids_[cur_entity_index_]);
            return KStatus::FAIL;
          }
          if (is_done) {
            cur_partition_index_ = 0;
            status_ = STORAGE_SCAN_STATUS::SCAN_LAST_SEGMENT;
            ret = InitializeLastSegmentIterator();
            if (ret != KStatus::SUCCESS) {
              LOG_ERROR("Failed to move to last segment for entity(%d).", entity_ids_[cur_entity_index_]);
              return KStatus::FAIL;
            }
          }
        }
        break;
      case STORAGE_SCAN_STATUS::SCAN_LAST_SEGMENT: {
          // Scan last segment
          if (cur_partition_index_ >= ts_partitions_.size()) {
            status_ = STORAGE_SCAN_STATUS::SCAN_BLOCK_SEGMENT;
            cur_partition_index_ = 0;
            ret = InitializeBlockSegmentIterator();
            if (ret != KStatus::SUCCESS) {
              LOG_ERROR("Failed to initialize block segment iterator of current partition(%d) for current entity(%d).",
                        cur_partition_index_, entity_ids_[cur_entity_index_]);
              return KStatus::FAIL;
            }
          } else {
            // Scan last segment of current partition
            bool is_done = false;
            ret = last_segment_iterator_->Next(res, count, &is_done);
            if (ret != KStatus::SUCCESS) {
              LOG_ERROR("Failed to scan last segment of partition(%d).", cur_partition_index_);
              return KStatus::FAIL;
            }
            if (is_done) {
              ++cur_partition_index_;
              ret = InitializeLastSegmentIterator();
              if (ret != KStatus::SUCCESS) {
                LOG_ERROR("Failed to initialize last segment iterator of current partition(%d) for current entity(%d).",
                          cur_partition_index_, entity_ids_[cur_entity_index_]);
                return KStatus::FAIL;
              }
            }
          }
        }
        break;
      case STORAGE_SCAN_STATUS::SCAN_BLOCK_SEGMENT: {
          // Scan block segment
          if (cur_partition_index_ >= ts_partitions_.size()) {
            ++cur_entity_index_;
            if (cur_entity_index_ >= entity_ids_.size()) {
              status_ = STORAGE_SCAN_STATUS::SCAN_STATUS_DONE;
            } else {
              InitializeMemSegmentIterator();
              status_ = STORAGE_SCAN_STATUS::SCAN_MEM_TABLE;
            }
          } else {
            // Scan block segment of current partition
            bool is_done = false;
            ret = block_segment_iterator_->Next(res, count, &is_done);
            if (ret != KStatus::SUCCESS) {
              LOG_ERROR("Failed to scan block segment of partition(%d).", cur_partition_index_);
              return KStatus::FAIL;
            }
            if (is_done) {
              ++cur_partition_index_;
              ret = InitializeBlockSegmentIterator();
              if (ret != KStatus::SUCCESS) {
                LOG_ERROR("Failed to initialize block segment iterator of current partition(%d) for current entity(%d).",
                          cur_partition_index_, entity_ids_[cur_entity_index_]);
                return KStatus::FAIL;
              }
            }
          }
        }
        break;
      default: {
          // internal error
          return KStatus::FAIL;
        };
    }
  }
  *is_finished = (status_ == STORAGE_SCAN_STATUS::SCAN_STATUS_DONE);
  return KStatus::SUCCESS;
}

TsSortedRowDataIteratorV2Impl::TsSortedRowDataIteratorV2Impl(std::shared_ptr<TsVGroup>& vgroup,
                                                              vector<uint32_t>& entity_ids,
                                                              std::vector<KwTsSpan>& ts_spans,
                                                              DATATYPE ts_col_type,
                                                              std::vector<k_uint32>& kw_scan_cols,
                                                              std::vector<k_uint32>& ts_scan_cols,
                                                              std::shared_ptr<TsTableSchemaManager> table_schema_mgr,
                                                              uint32_t table_version,
                                                              SortOrder order_type) :
                          TsStorageIteratorV2Impl::TsStorageIteratorV2Impl(vgroup, entity_ids, ts_spans, ts_col_type,
                                                                            kw_scan_cols, ts_scan_cols, table_schema_mgr,
                                                                            table_version) {
}

TsSortedRowDataIteratorV2Impl::~TsSortedRowDataIteratorV2Impl() {
}

KStatus TsSortedRowDataIteratorV2Impl::Init(bool is_reversed) {
  // TODO(Yongyan): initialization
  return KStatus::FAIL;
}

KStatus TsSortedRowDataIteratorV2Impl::Next(ResultSet* res, k_uint32* count, bool* is_finished, timestamp64 ts) {
  // TODO(Yongyan): scan next batch
  return KStatus::FAIL;
}

TsAggIteratorV2Impl::TsAggIteratorV2Impl(std::shared_ptr<TsVGroup>& vgroup, vector<uint32_t>& entity_ids,
                                          std::vector<KwTsSpan>& ts_spans, DATATYPE ts_col_type,
                                          std::vector<k_uint32>& kw_scan_cols, std::vector<k_uint32>& ts_scan_cols,
                                          std::vector<Sumfunctype>& scan_agg_types, std::vector<timestamp64>& ts_points,
                                          std::shared_ptr<TsTableSchemaManager> table_schema_mgr, uint32_t table_version) :
                          TsStorageIteratorV2Impl::TsStorageIteratorV2Impl(vgroup, entity_ids, ts_spans, ts_col_type,
                                                                            kw_scan_cols, ts_scan_cols, table_schema_mgr,
                                                                            table_version),
                          scan_agg_types_(scan_agg_types) {
}

TsAggIteratorV2Impl::~TsAggIteratorV2Impl() {
}

KStatus TsAggIteratorV2Impl::Next(ResultSet* res, k_uint32* count, bool* is_finished, timestamp64 ts) {
  if (cur_entity_index_ >= entity_ids_.size()) {
    *count = 0;
    *is_finished = true;
    return KStatus::SUCCESS;
  }

  k_uint64 total_row_count = 0;
  *count = 0;
  KStatus ret;
  ret = InitializeMemSegmentIterator();
  if (ret != KStatus::SUCCESS) {
    LOG_ERROR("Failed to initialize mem segment iterator of current partition(%d) for current entity(%d).",
              cur_partition_index_, entity_ids_[cur_entity_index_]);
    return KStatus::FAIL;
  }
  ret = mem_segment_iterator_->ScanCount(count);
  total_row_count += *count;

  for (cur_partition_index_=0; cur_partition_index_ < ts_partitions_.size(); ++cur_partition_index_) {
    ret = InitializeLastSegmentIterator();
    if (ret != KStatus::SUCCESS) {
      LOG_ERROR("Failed to initialize last segment iterator of partition(%d) for entity(%d).",
                cur_partition_index_, entity_ids_[cur_entity_index_]);
      return KStatus::FAIL;
    }
    ret = last_segment_iterator_->ScanAgg(count);
    if (ret != KStatus::SUCCESS) {
      LOG_ERROR("Failed to scan last segment for partition(%d) of entity(%d).",
                cur_partition_index_, entity_ids_[cur_entity_index_]);
      return ret;
    }
    total_row_count += *count;

    // Initialize and scan block segment
    ret = InitializeBlockSegmentIterator();
    if (ret != KStatus::SUCCESS) {
      LOG_ERROR("Failed to initialize block segment iterator of partition(%d) for entity(%d).",
                cur_partition_index_, entity_ids_[cur_entity_index_]);
      return ret;
    }

    k_uint32 block_seg_count = 0;
    ret = block_segment_iterator_->ScanCount(&block_seg_count);
    if (ret != KStatus::SUCCESS) {
      LOG_ERROR("Failed to scan block segment for partition(%d) of entity(%d).",
                cur_partition_index_, entity_ids_[cur_entity_index_]);
      return ret;
    }
    total_row_count += block_seg_count;
  }

  if (total_row_count > 0) {
    res->clear();
    for (k_uint32 i = 0; i < kw_scan_cols_.size(); ++i) {
      switch (scan_agg_types_[i]) {
        case Sumfunctype::COUNT: {
          char* value = static_cast<char*>(malloc(sizeof(k_uint64)));
          *reinterpret_cast<k_uint64*>(value) = total_row_count;

          unsigned char* bitmap = static_cast<unsigned char*>(malloc(KW_BITMAP_SIZE(1)));
          memset(bitmap, 0x00, KW_BITMAP_SIZE(1));

          Batch* b = new Batch(value, 1, bitmap, 1, nullptr);
          b->is_new = true;
          b->need_free_bitmap = true;
          res->push_back(i, b);
          break;
        }
        default: {
          LOG_ERROR("Unsupported aggregation type: %d", static_cast<int>(scan_agg_types_[i]));
          return KStatus::FAIL;
        }
      }
    }

    res->entity_index = {1, entity_ids_[cur_entity_index_], vgroup_->GetVGroupID()};
    res->col_num_ = kw_scan_cols_.size();
    *count = 1;
    *is_finished = false;
    total_row_count = 0;
    ++cur_entity_index_;
    return KStatus::SUCCESS;
  }

  *is_finished = true;
  ++cur_entity_index_;
  return KStatus::SUCCESS;
}

TsSegmentIterator::TsSegmentIterator(std::shared_ptr<TsVGroup>& vgroup,
                                      std::shared_ptr<TsVGroupPartition> ts_partition,
                                      uint32_t entity_id,
                                      std::vector<KwTsSpan>& ts_spans,
                                      DATATYPE ts_col_type,
                                      std::vector<k_uint32>& kw_scan_cols,
                                      std::vector<k_uint32>& ts_scan_cols,
                                      std::shared_ptr<TsTableSchemaManager> table_schema_mgr,
                                      uint32_t table_version) {
  vgroup_ = vgroup;
  ts_partition_ = ts_partition;
  entity_id_ = entity_id;
  ts_spans_ = ts_spans;
  kw_scan_cols_ = kw_scan_cols;
  ts_scan_cols_ = ts_scan_cols;
  table_schema_mgr_ = table_schema_mgr;
  table_version_ = table_version;
}

TsSegmentIterator::~TsSegmentIterator() {
}

KStatus TsSegmentIterator::Init() {
  return table_schema_mgr_->GetMetricAttr(attrs_, table_version_);
}

inline KStatus TsSegmentIterator::AddBlockData(std::shared_ptr<TsBlockSpanInfo> ts_block, ResultSet* res, k_uint32* count) {
  *count = ts_block->GetRowNum();
  KStatus ret;
<<<<<<< HEAD
  std::list<TsBlockSpan> blocks;
  auto table_id = table_schema_mgr_->GetTableId();
  auto db_id = vgroup_->GetEngineSchemaMgr()->GetDBIDByTableID(table_id);
  TsBlockItemFilterParams params{db_id, table_id, entity_id, ts_spans_};
  ret = vgroup_->GetMemSegmentMgr()->GetBlockSpans(params, &blocks);
  if (ret != KStatus::SUCCESS) {
    return ret;
  }

  *count = 0;
  for (auto block : blocks) {
    *count += block.block->GetRowNum();
  }
  if (*count == 0) {
    return KStatus::SUCCESS;
  }
  for (int i = 0; i < kw_scan_cols_.size(); ++i) {
    k_int32 col_idx = ts_scan_cols_[i];
=======
  for (auto col_idx : kw_scan_cols_) {
>>>>>>> 31952210
    Batch* batch;
    if (col_idx >= 0 && col_idx < attrs_.size()) {
      unsigned char* bitmap = static_cast<unsigned char*>(malloc(KW_BITMAP_SIZE(*count)));
      if (bitmap == nullptr) {
        return KStatus::FAIL;
      }
      memset(bitmap, 0x00, KW_BITMAP_SIZE(*count));
      TSSlice col_data;
      if (!isVarLenType(attrs_[col_idx].type)) {
        char* value = static_cast<char*>(malloc(attrs_[col_idx].size * (*count)));
<<<<<<< HEAD
        int row = 0;
        for (auto block : blocks) {
          for (int i = 0; i < block.block->GetRowNum(); ++i) {
            if (block.block->IsColNull(i, col_idx, attrs_)) {
              set_null_bitmap(bitmap, i);
            } else {
              ret = block.block->GetValueSlice(i, col_idx, attrs_, col_data);
              if (ret != KStatus::SUCCESS) {
                return ret;
              }
              memcpy(value + row * attrs_[col_idx].size,
                      col_data.data,
                      attrs_[col_idx].size);
=======
        for (int row_idx = 0; row_idx < ts_block->GetRowNum(); ++row_idx) {
          if (ts_block->IsColNull(row_idx, col_idx, attrs_)) {
            set_null_bitmap(bitmap, row_idx);
          } else {
            ret = ts_block->GetValueSlice(row_idx, col_idx, attrs_, col_data);
            if (ret != KStatus::SUCCESS) {
              return ret;
>>>>>>> 31952210
            }
            memcpy(value + row_idx * attrs_[col_idx].size,
                    col_data.data,
                    attrs_[col_idx].size);
          }
        }
        batch = new Batch(static_cast<void *>(value), *count, bitmap, 1, nullptr);
        batch->is_new = true;
        batch->need_free_bitmap = true;
      } else {
        batch = new VarColumnBatch(*count, bitmap, 1, nullptr);
<<<<<<< HEAD
        for (auto block : blocks) {
          for (int row_idx = 0; row_idx < block.block->GetRowNum(); ++row_idx) {
            if (block.block->IsColNull(row_idx, col_idx, attrs_)) {
              set_null_bitmap(bitmap, row_idx);
              batch->push_back(nullptr);
            } else {
              ret = block.block->GetValueSlice(row_idx, col_idx, attrs_, col_data);
              if (ret != KStatus::SUCCESS) {
                return ret;
              }
              char* buffer = static_cast<char*>(malloc(col_data.len + 2 + 1));
              KUint16(buffer) = col_data.len;
              memcpy(buffer + 2, col_data.data, col_data.len);
              *(buffer + col_data.len + 2) = 0;
              std::shared_ptr<void> ptr(buffer, free);
              batch->push_back(ptr);
=======
        for (int row_idx = 0; row_idx < ts_block->GetRowNum(); ++row_idx) {
          if (ts_block->IsColNull(row_idx, col_idx, attrs_)) {
            set_null_bitmap(bitmap, row_idx);
            batch->push_back(nullptr);
          } else {
            ret = ts_block->GetValueSlice(row_idx, col_idx, attrs_, col_data);
            if (ret != KStatus::SUCCESS) {
              return ret;
>>>>>>> 31952210
            }
            char* buffer = static_cast<char*>(malloc(col_data.len + 2 + 1));
            KUint16(buffer) = col_data.len;
            memcpy(buffer + 2, col_data.data, col_data.len);
            *(buffer + col_data.len + 2) = 0;
            std::shared_ptr<void> ptr(buffer, free);
            batch->push_back(ptr);
          }
        }
        batch->is_new = true;
        batch->need_free_bitmap = true;
      }
    } else {
      void* bitmap = nullptr;  // column not exist in segment table. so return nullptr.
      batch = new Batch(bitmap, *count, bitmap, 1, nullptr);
    }
    res->push_back(col_idx, batch);
  }
  res->entity_index = {1, entity_id_, vgroup_->GetVGroupID()};

  return KStatus::SUCCESS;
}

<<<<<<< HEAD
KStatus TsMemSegmentScanner::ScanAgg(uint32_t entity_id, k_uint32* count, timestamp64 ts) {
  KStatus ret;
  std::list<TsBlockSpan> blocks;
  auto table_id = table_schema_mgr_->GetTableId();
  auto db_id = vgroup_->GetEngineSchemaMgr()->GetDBIDByTableID(table_id);
  TsBlockItemFilterParams params{db_id, table_id, entity_id, ts_spans_};
  ret = vgroup_->GetMemSegmentMgr()->GetBlockSpans(params, &blocks);
  if (ret != KStatus::SUCCESS) {
    return ret;
=======
KStatus TsSegmentIterator::Next(ResultSet* res, k_uint32* count, bool* is_finished) {
  if (ts_block_spans_.empty()) {
    *is_finished = true;
    return KStatus::SUCCESS;
>>>>>>> 31952210
  }
  std::shared_ptr<TsBlockSpanInfo> ts_block = ts_block_spans_.front();
  ts_block_spans_.pop_front();
  return AddBlockData(ts_block, res, count);
}

KStatus TsSegmentIterator::ScanCount(k_uint32* count) {
  *count = 0;
<<<<<<< HEAD
  for (const auto& block : blocks) {
    *count += block.block->GetRowNum();
=======
  for (const auto& block : ts_block_spans_) {
    *count += block->GetRowNum();
>>>>>>> 31952210
  }

  return KStatus::SUCCESS;
}

TsMemSegmentIterator::TsMemSegmentIterator(std::shared_ptr<TsVGroup>& vgroup,
                                            uint32_t entity_id,
                                            std::vector<KwTsSpan>& ts_spans,
                                            DATATYPE ts_col_type,
                                            std::vector<k_uint32>& kw_scan_cols,
                                            std::vector<k_uint32>& ts_scan_cols,
                                            std::shared_ptr<TsTableSchemaManager> table_schema_mgr,
                                            uint32_t table_version) :
                  TsSegmentIterator::TsSegmentIterator(vgroup, nullptr, entity_id, ts_spans, ts_col_type,
                                                        kw_scan_cols, ts_scan_cols, table_schema_mgr,
                                                        table_version) {
}

TsMemSegmentIterator::~TsMemSegmentIterator() {
}

KStatus TsMemSegmentIterator::Init() {
  KStatus ret = TsSegmentIterator::Init();
  if (ret != KStatus::SUCCESS) {
    return KStatus::FAIL;
  }
  auto table_id = table_schema_mgr_->GetTableId();
  auto db_id = vgroup_->GetEngineSchemaMgr()->GetDBIDByTableID(table_id);
  TsBlockITemFilterParams params{db_id, table_id, entity_id_, ts_spans_};
  return vgroup_->GetMemSegmentMgr()->GetBlockSpans(params, &ts_block_spans_);
}

TsLastSegmentIterator::TsLastSegmentIterator(std::shared_ptr<TsVGroup>& vgroup,
                                              std::shared_ptr<TsVGroupPartition> ts_partition,
                                              uint32_t entity_id,
                                              std::vector<KwTsSpan>& ts_spans,
                                              DATATYPE ts_col_type,
                                              std::vector<k_uint32>& kw_scan_cols,
                                              std::vector<k_uint32>& ts_scan_cols,
                                              std::shared_ptr<TsTableSchemaManager> table_schema_mgr,
                                              uint32_t table_version) :
                  TsSegmentIterator::TsSegmentIterator(vgroup, ts_partition, entity_id, ts_spans, ts_col_type,
                                                        kw_scan_cols, ts_scan_cols, table_schema_mgr,
                                                        table_version) {
}

TsLastSegmentIterator::~TsLastSegmentIterator() {
}

KStatus TsLastSegmentIterator::Init() {
  KStatus ret = TsSegmentIterator::Init();
  if (ret != KStatus::SUCCESS) {
    return KStatus::FAIL;
  }
  std::vector<std::shared_ptr<TsLastSegment>> last_segments;
  ts_partition_->GetLastSegmentMgr()->GetCompactLastSegments(last_segments);
  for (std::shared_ptr<TsLastSegment> last_segment : last_segments) {
    last_segment_block_iterators_.push_back(last_segment->NewIterator(table_schema_mgr_->GetTableId(),
                                            entity_id_, ts_spans_));
  }
  last_segment_block_iterator_index_ = 0;
  return KStatus::SUCCESS;
}

KStatus TsLastSegmentIterator::Next(ResultSet* res, k_uint32* count, bool* is_finished) {
  if (last_segment_block_iterator_index_ >= last_segment_block_iterators_.size()) {
    *is_finished = true;
    return KStatus::SUCCESS;
  }
  *count = 0;
  if (last_segment_block_iterators_[last_segment_block_iterator_index_]->Valid()) {
    auto entity_block = last_segment_block_iterators_[last_segment_block_iterator_index_]->GetEntityBlock();
    std::shared_ptr<TsBlockSpanInfo> ts_block = std::move(entity_block);
    AddBlockData(ts_block, res, count);
    last_segment_block_iterators_[last_segment_block_iterator_index_]->NextEntityBlock();
  } else {
    ++last_segment_block_iterator_index_;
  }
  return KStatus::SUCCESS;
}

KStatus TsLastSegmentIterator::ScanAgg(k_uint32* count) {
  if (last_segment_block_iterator_index_ >= last_segment_block_iterators_.size()) {
    return KStatus::SUCCESS;
  }

  *count = 0;
  for (size_t i = 0; i < last_segment_block_iterators_.size(); ++i) {
    auto& block_iter = last_segment_block_iterators_[last_segment_block_iterator_index_];

    while (block_iter->Valid()) {
      auto entity_block = block_iter->GetEntityBlock();
      *count += entity_block->GetRowNum();

      block_iter->NextEntityBlock();
    }

    ++last_segment_block_iterator_index_;
  }

  return KStatus::SUCCESS;
}

TsBlockSegmentIterator::TsBlockSegmentIterator(std::shared_ptr<TsVGroup>& vgroup,
                                              std::shared_ptr<TsVGroupPartition> ts_partition,
                                              uint32_t entity_id,
                                              std::vector<KwTsSpan>& ts_spans,
                                              DATATYPE ts_col_type,
                                              std::vector<k_uint32>& kw_scan_cols,
                                              std::vector<k_uint32>& ts_scan_cols,
                                              std::shared_ptr<TsTableSchemaManager> table_schema_mgr,
                                              uint32_t table_version) :
                  TsSegmentIterator::TsSegmentIterator(vgroup, ts_partition, entity_id, ts_spans, ts_col_type,
                                                        kw_scan_cols, ts_scan_cols, table_schema_mgr,
                                                        table_version) {
}

TsBlockSegmentIterator::~TsBlockSegmentIterator() {
}

KStatus TsBlockSegmentIterator::Init() {
  KStatus ret = TsSegmentIterator::Init();
  if (ret != KStatus::SUCCESS) {
    return KStatus::FAIL;
  }
<<<<<<< HEAD
  TsBlockItemFilterParams filter{0, table_schema_mgr_->GetTableId(), entity_id_, ts_spans_};
  ts_partition_->GetBlockSegment()->GetBlockSpans(filter, &ts_blocks_);
  return KStatus::SUCCESS;
}

KStatus TsBlockSegmentIterator::Next(ResultSet* res, k_uint32* count, bool* is_finished, timestamp64 ts) {
  if (ts_blocks_.empty()) {
    *is_finished = true;
    return KStatus::SUCCESS;
  }
  TsBlockSpan ts_block = ts_blocks_.front();
  ts_blocks_.pop_front();
  *count = ts_block.block->GetRowNum();
  KStatus ret;
  for (int i = 0; i < kw_scan_cols_.size(); ++i) {
    k_int32 col_idx = ts_scan_cols_[i];
    Batch* batch;
    if (col_idx >= 0 && col_idx < attrs_.size()) {
      unsigned char* bitmap = static_cast<unsigned char*>(malloc(KW_BITMAP_SIZE(*count)));
      if (bitmap == nullptr) {
        return KStatus::FAIL;
      }
      memset(bitmap, 0x00, KW_BITMAP_SIZE(*count));
      TSSlice col_data;
      if (!isVarLenType(attrs_[col_idx].type)) {
        char* value = static_cast<char*>(malloc(attrs_[col_idx].size * (*count)));
        int row = 0;
        for (int i = 0; i < ts_block.block->GetRowNum(); ++i) {
          if (ts_block.block->IsColNull(i, col_idx, attrs_)) {
            set_null_bitmap(bitmap, i);
          } else {
            ret = ts_block.block->GetValueSlice(i, col_idx, attrs_, col_data);
            if (ret != KStatus::SUCCESS) {
              return ret;
            }
            memcpy(value + row * attrs_[col_idx].size,
                    col_data.data,
                    attrs_[col_idx].size);
          }
          ++row;
        }
        batch = new Batch(static_cast<void *>(value), *count, bitmap, 1, nullptr);
        batch->is_new = true;
        batch->need_free_bitmap = true;
      } else {
        batch = new VarColumnBatch(*count, bitmap, 1, nullptr);
        for (int i = 0; i < ts_block.block->GetRowNum(); ++i) {
          if (ts_block.block->IsColNull(i, col_idx, attrs_)) {
            set_null_bitmap(bitmap, i);
            batch->push_back(nullptr);
          } else {
            ret = ts_block.block->GetValueSlice(i, col_idx, attrs_, col_data);
            if (ret != KStatus::SUCCESS) {
              return ret;
            }
            char* buffer = static_cast<char*>(malloc(col_data.len + 2 + 1));
            KUint16(buffer) = col_data.len;
            memcpy(buffer + 2, col_data.data, col_data.len);
            *(buffer + col_data.len + 2) = 0;
            std::shared_ptr<void> ptr(buffer, free);
            batch->push_back(ptr);
          }
        }
        batch->is_new = true;
        batch->need_free_bitmap = true;
      }
    } else {
      void* bitmap = nullptr;  // column not exist in segment table. so return nullptr.
      batch = new Batch(bitmap, *count, bitmap, 1, nullptr);
    }
    res->push_back(i, batch);
  }
  res->entity_index = {1, entity_id_, vgroup_->GetVGroupID()};

  return KStatus::SUCCESS;
=======
  TsBlockITemFilterParams filter{0, table_schema_mgr_->GetTableId(), entity_id_, ts_spans_};
  return ts_partition_->GetBlockSegment()->GetBlockSpans(filter, &ts_block_spans_);
>>>>>>> 31952210
}

}  //  namespace kwdbts<|MERGE_RESOLUTION|>--- conflicted
+++ resolved
@@ -410,31 +410,10 @@
   return table_schema_mgr_->GetMetricAttr(attrs_, table_version_);
 }
 
-inline KStatus TsSegmentIterator::AddBlockData(std::shared_ptr<TsBlockSpanInfo> ts_block, ResultSet* res, k_uint32* count) {
+inline KStatus TsSegmentIterator::AddBlockData(std::shared_ptr<TsBlock> ts_block, ResultSet* res, k_uint32* count) {
   *count = ts_block->GetRowNum();
   KStatus ret;
-<<<<<<< HEAD
-  std::list<TsBlockSpan> blocks;
-  auto table_id = table_schema_mgr_->GetTableId();
-  auto db_id = vgroup_->GetEngineSchemaMgr()->GetDBIDByTableID(table_id);
-  TsBlockItemFilterParams params{db_id, table_id, entity_id, ts_spans_};
-  ret = vgroup_->GetMemSegmentMgr()->GetBlockSpans(params, &blocks);
-  if (ret != KStatus::SUCCESS) {
-    return ret;
-  }
-
-  *count = 0;
-  for (auto block : blocks) {
-    *count += block.block->GetRowNum();
-  }
-  if (*count == 0) {
-    return KStatus::SUCCESS;
-  }
-  for (int i = 0; i < kw_scan_cols_.size(); ++i) {
-    k_int32 col_idx = ts_scan_cols_[i];
-=======
   for (auto col_idx : kw_scan_cols_) {
->>>>>>> 31952210
     Batch* batch;
     if (col_idx >= 0 && col_idx < attrs_.size()) {
       unsigned char* bitmap = static_cast<unsigned char*>(malloc(KW_BITMAP_SIZE(*count)));
@@ -445,21 +424,6 @@
       TSSlice col_data;
       if (!isVarLenType(attrs_[col_idx].type)) {
         char* value = static_cast<char*>(malloc(attrs_[col_idx].size * (*count)));
-<<<<<<< HEAD
-        int row = 0;
-        for (auto block : blocks) {
-          for (int i = 0; i < block.block->GetRowNum(); ++i) {
-            if (block.block->IsColNull(i, col_idx, attrs_)) {
-              set_null_bitmap(bitmap, i);
-            } else {
-              ret = block.block->GetValueSlice(i, col_idx, attrs_, col_data);
-              if (ret != KStatus::SUCCESS) {
-                return ret;
-              }
-              memcpy(value + row * attrs_[col_idx].size,
-                      col_data.data,
-                      attrs_[col_idx].size);
-=======
         for (int row_idx = 0; row_idx < ts_block->GetRowNum(); ++row_idx) {
           if (ts_block->IsColNull(row_idx, col_idx, attrs_)) {
             set_null_bitmap(bitmap, row_idx);
@@ -467,7 +431,6 @@
             ret = ts_block->GetValueSlice(row_idx, col_idx, attrs_, col_data);
             if (ret != KStatus::SUCCESS) {
               return ret;
->>>>>>> 31952210
             }
             memcpy(value + row_idx * attrs_[col_idx].size,
                     col_data.data,
@@ -479,24 +442,6 @@
         batch->need_free_bitmap = true;
       } else {
         batch = new VarColumnBatch(*count, bitmap, 1, nullptr);
-<<<<<<< HEAD
-        for (auto block : blocks) {
-          for (int row_idx = 0; row_idx < block.block->GetRowNum(); ++row_idx) {
-            if (block.block->IsColNull(row_idx, col_idx, attrs_)) {
-              set_null_bitmap(bitmap, row_idx);
-              batch->push_back(nullptr);
-            } else {
-              ret = block.block->GetValueSlice(row_idx, col_idx, attrs_, col_data);
-              if (ret != KStatus::SUCCESS) {
-                return ret;
-              }
-              char* buffer = static_cast<char*>(malloc(col_data.len + 2 + 1));
-              KUint16(buffer) = col_data.len;
-              memcpy(buffer + 2, col_data.data, col_data.len);
-              *(buffer + col_data.len + 2) = 0;
-              std::shared_ptr<void> ptr(buffer, free);
-              batch->push_back(ptr);
-=======
         for (int row_idx = 0; row_idx < ts_block->GetRowNum(); ++row_idx) {
           if (ts_block->IsColNull(row_idx, col_idx, attrs_)) {
             set_null_bitmap(bitmap, row_idx);
@@ -505,7 +450,6 @@
             ret = ts_block->GetValueSlice(row_idx, col_idx, attrs_, col_data);
             if (ret != KStatus::SUCCESS) {
               return ret;
->>>>>>> 31952210
             }
             char* buffer = static_cast<char*>(malloc(col_data.len + 2 + 1));
             KUint16(buffer) = col_data.len;
@@ -529,37 +473,83 @@
   return KStatus::SUCCESS;
 }
 
-<<<<<<< HEAD
-KStatus TsMemSegmentScanner::ScanAgg(uint32_t entity_id, k_uint32* count, timestamp64 ts) {
+KStatus TsSegmentIterator::AddBlockSpanData(const TsBlockSpan& ts_blk_span, ResultSet* res, k_uint32* count) {
+  *count = ts_blk_span.nrow;
   KStatus ret;
-  std::list<TsBlockSpan> blocks;
-  auto table_id = table_schema_mgr_->GetTableId();
-  auto db_id = vgroup_->GetEngineSchemaMgr()->GetDBIDByTableID(table_id);
-  TsBlockItemFilterParams params{db_id, table_id, entity_id, ts_spans_};
-  ret = vgroup_->GetMemSegmentMgr()->GetBlockSpans(params, &blocks);
-  if (ret != KStatus::SUCCESS) {
-    return ret;
-=======
+  for (auto col_idx : kw_scan_cols_) {
+    Batch* batch;
+    if (col_idx >= 0 && col_idx < attrs_.size()) {
+      unsigned char* bitmap = static_cast<unsigned char*>(malloc(KW_BITMAP_SIZE(*count)));
+      if (bitmap == nullptr) {
+        return KStatus::FAIL;
+      }
+      memset(bitmap, 0x00, KW_BITMAP_SIZE(*count));
+      TSSlice col_data;
+      if (!isVarLenType(attrs_[col_idx].type)) {
+        char* value = static_cast<char*>(malloc(attrs_[col_idx].size * (*count)));
+        for (int row_idx = 0; row_idx < *count; ++row_idx) {
+          if (ts_blk_span.block->IsColNull(ts_blk_span.start_row + row_idx, col_idx, attrs_)) {
+            set_null_bitmap(bitmap, row_idx);
+          } else {
+            ret = ts_blk_span.block->GetValueSlice(ts_blk_span.start_row + row_idx, col_idx, attrs_, col_data);
+            if (ret != KStatus::SUCCESS) {
+              return ret;
+            }
+            memcpy(value + row_idx * attrs_[col_idx].size,
+                    col_data.data,
+                    attrs_[col_idx].size);
+          }
+        }
+        batch = new Batch(static_cast<void *>(value), *count, bitmap, 1, nullptr);
+        batch->is_new = true;
+        batch->need_free_bitmap = true;
+      } else {
+        batch = new VarColumnBatch(*count, bitmap, 1, nullptr);
+        for (int row_idx = 0; row_idx < *count; ++row_idx) {
+          if (ts_blk_span.block->IsColNull(ts_blk_span.start_row + row_idx, col_idx, attrs_)) {
+            set_null_bitmap(bitmap, row_idx);
+            batch->push_back(nullptr);
+          } else {
+            ret = ts_blk_span.block->GetValueSlice(ts_blk_span.start_row + row_idx, col_idx, attrs_, col_data);
+            if (ret != KStatus::SUCCESS) {
+              return ret;
+            }
+            char* buffer = static_cast<char*>(malloc(col_data.len + 2 + 1));
+            KUint16(buffer) = col_data.len;
+            memcpy(buffer + 2, col_data.data, col_data.len);
+            *(buffer + col_data.len + 2) = 0;
+            std::shared_ptr<void> ptr(buffer, free);
+            batch->push_back(ptr);
+          }
+        }
+        batch->is_new = true;
+        batch->need_free_bitmap = true;
+      }
+    } else {
+      void* bitmap = nullptr;  // column not exist in segment table. so return nullptr.
+      batch = new Batch(bitmap, *count, bitmap, 1, nullptr);
+    }
+    res->push_back(col_idx, batch);
+  }
+  res->entity_index = {1, entity_id_, vgroup_->GetVGroupID()};
+
+  return KStatus::SUCCESS;
+}
+
 KStatus TsSegmentIterator::Next(ResultSet* res, k_uint32* count, bool* is_finished) {
   if (ts_block_spans_.empty()) {
     *is_finished = true;
     return KStatus::SUCCESS;
->>>>>>> 31952210
-  }
-  std::shared_ptr<TsBlockSpanInfo> ts_block = ts_block_spans_.front();
+  }
+  TsBlockSpan ts_block = ts_block_spans_.front();
   ts_block_spans_.pop_front();
-  return AddBlockData(ts_block, res, count);
+  return AddBlockSpanData(ts_block, res, count);
 }
 
 KStatus TsSegmentIterator::ScanCount(k_uint32* count) {
   *count = 0;
-<<<<<<< HEAD
-  for (const auto& block : blocks) {
-    *count += block.block->GetRowNum();
-=======
   for (const auto& block : ts_block_spans_) {
-    *count += block->GetRowNum();
->>>>>>> 31952210
+    *count += block.nrow;
   }
 
   return KStatus::SUCCESS;
@@ -588,7 +578,7 @@
   }
   auto table_id = table_schema_mgr_->GetTableId();
   auto db_id = vgroup_->GetEngineSchemaMgr()->GetDBIDByTableID(table_id);
-  TsBlockITemFilterParams params{db_id, table_id, entity_id_, ts_spans_};
+  TsBlockItemFilterParams params{db_id, table_id, entity_id_, ts_spans_};
   return vgroup_->GetMemSegmentMgr()->GetBlockSpans(params, &ts_block_spans_);
 }
 
@@ -632,7 +622,7 @@
   *count = 0;
   if (last_segment_block_iterators_[last_segment_block_iterator_index_]->Valid()) {
     auto entity_block = last_segment_block_iterators_[last_segment_block_iterator_index_]->GetEntityBlock();
-    std::shared_ptr<TsBlockSpanInfo> ts_block = std::move(entity_block);
+    std::shared_ptr<TsBlock> ts_block = std::move(entity_block);
     AddBlockData(ts_block, res, count);
     last_segment_block_iterators_[last_segment_block_iterator_index_]->NextEntityBlock();
   } else {
@@ -685,86 +675,10 @@
   if (ret != KStatus::SUCCESS) {
     return KStatus::FAIL;
   }
-<<<<<<< HEAD
-  TsBlockItemFilterParams filter{0, table_schema_mgr_->GetTableId(), entity_id_, ts_spans_};
-  ts_partition_->GetBlockSegment()->GetBlockSpans(filter, &ts_blocks_);
-  return KStatus::SUCCESS;
-}
-
-KStatus TsBlockSegmentIterator::Next(ResultSet* res, k_uint32* count, bool* is_finished, timestamp64 ts) {
-  if (ts_blocks_.empty()) {
-    *is_finished = true;
-    return KStatus::SUCCESS;
-  }
-  TsBlockSpan ts_block = ts_blocks_.front();
-  ts_blocks_.pop_front();
-  *count = ts_block.block->GetRowNum();
-  KStatus ret;
-  for (int i = 0; i < kw_scan_cols_.size(); ++i) {
-    k_int32 col_idx = ts_scan_cols_[i];
-    Batch* batch;
-    if (col_idx >= 0 && col_idx < attrs_.size()) {
-      unsigned char* bitmap = static_cast<unsigned char*>(malloc(KW_BITMAP_SIZE(*count)));
-      if (bitmap == nullptr) {
-        return KStatus::FAIL;
-      }
-      memset(bitmap, 0x00, KW_BITMAP_SIZE(*count));
-      TSSlice col_data;
-      if (!isVarLenType(attrs_[col_idx].type)) {
-        char* value = static_cast<char*>(malloc(attrs_[col_idx].size * (*count)));
-        int row = 0;
-        for (int i = 0; i < ts_block.block->GetRowNum(); ++i) {
-          if (ts_block.block->IsColNull(i, col_idx, attrs_)) {
-            set_null_bitmap(bitmap, i);
-          } else {
-            ret = ts_block.block->GetValueSlice(i, col_idx, attrs_, col_data);
-            if (ret != KStatus::SUCCESS) {
-              return ret;
-            }
-            memcpy(value + row * attrs_[col_idx].size,
-                    col_data.data,
-                    attrs_[col_idx].size);
-          }
-          ++row;
-        }
-        batch = new Batch(static_cast<void *>(value), *count, bitmap, 1, nullptr);
-        batch->is_new = true;
-        batch->need_free_bitmap = true;
-      } else {
-        batch = new VarColumnBatch(*count, bitmap, 1, nullptr);
-        for (int i = 0; i < ts_block.block->GetRowNum(); ++i) {
-          if (ts_block.block->IsColNull(i, col_idx, attrs_)) {
-            set_null_bitmap(bitmap, i);
-            batch->push_back(nullptr);
-          } else {
-            ret = ts_block.block->GetValueSlice(i, col_idx, attrs_, col_data);
-            if (ret != KStatus::SUCCESS) {
-              return ret;
-            }
-            char* buffer = static_cast<char*>(malloc(col_data.len + 2 + 1));
-            KUint16(buffer) = col_data.len;
-            memcpy(buffer + 2, col_data.data, col_data.len);
-            *(buffer + col_data.len + 2) = 0;
-            std::shared_ptr<void> ptr(buffer, free);
-            batch->push_back(ptr);
-          }
-        }
-        batch->is_new = true;
-        batch->need_free_bitmap = true;
-      }
-    } else {
-      void* bitmap = nullptr;  // column not exist in segment table. so return nullptr.
-      batch = new Batch(bitmap, *count, bitmap, 1, nullptr);
-    }
-    res->push_back(i, batch);
-  }
-  res->entity_index = {1, entity_id_, vgroup_->GetVGroupID()};
-
-  return KStatus::SUCCESS;
-=======
-  TsBlockITemFilterParams filter{0, table_schema_mgr_->GetTableId(), entity_id_, ts_spans_};
+  auto table_id = table_schema_mgr_->GetTableId();
+  auto db_id = vgroup_->GetEngineSchemaMgr()->GetDBIDByTableID(table_id);
+  TsBlockItemFilterParams filter{db_id, table_id, entity_id_, ts_spans_};
   return ts_partition_->GetBlockSegment()->GetBlockSpans(filter, &ts_block_spans_);
->>>>>>> 31952210
 }
 
 }  //  namespace kwdbts