--- conflicted
+++ resolved
@@ -482,14 +482,8 @@
 
 KStatus TsMemSegmentScanner::ScanAgg(uint32_t entity_id, k_uint32* count, timestamp64 ts) {
   KStatus ret;
-<<<<<<< HEAD
   std::list<std::shared_ptr<TsSegmentBlockSpan>> blocks;
   TsBlockItemFilterParams params{0, table_schema_mgr_->GetTableID(), entity_id, ts_spans_};
-=======
-  std::list<std::shared_ptr<TsBlockSpanInfo>> blocks;
-  TsBlockITemFilterParams params{0, table_schema_mgr_->GetTableID(), entity_id, ts_spans_};
-
->>>>>>> 3a5c19b9
   ret = vgroup_->GetMemSegmentMgr()->GetBlockSpans(params, &blocks);
   if (ret != KStatus::SUCCESS) {
     return ret;
