--- conflicted
+++ resolved
@@ -1036,13 +1036,8 @@
       }
 
       int32_t size = kw_col_idx == 0 ? 16 : block_span->GetColSize(kw_col_idx);
-<<<<<<< HEAD
-      for (int row_idx = 0; row_idx < row_num; ++row_idx) {
-        if (bitmap[row_idx] != DataFlags::kValid) {
-=======
       for (row_idx = 0; row_idx < row_num; ++row_idx) {
         if (!attrs_[kw_col_idx].isFlag(AINFO_NOT_NULL) && bitmap[row_idx] != DataFlags::kValid) {
->>>>>>> 15b55935
           continue;
         }
         void* current = reinterpret_cast<void*>((intptr_t)(value + row_idx * size));
@@ -1135,13 +1130,8 @@
         }
 
         int32_t size = kw_col_idx == 0 ? 16 : block_span->GetColSize(kw_col_idx);
-<<<<<<< HEAD
-        for (int row_idx = 0; row_idx < row_num; ++row_idx) {
-          if (bitmap[row_idx] != DataFlags::kValid) {
-=======
         for (row_idx = 0; row_idx < row_num; ++row_idx) {
           if (!attrs_[kw_col_idx].isFlag(AINFO_NOT_NULL) && bitmap[row_idx] != DataFlags::kValid) {
->>>>>>> 15b55935
             continue;
           }
           void* current = reinterpret_cast<void*>((intptr_t)(value + row_idx * size));
@@ -1267,13 +1257,8 @@
         }
 
         int32_t size = kw_col_idx == 0 ? 16 : block_span->GetColSize(kw_col_idx);
-<<<<<<< HEAD
-        for (int row_idx = 0; row_idx < row_num; ++row_idx) {
-          if (bitmap[row_idx] != DataFlags::kValid) {
-=======
         for (row_idx = 0; row_idx < row_num; ++row_idx) {
           if (!attrs_[kw_col_idx].isFlag(AINFO_NOT_NULL) && bitmap[row_idx] != DataFlags::kValid) {
->>>>>>> 15b55935
             continue;
           }
           void* current = reinterpret_cast<void*>((intptr_t)(value + row_idx * size));
