--- conflicted
+++ resolved
@@ -615,33 +615,7 @@
   return KStatus::SUCCESS;
 }
 
-<<<<<<< HEAD
-KStatus TsLastSegmentIterator::ScanAgg(k_uint32* count) {
-  if (last_segment_block_iterator_index_ >= last_segment_block_iterators_.size()) {
-    return KStatus::SUCCESS;
-  }
-
-  *count = 0;
-  for (size_t i = 0; i < last_segment_block_iterators_.size(); ++i) {
-    auto& block_iter = last_segment_block_iterators_[last_segment_block_iterator_index_];
-
-    while (block_iter->Valid()) {
-      auto entity_block = block_iter->GetEntityBlock();
-      *count += entity_block->GetRowNum();
-
-      block_iter->NextEntityBlock();
-    }
-
-    ++last_segment_block_iterator_index_;
-  }
-
-  return KStatus::SUCCESS;
-}
-
 TsEntitySegmentIterator::TsEntitySegmentIterator(std::shared_ptr<TsVGroup>& vgroup,
-=======
-TsBlockSegmentIterator::TsBlockSegmentIterator(std::shared_ptr<TsVGroup>& vgroup,
->>>>>>> fd1d6461
                                               std::shared_ptr<TsVGroupPartition> ts_partition,
                                               uint32_t entity_id,
                                               std::vector<KwTsSpan>& ts_spans,
