// Copyright (c) 2022-present, Shanghai Yunxi Technology Co, Ltd.
//
// This software (KWDB) is licensed under Mulan PSL v2.
// You can use this software according to the terms and conditions of the Mulan PSL v2.
// You may obtain a copy of Mulan PSL v2 at:
//          http://license.coscl.org.cn/MulanPSL2
// THIS SOFTWARE IS PROVIDED ON AN "AS IS" BASIS, WITHOUT WARRANTIES OF ANY KIND,
// EITHER EXPRESS OR IMPLIED, INCLUDING BUT NOT LIMITED TO NON-INFRINGEMENT,
// MERCHANTABILITY OR FIT FOR A PARTICULAR PURPOSE.
// See the Mulan PSL v2 for more details.
#include <limits>
#include <cstring>
#include "ts_vgroup.h"
#include "ts_iterator_v2_impl.h"
#include "ts_entity_partition.h"
#include "engine.h"
#include "ee_global.h"

namespace kwdbts {

TsStorageIteratorV2Impl::TsStorageIteratorV2Impl() {
}

TsStorageIteratorV2Impl::TsStorageIteratorV2Impl(std::shared_ptr<TsVGroup>& vgroup, vector<uint32_t>& entity_ids,
                                                  std::vector<KwTsSpan>& ts_spans, DATATYPE ts_col_type,
                                                  std::vector<k_uint32>& kw_scan_cols, std::vector<k_uint32>& ts_scan_cols,
                                                  std::shared_ptr<TsTableSchemaManager> table_schema_mgr,
                                                  uint32_t table_version) {
  vgroup_ = vgroup;
  entity_ids_ = entity_ids;
  ts_spans_ = ts_spans;
  ts_col_type_ = ts_col_type;
  kw_scan_cols_ = kw_scan_cols;
  table_schema_mgr_ = table_schema_mgr;
  table_version_ = table_version;
}

TsStorageIteratorV2Impl::~TsStorageIteratorV2Impl() {
}

KStatus TsStorageIteratorV2Impl::Init(bool is_reversed) {
  is_reversed_ = is_reversed;
  KStatus ret;
  ret = table_schema_mgr_->GetColumnsExcludeDropped(attrs_, table_version_);
  if (ret != KStatus::SUCCESS) {
    return KStatus::FAIL;
  }
  table_id_ = table_schema_mgr_->GetTableId();
  db_id_ = vgroup_->GetEngineSchemaMgr()->GetDBIDByTableID(table_id_);

  auto current = vgroup_->CurrentVersion();
  auto partitions_v = current->GetPartitions(db_id_);

  ts_partitions_.clear();
  for (const auto& partition_ptr : partitions_v) {
    TsPartition ts_partition;
    ts_partition.ts_partition_range.begin = convertSecondToPrecisionTS(partition_ptr->GetStartTime(), ts_col_type_);
    ts_partition.ts_partition_range.end = convertSecondToPrecisionTS(partition_ptr->GetEndTime(), ts_col_type_);
    if (isTimestampInSpans(ts_spans_, ts_partition.ts_partition_range.begin, ts_partition.ts_partition_range.end)) {
      ts_partition.ts_partition_version = partition_ptr;
      ts_partitions_.emplace_back(ts_partition);
    }
  }
  return KStatus::SUCCESS;
}

inline void TsStorageIteratorV2Impl::UpdateTsSpans(timestamp64 ts) {
  if (ts != INVALID_TS && !ts_spans_.empty()) {
    if (!is_reversed_) {
      int i = ts_spans_.size() - 1;
      while (i >= 0 && ts_spans_[i].begin > ts) {
        --i;
      }
      if (i >= 0) {
        ts_spans_[i].end = min(ts_spans_[i].end, ts);
      }
      if (i < ts_spans_.size() - 1) {
        ts_spans_.erase(ts_spans_.begin() + (i + 1), ts_spans_.end());
      }
    } else {
      int i = 0;
      while (i < ts_spans_.size() && ts_spans_[i].end < ts) {
        ++i;
      }
      if (i < ts_spans_.size()) {
        ts_spans_[i].begin = max(ts_spans_[i].begin, ts);
      }
      if (i > 0) {
        ts_spans_.erase(ts_spans_.begin(), ts_spans_.begin() + (i - 1));
      }
    }
  }
}

inline bool TsStorageIteratorV2Impl::IsFilteredOut(timestamp64 begin_ts, timestamp64 end_ts, timestamp64 ts) {
  return ts != INVALID_TS && (!is_reversed_ && begin_ts > ts || is_reversed_ && end_ts < ts);
}

KStatus TsStorageIteratorV2Impl::ScanEntityBlockSpans(timestamp64 ts) {
  ts_block_spans_.clear();
  UpdateTsSpans(ts);
  for (cur_partition_index_ = 0; cur_partition_index_ < ts_partitions_.size(); ++cur_partition_index_) {
    TsScanFilterParams filter{db_id_, table_id_, vgroup_->GetVGroupID(), entity_ids_[cur_entity_index_], ts_spans_};
    auto partition_version = ts_partitions_[cur_partition_index_].ts_partition_version;
    bool skip_partition_file = false;
    if (IsFilteredOut(ts_partitions_[cur_partition_index_].ts_partition_range.begin,
                      ts_partitions_[cur_partition_index_].ts_partition_range.end, ts))  {
      skip_partition_file = true;
    }
    TsEntityPartition e_paritition(partition_version, scan_lsn_, ts_col_type_, filter, skip_partition_file);
    auto ret = e_paritition.Init();
    if (ret != KStatus::SUCCESS) {
      LOG_ERROR("GetAllMemSegments failed.");
      return ret;
    }
    std::list<std::shared_ptr<TsBlockSpan>> cur_block_span;
    ret = e_paritition.GetBlockSpan(&cur_block_span, table_schema_mgr_, table_version_);
    if (ret != KStatus::SUCCESS) {
      LOG_ERROR("e_paritition GetBlockSpan failed.");
      return ret;
    }
    ts_block_spans_.splice(ts_block_spans_.begin(), cur_block_span);
  }

  return KStatus::SUCCESS;
}

KStatus TsStorageIteratorV2Impl::ConvertBlockSpanToResultSet(shared_ptr<TsBlockSpan> ts_blk_span,
                                                              ResultSet* res, k_uint32* count) {
  *count = ts_blk_span->GetRowNum();
  KStatus ret;
  for (int i = 0; i < kw_scan_cols_.size(); ++i) {
    auto kw_col_idx = kw_scan_cols_[i];
    Batch* batch;
    if (!ts_blk_span->IsColExist(kw_col_idx)) {
      // column is dropped at block version.
      void* bitmap = nullptr;
      batch = new Batch(bitmap, *count, bitmap, 1, nullptr);
    } else {
      unsigned char* bitmap = static_cast<unsigned char*>(malloc(KW_BITMAP_SIZE(*count)));
      if (bitmap == nullptr) {
        return KStatus::FAIL;
      }
      memset(bitmap, 0x00, KW_BITMAP_SIZE(*count));
      if (!ts_blk_span->IsVarLenType(kw_col_idx)) {
        TsBitmap ts_bitmap;
        char* value;
        char* res_value = static_cast<char*>(malloc(ts_blk_span->GetColSize(kw_col_idx) * (*count)));
        ret = ts_blk_span->GetFixLenColAddr(kw_col_idx, &value, ts_bitmap);
        if (ret != KStatus::SUCCESS) {
          LOG_ERROR("GetFixLenColAddr failed.");
          return ret;
        }
        for (int row_idx = 0; row_idx < *count; ++row_idx) {
          if (ts_bitmap[row_idx] != DataFlags::kValid) {
            set_null_bitmap(bitmap, row_idx);
          }
        }
        memcpy(res_value, value, ts_blk_span->GetColSize(kw_col_idx) * (*count));

        batch = new Batch(static_cast<void *>(res_value), *count, bitmap, 1, nullptr);
        batch->is_new = true;
        batch->need_free_bitmap = true;
      } else {
        batch = new VarColumnBatch(*count, bitmap, 1, nullptr);
        DataFlags bitmap_var;
        TSSlice var_data;
        for (int row_idx = 0; row_idx < *count; ++row_idx) {
          ret = ts_blk_span->GetVarLenTypeColAddr(row_idx, kw_col_idx, bitmap_var, var_data);
          if (bitmap_var != DataFlags::kValid) {
            set_null_bitmap(bitmap, row_idx);
            batch->push_back(nullptr);
          } else {
            char* buffer = static_cast<char*>(malloc(var_data.len + kStringLenLen));
            KUint16(buffer) = var_data.len;
            memcpy(buffer + kStringLenLen, var_data.data, var_data.len);
            std::shared_ptr<void> ptr(buffer, free);
            batch->push_back(ptr);
          }
        }
        batch->need_free_bitmap = true;
      }
    }
    res->push_back(i, batch);
  }
  res->entity_index = {1, entity_ids_[cur_entity_index_], vgroup_->GetVGroupID()};

  return KStatus::SUCCESS;
}

TsSortedRawDataIteratorV2Impl::TsSortedRawDataIteratorV2Impl(std::shared_ptr<TsVGroup>& vgroup,
                                                              vector<uint32_t>& entity_ids,
                                                              std::vector<KwTsSpan>& ts_spans,
                                                              DATATYPE ts_col_type,
                                                              std::vector<k_uint32>& kw_scan_cols,
                                                              std::vector<k_uint32>& ts_scan_cols,
                                                              std::shared_ptr<TsTableSchemaManager> table_schema_mgr,
                                                              uint32_t table_version,
                                                              SortOrder order_type) :
                          TsStorageIteratorV2Impl::TsStorageIteratorV2Impl(vgroup, entity_ids, ts_spans, ts_col_type,
                                                                            kw_scan_cols, ts_scan_cols, table_schema_mgr,
                                                                            table_version) {
}

TsSortedRawDataIteratorV2Impl::~TsSortedRawDataIteratorV2Impl() {
}

KStatus TsSortedRawDataIteratorV2Impl::ScanAndSortEntityData(timestamp64 ts) {
  if (cur_entity_index_ < entity_ids_.size()) {
    // scan row data for current entity
    KStatus ret = ScanEntityBlockSpans(ts);
    if (ret != KStatus::SUCCESS) {
      LOG_ERROR("Failed to scan block spans for entity(%d).", entity_ids_[cur_entity_index_]);
      return KStatus::FAIL;
    }
    if (ts_block_spans_.empty()) {
      block_span_sorted_iterator_ = nullptr;
    } else {
      // sort the block span data
      block_span_sorted_iterator_ = std::make_shared<TsBlockSpanSortedIterator>(ts_block_spans_, EngineOptions::g_dedup_rule,
                                                                                is_reversed_);
      ret = block_span_sorted_iterator_->Init();
      if (ret != KStatus::SUCCESS) {
        LOG_ERROR("Failed to init block span sorted iterator for entity(%d).", entity_ids_[cur_entity_index_]);
        return KStatus::FAIL;
      }
    }
  }
  return KStatus::SUCCESS;
}

inline KStatus TsSortedRawDataIteratorV2Impl::MoveToNextEntity(timestamp64 ts) {
  ++cur_entity_index_;
  return ScanAndSortEntityData(ts);
}

bool TsSortedRawDataIteratorV2Impl::IsDisordered() {
  return false;
}

KStatus TsSortedRawDataIteratorV2Impl::Next(ResultSet* res, k_uint32* count, bool* is_finished, timestamp64 ts) {
  KStatus ret;
  *count = 0;
  if (cur_entity_index_ == -1) {
    ret = MoveToNextEntity(ts);
    if (ret != KStatus::SUCCESS) {
      return ret;
    }
  }
  if (cur_entity_index_ >= entity_ids_.size()) {
    // All entities are scanned.
    *is_finished = true;
    return KStatus::SUCCESS;
  }
  bool is_done = true;
  shared_ptr<TsBlockSpan> block_span;
  if (block_span_sorted_iterator_) {
    do {
      ret = block_span_sorted_iterator_->Next(block_span, &is_done);
      if (ret != KStatus::SUCCESS) {
        LOG_ERROR("Failed to get next block span for entity(%d).", entity_ids_[cur_entity_index_]);
        return KStatus::FAIL;
      }
      if (!is_done && !IsFilteredOut(block_span->GetFirstTS(), block_span->GetLastTS(), ts)) {
        // Found a block span which might contain satisfied rows.
        ret = ConvertBlockSpanToResultSet(block_span, res, count);
        if (ret != KStatus::SUCCESS) {
          return ret;
        }
        if (*count > 0) {
          // Return the result set.
          return KStatus::SUCCESS;
        }
      }
    } while (!is_done);
    // No more satisfied rows found, we need to return 0 count for current entity.
    return MoveToNextEntity(ts);
  } else {
    // No satisfied rows found, we need to return 0 count for current entity.
    return MoveToNextEntity(ts);
  }
}

TsAggIteratorV2Impl::TsAggIteratorV2Impl(std::shared_ptr<TsVGroup>& vgroup, vector<uint32_t>& entity_ids,
                                          std::vector<KwTsSpan>& ts_spans, DATATYPE ts_col_type,
                                          std::vector<k_uint32>& kw_scan_cols, std::vector<k_uint32>& ts_scan_cols,
                                          std::vector<k_int32>& agg_extend_cols,
                                          std::vector<Sumfunctype>& scan_agg_types, std::vector<timestamp64>& ts_points,
                                          std::shared_ptr<TsTableSchemaManager> table_schema_mgr, uint32_t table_version) :
  TsStorageIteratorV2Impl::TsStorageIteratorV2Impl(vgroup, entity_ids, ts_spans, ts_col_type,
                                                                            kw_scan_cols, ts_scan_cols, table_schema_mgr,
                                                                            table_version),
  scan_agg_types_(scan_agg_types),
  last_ts_points_(ts_points),
  agg_extend_cols_{agg_extend_cols} {
}

TsAggIteratorV2Impl::~TsAggIteratorV2Impl() {
}

inline bool PartitionLessThan(TsPartition& a, TsPartition& b) {
  return a.ts_partition_version->GetStartTime() < b.ts_partition_version->GetEndTime();
}

KStatus TsAggIteratorV2Impl::Init(bool is_reversed) {
  KStatus s = TsStorageIteratorV2Impl::Init(is_reversed);
  if (s != KStatus::SUCCESS) {
    return s;
  }
  /* if a col is not null type, we can change the first/last to first_row/last_row to speed up the aggregation
   * which also can be done during query optimization.
   */

  final_agg_data_.resize(kw_scan_cols_.size(), TSSlice{nullptr, 0});
  is_overflow_.reserve(kw_scan_cols_.size());

  has_first_row_col_ = false;
  has_last_row_col_ = false;
  for (int i = 0; i < scan_agg_types_.size(); ++i) {
    switch (scan_agg_types_[i]) {
      case Sumfunctype::LAST:
      case Sumfunctype::LASTTS:
        if (last_ts_points_.empty()) {
          if (last_map_.find(kw_scan_cols_[i]) == last_map_.end()) {
            last_col_idxs_.push_back(i);
            last_map_[kw_scan_cols_[i]] = i;
          }
        } else {
          last_col_idxs_.push_back(i);
        }
        break;
      case Sumfunctype::FIRST:
      case Sumfunctype::FIRSTTS:
        if (first_map_.find(kw_scan_cols_[i]) == first_map_.end()) {
          first_col_idxs_.push_back(i);
          first_map_[kw_scan_cols_[i]] = i;
        }
        break;
      case Sumfunctype::COUNT:
        count_col_idxs_.push_back(i);
        break;
      case Sumfunctype::SUM:
        sum_col_idxs_.push_back(i);
        break;
      case Sumfunctype::MAX:
        if (max_map_.find(kw_scan_cols_[i]) == max_map_.end()) {
          max_col_idxs_.push_back(i);
          max_map_[kw_scan_cols_[i]] = i;
        }
        break;
      case Sumfunctype::MIN:
        if (min_map_.find(kw_scan_cols_[i]) == min_map_.end()) {
          min_col_idxs_.push_back(i);
          min_map_[kw_scan_cols_[i]] = i;
        }
        break;
      case Sumfunctype::LAST_ROW:
      case Sumfunctype::LASTROWTS:
        has_last_row_col_ = true;
        break;
      case Sumfunctype::FIRST_ROW:
      case Sumfunctype::FIRSTROWTS:
        has_first_row_col_ = true;
        break;
      case Sumfunctype::MAX_EXTEND:
      case Sumfunctype::MIN_EXTEND:
        // Do nothing here, will handle it after all max/min are done.
        break;
      default:
        LOG_ERROR("Agg function type is not supported in storage engine: %d.", scan_agg_types_[i]);
        return KStatus::FAIL;
        break;
    }
  }
  for (int i = 0; i < scan_agg_types_.size(); ++i) {
    switch (scan_agg_types_[i]) {
      case Sumfunctype::MAX_EXTEND:
        if (max_map_.find(kw_scan_cols_[i]) == max_map_.end()) {
          max_col_idxs_.push_back(i);
          max_map_[kw_scan_cols_[i]] = i;
        } else {
          if (agg_extend_cols_[max_map_[kw_scan_cols_[i]]] < 0) {
            agg_extend_cols_[max_map_[kw_scan_cols_[i]]] = kw_scan_cols_[i];
          }
        }
        break;
      case Sumfunctype::MIN_EXTEND:
        if (min_map_.find(kw_scan_cols_[i]) == min_map_.end()) {
          min_col_idxs_.push_back(i);
          min_map_[kw_scan_cols_[i]] = i;
        } else {
          if (agg_extend_cols_[min_map_[kw_scan_cols_[i]]] < 0) {
            agg_extend_cols_[min_map_[kw_scan_cols_[i]]] = kw_scan_cols_[i];
          }
        }
        break;
      default:
        break;
    }
  }
  candidates_.resize(kw_scan_cols_.size());
  first_last_only_agg_ = (count_col_idxs_.size() + sum_col_idxs_.size() + max_col_idxs_.size() + min_col_idxs_.size() == 0);

  // This partition sort can be removed if the partitions got from ts version manager are sorted.
  if (first_col_idxs_.size() > 0 || last_col_idxs_.size() > 0 || has_first_row_col_ || has_last_row_col_) {
    std::sort(ts_partitions_.begin(), ts_partitions_.end(), PartitionLessThan);
  }

  only_count_ts_ = (CLUSTER_SETTING_COUNT_USE_STATISTICS && scan_agg_types_.size() == 1
        && scan_agg_types_[0] == Sumfunctype::COUNT && kw_scan_cols_.size() == 1 && kw_scan_cols_[0] == 0);

  cur_entity_index_ = 0;

  return KStatus::SUCCESS;
}

bool TsAggIteratorV2Impl::IsDisordered() {
  return false;
}

KStatus TsAggIteratorV2Impl::Next(ResultSet* res, k_uint32* count, bool* is_finished, timestamp64 ts) {
  *count = 0;
  if (cur_entity_index_ >= entity_ids_.size()) {
    *is_finished = true;
    return KStatus::SUCCESS;
  }

  final_agg_data_.clear();
  final_agg_data_.resize(kw_scan_cols_.size(), TSSlice{nullptr, 0});

  cur_first_col_idxs_ = first_col_idxs_;
  cur_last_col_idxs_ = last_col_idxs_;
  for (auto first_col_idx : cur_first_col_idxs_) {
    candidates_[first_col_idx].blk_span = nullptr;
    candidates_[first_col_idx].ts = INT64_MAX;
  }
  for (auto last_col_idx : cur_last_col_idxs_) {
    candidates_[last_col_idx].blk_span = nullptr;
    candidates_[last_col_idx].ts = INT64_MIN;
  }

  is_overflow_.clear();
  is_overflow_.resize(kw_scan_cols_.size(), false);

  for (auto count_col_idx : count_col_idxs_) {
    final_agg_data_[count_col_idx].len = sizeof(uint64_t);
    final_agg_data_[count_col_idx].data = static_cast<char*>(malloc(final_agg_data_[count_col_idx].len));
    memset(final_agg_data_[count_col_idx].data, 0, final_agg_data_[count_col_idx].len);
  }

  if (has_first_row_col_) {
    first_row_candidate_.blk_span = nullptr;
    first_row_candidate_.ts = INT64_MAX;
  }
  if (has_last_row_col_) {
    last_row_candidate_.blk_span = nullptr;
    last_row_candidate_.ts = INT64_MIN;
  }

  KStatus ret;
  ret = Aggregate();
  if (ret != KStatus::SUCCESS) {
    return ret;
  }

  res->clear();
  if (only_count_ts_ && (KInt64(final_agg_data_[0].data) == 0)) {
    *count = 0;
    *is_finished = false;
    ++cur_entity_index_;
    return KStatus::SUCCESS;
  }
  for (k_uint32 i = 0; i < kw_scan_cols_.size(); ++i) {
    TSSlice& slice = final_agg_data_[i];
    Batch* b;
    uint32_t col_idx = (scan_agg_types_[i] == Sumfunctype::MAX_EXTEND || scan_agg_types_[i] == Sumfunctype::MIN_EXTEND) ?
                       agg_extend_cols_[i] : kw_scan_cols_[i];
    if (slice.data == nullptr) {
      b = new AggBatch(nullptr, 0, nullptr);
    } else if (!isVarLenType(attrs_[col_idx].type) || scan_agg_types_[i] == Sumfunctype::COUNT) {
      b = new AggBatch(slice.data, 1, nullptr);
      b->is_new = true;
      b->is_overflow = is_overflow_[i];
    } else {
      std::shared_ptr<void> ptr(slice.data, free);
      b = new AggBatch(ptr, 1, nullptr);
    }
    res->push_back(i, b);
  }

  res->entity_index = {1, entity_ids_[cur_entity_index_], vgroup_->GetVGroupID()};
  res->col_num_ = kw_scan_cols_.size();
  *count = 1;

  *is_finished = false;
  ++cur_entity_index_;
  return KStatus::SUCCESS;
}

KStatus TsAggIteratorV2Impl::Aggregate() {
  // Scan forwards to aggrate first col along with other agg functions
  int first_partition_idx = 0;
  for (; first_partition_idx < ts_partitions_.size(); ++first_partition_idx) {
<<<<<<< HEAD
    if (ts_partitions_[first_partition_idx].ts_partition_range.begin < max_first_ts_) {
      cur_partition_index_ = first_partition_idx;
      TsScanFilterParams filter{db_id_, table_id_, vgroup_->GetVGroupID(), entity_ids_[cur_entity_index_], ts_spans_};
      auto partition_version = ts_partitions_[cur_partition_index_].ts_partition_version;
      TsEntityPartition e_paritition(partition_version, scan_lsn_, ts_col_type_, filter);
      auto ret = e_paritition.Init();
      if (ret != KStatus::SUCCESS) {
        LOG_ERROR("GetAllMemSegments failed.");
        return ret;
      }
      ret = e_paritition.GetBlockSpan(&ts_block_spans_, table_schema_mgr_, table_version_);
      if (ret != KStatus::SUCCESS) {
        LOG_ERROR("e_paritition GetBlockSpan failed.");
        return ret;
      }
      ret = UpdateAggregation();
      if (ret != KStatus::SUCCESS) {
        return ret;
      }
    } else {
=======
    if (cur_first_col_idxs_.empty() && !has_first_row_col_) {
>>>>>>> 701a4962
      break;
    }
    cur_partition_index_ = first_partition_idx;
    TsScanFilterParams filter{db_id_, table_id_, entity_ids_[cur_entity_index_], ts_spans_};
    auto partition_version = ts_partitions_[cur_partition_index_].ts_partition_version;
    TsEntityPartition e_paritition(partition_version, scan_lsn_, ts_col_type_, filter);
    auto ret = e_paritition.Init();
    if (ret != KStatus::SUCCESS) {
      LOG_ERROR("GetAllMemSegments failed.");
      return ret;
    }
    ret = e_paritition.GetBlockSpan(&ts_block_spans_, table_schema_mgr_, table_version_);
    if (ret != KStatus::SUCCESS) {
      LOG_ERROR("e_paritition GetBlockSpan failed.");
      return ret;
    }
    ret = UpdateAggregation(false);
    if (ret != KStatus::SUCCESS) {
      return ret;
    }
  }

  // Scan backwards to aggrate last col along with other agg functions
  int last_partition_idx = ts_partitions_.size() - 1;
  for (; last_partition_idx >= first_partition_idx; --last_partition_idx) {
<<<<<<< HEAD
    if (ts_partitions_[last_partition_idx].ts_partition_range.end > min_last_ts_) {
      cur_partition_index_ = last_partition_idx;
      TsScanFilterParams filter{db_id_, table_id_, vgroup_->GetVGroupID(), entity_ids_[cur_entity_index_], ts_spans_};
      auto partition_version = ts_partitions_[cur_partition_index_].ts_partition_version;
      TsEntityPartition e_paritition(partition_version, scan_lsn_, ts_col_type_, filter);
      auto ret = e_paritition.Init();
      if (ret != KStatus::SUCCESS) {
        LOG_ERROR("GetAllMemSegments failed.");
        return ret;
      }
      ret = e_paritition.GetBlockSpan(&ts_block_spans_, table_schema_mgr_, table_version_);
      if (ret != KStatus::SUCCESS) {
        LOG_ERROR("e_paritition GetBlockSpan failed.");
        return ret;
      }
      ret = UpdateAggregation();
      if (ret != KStatus::SUCCESS) {
        return ret;
      }
    } else {
=======
    if (cur_last_col_idxs_.empty() && !has_last_row_col_) {
>>>>>>> 701a4962
      break;
    }
    cur_partition_index_ = last_partition_idx;
    TsScanFilterParams filter{db_id_, table_id_, entity_ids_[cur_entity_index_], ts_spans_};
    auto partition_version = ts_partitions_[cur_partition_index_].ts_partition_version;
    TsEntityPartition e_paritition(partition_version, scan_lsn_, ts_col_type_, filter);
    auto ret = e_paritition.Init();
    if (ret != KStatus::SUCCESS) {
      LOG_ERROR("GetAllMemSegments failed.");
      return ret;
    }
    ret = e_paritition.GetBlockSpan(&ts_block_spans_, table_schema_mgr_, table_version_);
    if (ret != KStatus::SUCCESS) {
      LOG_ERROR("e_paritition GetBlockSpan failed.");
      return ret;
    }
    ret = UpdateAggregation(true);
    if (ret != KStatus::SUCCESS) {
      return ret;
    }
  }

  if (!first_last_only_agg_) {
    // first and last col aggregations are done, so remove them.
    cur_first_col_idxs_.clear();
    cur_last_col_idxs_.clear();
    for (; first_partition_idx <= last_partition_idx; ++first_partition_idx) {
      cur_partition_index_ = first_partition_idx;
      TsScanFilterParams filter{db_id_, table_id_, vgroup_->GetVGroupID(), entity_ids_[cur_entity_index_], ts_spans_};
      auto partition_version = ts_partitions_[cur_partition_index_].ts_partition_version;
      TsEntityPartition e_paritition(partition_version, scan_lsn_, ts_col_type_, filter);
      auto ret = e_paritition.Init();
      if (ret != KStatus::SUCCESS) {
        LOG_ERROR("GetAllMemSegments failed.");
        return ret;
      }
      ret = e_paritition.GetBlockSpan(&ts_block_spans_, table_schema_mgr_, table_version_);
      if (ret != KStatus::SUCCESS) {
        LOG_ERROR("e_paritition GetBlockSpan failed.");
        return ret;
      }
      ret = UpdateAggregation(true);
      if (ret != KStatus::SUCCESS) {
        return ret;
      }
    }
  }

  for (int i = 0; i < scan_agg_types_.size(); ++i) {
    Sumfunctype agg_type = scan_agg_types_[i];
    if (agg_type == Sumfunctype::COUNT || agg_type == Sumfunctype::SUM) {
      continue;
    }
    if (agg_type == Sumfunctype::MAX || agg_type == Sumfunctype::MIN) {
      if ((agg_type == Sumfunctype::MAX && max_map_[kw_scan_cols_[i]] != i)
          || (agg_type ==Sumfunctype::MIN && min_map_[kw_scan_cols_[i]] != i)) {
        final_agg_data_[i].len = final_agg_data_[min_map_[kw_scan_cols_[i]]].len;
        final_agg_data_[i].data = static_cast<char*>(malloc(final_agg_data_[i].len));
        memcpy(final_agg_data_[i].data, final_agg_data_[min_map_[kw_scan_cols_[i]]].data, final_agg_data_[i].len);
      }
      continue;
    }
    const auto& c = (agg_type == Sumfunctype::MAX_EXTEND) ?
                    candidates_[max_map_[kw_scan_cols_[i]]] :
                      (agg_type == Sumfunctype::MIN_EXTEND) ?
                      candidates_[min_map_[kw_scan_cols_[i]]] :
                        (agg_type == Sumfunctype::FIRST || agg_type == Sumfunctype::FIRSTTS) ?
                        candidates_[first_map_[kw_scan_cols_[i]]] :
                          ((agg_type == Sumfunctype::LAST || agg_type == Sumfunctype::LASTTS) ?
                          candidates_[last_ts_points_.empty() ? last_map_[kw_scan_cols_[i]] : i] :
                            ((agg_type == Sumfunctype::FIRST_ROW || agg_type == Sumfunctype::FIRSTROWTS) ?
                              first_row_candidate_ : last_row_candidate_));
    const k_uint32 col_idx = (agg_type == Sumfunctype::MAX_EXTEND || agg_type == Sumfunctype::MIN_EXTEND) ?
                             agg_extend_cols_[i] : kw_scan_cols_[i];
    if (final_agg_data_[i].data) {
      free(final_agg_data_[i].data);
      final_agg_data_[i].data = nullptr;
    }
    if (c.blk_span == nullptr) {
      final_agg_data_[i] = {nullptr, 0};
    } else if (agg_type == Sumfunctype::FIRSTTS || agg_type == Sumfunctype::LASTTS
              || agg_type == Sumfunctype::FIRSTROWTS || agg_type == Sumfunctype::LASTROWTS) {
      final_agg_data_[i].data = static_cast<char*>(malloc(sizeof(timestamp64)));
      memcpy(final_agg_data_[i].data, &c.ts, sizeof(timestamp64));
      final_agg_data_[i].len = sizeof(timestamp64);
    } else {
      if (!c.blk_span->IsColExist(col_idx)) {
        return SUCCESS;
      }
      if (!c.blk_span->IsVarLenType(col_idx)) {
        char* value = nullptr;
        TsBitmap bitmap;
        auto ret = c.blk_span->GetFixLenColAddr(col_idx, &value, bitmap);
        if (ret != KStatus::SUCCESS) {
          return ret;
        }

        if (bitmap[c.row_idx] != DataFlags::kValid) {
          final_agg_data_[i] = {nullptr, 0};
        } else {
          final_agg_data_[i].len = col_idx == 0 ? 16 : c.blk_span->GetColSize(col_idx);
          final_agg_data_[i].data = static_cast<char*>(malloc(final_agg_data_[i].len));
          memcpy(final_agg_data_[i].data,
                value + c.row_idx * final_agg_data_[i].len,
                final_agg_data_[i].len);
        }
      } else {
        TSSlice slice;
        DataFlags flag;
        auto ret = c.blk_span->GetVarLenTypeColAddr(c.row_idx, col_idx, flag, slice);
        if (ret != KStatus::SUCCESS) {
          LOG_ERROR("GetVarLenTypeColAddr failed.");
          return ret;
        }
        if (flag != DataFlags::kValid) {
          final_agg_data_[i] = {nullptr, 0};
        } else {
          final_agg_data_[i].len = slice.len + kStringLenLen;
          final_agg_data_[i].data = static_cast<char*>(malloc(final_agg_data_[i].len));
          KUint16(final_agg_data_[i].data) = slice.len;
          memcpy(final_agg_data_[i].data + kStringLenLen, slice.data, slice.len);
        }
      }
    }
  }
  return KStatus::SUCCESS;
}

inline bool FirstTSLessThan(shared_ptr<TsBlockSpan>& a, shared_ptr<TsBlockSpan>& b) {
  return a->GetFirstTS() < b->GetFirstTS();
}

inline bool LastTSLessThan(shared_ptr<TsBlockSpan>& a, shared_ptr<TsBlockSpan>& b) {
  return a->GetLastTS() < b->GetLastTS();
}

KStatus TsAggIteratorV2Impl::UpdateAggregation(bool can_remove_last_candidate) {
  if (ts_block_spans_.empty()) {
    return KStatus::SUCCESS;
  }
  KStatus ret;

  std::vector<shared_ptr<TsBlockSpan>> ts_block_spans;
  TsBlockSpanSortedIterator iter(ts_block_spans_, EngineOptions::g_dedup_rule);
  iter.Init();
  std::shared_ptr<TsBlockSpan> dedup_block_span;
  bool is_finished = false;
  while (iter.Next(dedup_block_span, &is_finished) == KStatus::SUCCESS && !is_finished) {
    ts_block_spans.push_back(dedup_block_span);
  }
  ts_block_spans_.clear();
  if (ts_block_spans.empty()) {
    return KStatus::SUCCESS;
  }
  dedup_block_span = nullptr;

  int block_span_idx = 0;
  if (!cur_first_col_idxs_.empty() || has_first_row_col_) {
    if (has_first_row_col_) {
      if (first_row_candidate_.ts > ts_block_spans[0]->GetFirstTS()) {
        first_row_candidate_.blk_span = ts_block_spans[0];
        first_row_candidate_.ts = first_row_candidate_.blk_span->GetFirstTS();
        first_row_candidate_.row_idx = 0;
      }
    }
    while (block_span_idx < ts_block_spans.size() && !cur_first_col_idxs_.empty()) {
      shared_ptr<TsBlockSpan> blk_span = ts_block_spans[block_span_idx];
      ret = UpdateAggregation(blk_span, true, false);
      if (ret != KStatus::SUCCESS) {
        return ret;
      }
      ++block_span_idx;
    }
  }

  int block_span_backward_idx = ts_block_spans.size() - 1;
  if (!cur_last_col_idxs_.empty() || has_last_row_col_) {
    if (has_last_row_col_) {
      if (last_row_candidate_.ts < ts_block_spans[block_span_backward_idx]->GetLastTS()) {
        last_row_candidate_.blk_span = ts_block_spans[block_span_backward_idx];
        last_row_candidate_.ts = last_row_candidate_.blk_span->GetLastTS();
        last_row_candidate_.row_idx = last_row_candidate_.blk_span->GetRowNum() - 1;
      }
    }
    while (block_span_idx <= block_span_backward_idx && !cur_last_col_idxs_.empty()) {
      shared_ptr<TsBlockSpan> blk_span = ts_block_spans[block_span_backward_idx];
      ret = UpdateAggregation(blk_span, true, can_remove_last_candidate);
      if (ret != KStatus::SUCCESS) {
        return ret;
      }
      --block_span_backward_idx;
    }
  }

  if (!first_last_only_agg_) {
    for (; block_span_idx <= block_span_backward_idx; ++block_span_idx) {
      shared_ptr<TsBlockSpan> blk_span = ts_block_spans[block_span_idx];
      ret = UpdateAggregation(blk_span, false, can_remove_last_candidate);
      if (ret != KStatus::SUCCESS) {
        return ret;
      }
    }
  }
  return KStatus::SUCCESS;
}

inline void TsAggIteratorV2Impl::InitAggData(TSSlice& agg_data) {
  agg_data.data = static_cast<char*>(malloc(agg_data.len));
  memset(agg_data.data, 0, agg_data.len);
}

inline void TsAggIteratorV2Impl::InitSumValue(void* data, int32_t type) {
  switch (type) {
    case DATATYPE::INT8:
    case DATATYPE::INT16:
    case DATATYPE::INT32:
    case DATATYPE::TIMESTAMP:
    case DATATYPE::INT64:
      *static_cast<int64_t*>(data) = 0;
      break;
    case DATATYPE::FLOAT:
    case DATATYPE::DOUBLE:
      *static_cast<double*>(data) = 0.0;
      break;
    default:
      break;
  }
}

inline int TsAggIteratorV2Impl::valcmp(void* l, void* r, int32_t type, int32_t size) {
  switch (type) {
    case DATATYPE::INT8:
    case DATATYPE::BYTE:
    case DATATYPE::CHAR:
    case DATATYPE::BOOL:
    case DATATYPE::BINARY: {
      k_int32 ret = memcmp(l, r, size);
      return ret;
    }
    case DATATYPE::INT16: {
      // k_int32 ret = (*(static_cast<k_int16*>(l))) - (*(static_cast<k_int16*>(r)));
      k_int16 lv = *(static_cast<k_int16*>(l));
      k_int16 rv = *(static_cast<k_int16*>(r));
      k_int32 diff = static_cast<k_int32>(lv) - static_cast<k_int32>(rv);
      return diff >= 0 ? (diff > 0 ? 1 : 0) : -1;
    }
    case DATATYPE::INT32:
    case DATATYPE::TIMESTAMP: {
      // k_int64 diff = (*(static_cast<k_int32*>(l))) - (*(static_cast<k_int32*>(r)));
      k_int32 lv = *(static_cast<k_int32*>(l));
      k_int32 rv = *(static_cast<k_int32*>(r));
      k_int64 diff = static_cast<k_int64>(lv) - static_cast<k_int64>(rv);
      return diff >= 0 ? (diff > 0 ? 1 : 0) : -1;
    }
    case DATATYPE::INT64:
    case DATATYPE::TIMESTAMP64:
    case DATATYPE::TIMESTAMP64_MICRO:
    case DATATYPE::TIMESTAMP64_NANO: {
      double diff = (*(static_cast<k_int64*>(l))) - (*(static_cast<k_int64*>(r)));
      return diff >= 0 ? (diff > 0 ? 1 : 0) : -1;
    }
    case DATATYPE::TIMESTAMP64_LSN:
    case DATATYPE::TIMESTAMP64_LSN_MICRO:
    case DATATYPE::TIMESTAMP64_LSN_NANO: {
      double diff = (*(static_cast<TimeStamp64LSN*>(l))).ts64 - (*(static_cast<TimeStamp64LSN*>(r))).ts64;
      return diff >= 0 ? (diff > 0 ? 1 : 0) : -1;
    }
    case DATATYPE::FLOAT: {
      double diff = (*(static_cast<float*>(l))) - (*(static_cast<float*>(r)));
      return diff >= 0 ? (diff > 0 ? 1 : 0) : -1;
    }
    case DATATYPE::DOUBLE: {
      double diff = (*(static_cast<double*>(l))) - (*(static_cast<double*>(r)));
      return diff >= 0 ? (diff > 0 ? 1 : 0) : -1;
    }
    case DATATYPE::STRING: {
      k_int32 ret = strncmp(static_cast<char*>(l), static_cast<char*>(r), size);
      return ret;
    }
      break;
    default:
      break;
  }
  return false;
}

inline void TsAggIteratorV2Impl::ConvertToDoubleIfOverflow(uint32_t col_idx, TSSlice& agg_data) {
  if (is_overflow_[col_idx]) {
    *reinterpret_cast<double*>(agg_data.data) = *reinterpret_cast<int64_t*>(agg_data.data);
  }
}

inline KStatus TsAggIteratorV2Impl::AddSumNotOverflowYet(uint32_t col_idx,
                                                          int32_t type,
                                                          void* current,
                                                          TSSlice& agg_data) {
  switch (type) {
    case DATATYPE::INT8:
      is_overflow_[col_idx] = AddAggInteger<int64_t>(
          *reinterpret_cast<int64_t*>(agg_data.data),
          *reinterpret_cast<int8_t*>(current));
      ConvertToDoubleIfOverflow(col_idx, agg_data);
      break;
    case DATATYPE::INT16:
      is_overflow_[col_idx] = AddAggInteger<int64_t>(
          *reinterpret_cast<int64_t*>(agg_data.data),
          *reinterpret_cast<int16_t*>(current));
      ConvertToDoubleIfOverflow(col_idx, agg_data);
      break;
    case DATATYPE::INT32:
      is_overflow_[col_idx] = AddAggInteger<int64_t>(
          *reinterpret_cast<int64_t*>(agg_data.data),
          *reinterpret_cast<int32_t*>(current));
      ConvertToDoubleIfOverflow(col_idx, agg_data);
      break;
    case DATATYPE::INT64:
      is_overflow_[col_idx] = AddAggInteger<int64_t>(
          *reinterpret_cast<int64_t*>(agg_data.data),
          *reinterpret_cast<int64_t*>(current));
      ConvertToDoubleIfOverflow(col_idx, agg_data);
      break;
    case DATATYPE::FLOAT:
      AddAggFloat<double>(
          *reinterpret_cast<double*>(agg_data.data),
          *reinterpret_cast<float*>(current));
      break;
    case DATATYPE::DOUBLE:
      AddAggFloat<double>(
          *reinterpret_cast<double*>(agg_data.data),
          *reinterpret_cast<double*>(current));
      break;
    default:
      LOG_ERROR("Not supported for sum, datatype: %d", type);
      return KStatus::FAIL;
      break;
  }
  return KStatus::SUCCESS;
}

inline KStatus TsAggIteratorV2Impl::AddSumOverflow(int32_t type,
                                                    void* current,
                                                    TSSlice& agg_data) {
  switch (type) {
    case DATATYPE::INT8:
      AddAggFloat<double, int64_t>(
          *reinterpret_cast<double*>(agg_data.data),
          *reinterpret_cast<int8_t*>(current));
      break;
    case DATATYPE::INT16:
      AddAggFloat<double, int64_t>(
          *reinterpret_cast<double*>(agg_data.data),
          *reinterpret_cast<int16_t*>(current));
      break;
    case DATATYPE::INT32:
      AddAggFloat<double, int64_t>(
          *reinterpret_cast<double*>(agg_data.data),
          *reinterpret_cast<int32_t*>(current));
      break;
    case DATATYPE::INT64:
      AddAggFloat<double, int64_t>(
          *reinterpret_cast<double*>(agg_data.data),
          *reinterpret_cast<int64_t*>(current));
      break;
    case DATATYPE::FLOAT:
    case DATATYPE::DOUBLE:
      LOG_ERROR("Overflow not supported for sum, datatype: %d", type);
      return KStatus::FAIL;
      break;
    default:
      LOG_ERROR("Not supported for sum, datatype: %d", type);
      return KStatus::FAIL;
      break;
  }
  return KStatus::SUCCESS;
}

KStatus TsAggIteratorV2Impl::UpdateAggregation(std::shared_ptr<TsBlockSpan>& block_span,
                                                bool aggregate_first_last_cols,
                                                bool can_remove_last_candidate) {
  KStatus ret;
  int row_idx;
  int row_num = block_span->GetRowNum();

  if (aggregate_first_last_cols) {
    // Aggregate first col
    if (!cur_first_col_idxs_.empty()) {
      int i = cur_first_col_idxs_.size() - 1;
      while (i >= 0) {
        k_uint32 idx = cur_first_col_idxs_[i];
        auto kw_col_idx = kw_scan_cols_[idx];
        if (!block_span->IsColExist(kw_col_idx)) {
          // No data for this column in this block span, so just move on to the next first col.
          --i;
          continue;
        }
        AggCandidate& candidate = candidates_[idx];
        TsBitmap bitmap;
        ret = block_span->GetColBitmap(kw_col_idx, bitmap);
        if (ret != KStatus::SUCCESS) {
          return ret;
        }
        for (row_idx = 0; row_idx < row_num; ++row_idx) {
          if (bitmap[row_idx] != DataFlags::kValid) {
            continue;
          }
          int64_t ts = block_span->GetTS(row_idx);
          if (!candidate.blk_span || candidate.ts > ts) {
            candidate.blk_span = block_span;
            candidate.ts = ts;
            candidate.row_idx = row_idx;
            // Found the first candidate, so remove it from cur_first_col_idxs_
            cur_first_col_idxs_.erase(cur_first_col_idxs_.begin() + i);
            break;
          }
        }
        --i;
      }
    }

    // Aggregate last col
    if (!cur_last_col_idxs_.empty()) {
      int i = cur_last_col_idxs_.size() - 1;
      while (i >= 0) {
        k_uint32 idx = cur_last_col_idxs_[i];
        auto kw_col_idx = kw_scan_cols_[idx];
        if (!block_span->IsColExist(kw_col_idx)) {
          // No data for this column in this block span, so just move on to the next last col.
          --i;
          continue;
        }
        AggCandidate& candidate = candidates_[idx];
        TsBitmap bitmap;
        ret = block_span->GetColBitmap(kw_col_idx, bitmap);
        if (ret != KStatus::SUCCESS) {
          return ret;
        }
        for (row_idx = row_num - 1; row_idx >= 0; --row_idx) {
          if (bitmap[row_idx] != DataFlags::kValid) {
            continue;
          }
          int64_t ts = block_span->GetTS(row_idx);
          if ((last_ts_points_.empty() || ts <= last_ts_points_[idx])
              && (!candidate.blk_span || candidate.ts < ts)) {
            candidate.blk_span = block_span;
            candidate.ts = ts;
            candidate.row_idx = row_idx;
            if (can_remove_last_candidate) {
              /* We are seachhing last cndidate backward, so it can be removed
              * from cur_last_col_idxs_ if last candidate is found.
              */
              cur_last_col_idxs_.erase(cur_last_col_idxs_.begin() + i);
            }
            break;
          }
        }
        --i;
      }
    }
  }

  // Aggregate count col
  for (auto idx : count_col_idxs_) {
    auto kw_col_idx = kw_scan_cols_[idx];
    if (!block_span->IsColExist(kw_col_idx)) {
      // No data for this column in this block span, so just move on to the next last col.
      continue;
    }
    if (block_span->IsColNotNull(kw_col_idx)) {
      KUint64(final_agg_data_[idx].data) += block_span->GetRowNum();
    } else {
      if (block_span->HasPreAgg()) {
        // Use pre agg to calculate count
        uint16_t pre_count{0};
        ret = block_span->GetPreCount(kw_col_idx, pre_count);
        if (ret != KStatus::SUCCESS) {
          return KStatus::FAIL;
        }
        KUint64(final_agg_data_[idx].data) += pre_count;
      } else {
        uint32_t col_count{0};
        ret = block_span->GetCount(kw_col_idx, col_count);
        if (ret != KStatus::SUCCESS) {
          return KStatus::FAIL;
        }
        KUint64(final_agg_data_[idx].data) += col_count;
      }
    }
  }

  // Aggregate sum col
  for (auto idx : sum_col_idxs_) {
    auto kw_col_idx = kw_scan_cols_[idx];
    if (!block_span->IsColExist(kw_col_idx)) {
      // No data for this column in this block span, so just move on to the next last col.
      continue;
    }
    auto type = block_span->GetColType(kw_col_idx);
    if (block_span->HasPreAgg()) {
      // Use pre agg to calculate sum
      void* pre_sum{nullptr};
      bool pre_sum_is_overflow{false};
      ret = block_span->GetPreSum(kw_col_idx, pre_sum, pre_sum_is_overflow);
      if (ret != KStatus::SUCCESS) {
        return KStatus::FAIL;
      }
      if (!pre_sum) {
        continue;
      }
      TSSlice& agg_data = final_agg_data_[idx];
      if (agg_data.data == nullptr) {
        agg_data.len = sizeof(int64_t);
        InitAggData(agg_data);
        InitSumValue(agg_data.data, type);
      }
      if (!is_overflow_[idx]) {
        if (!pre_sum_is_overflow) {
          ret = AddSumNotOverflowYet(idx, type, pre_sum, agg_data);
        } else {
          ret = AddSumNotOverflowYet(idx, DATATYPE::DOUBLE, pre_sum, agg_data);
        }
      } else {
        if (!pre_sum_is_overflow) {
          ret = AddSumOverflow(type, pre_sum, agg_data);
        } else {
          ret = AddSumOverflow(DATATYPE::DOUBLE, pre_sum, agg_data);
        }
      }
      if (ret != KStatus::SUCCESS) {
        return KStatus::FAIL;
      }
    } else {
      char* value = nullptr;
      TsBitmap bitmap;
      auto s = block_span->GetFixLenColAddr(kw_col_idx, &value, bitmap);
      if (s != KStatus::SUCCESS) {
        LOG_ERROR("GetFixLenColAddr failed.");
        return s;
      }

      int32_t size = kw_col_idx == 0 ? 16 : block_span->GetColSize(kw_col_idx);
      for (row_idx = 0; row_idx < row_num; ++row_idx) {
        if (bitmap[row_idx] != DataFlags::kValid) {
          continue;
        }
        void* current = reinterpret_cast<void*>((intptr_t)(value + row_idx * size));
        TSSlice& agg_data = final_agg_data_[idx];
        if (agg_data.data == nullptr) {
          agg_data.len = sizeof(int64_t);
          InitAggData(agg_data);
          InitSumValue(agg_data.data, type);
        }
        if (!is_overflow_[idx]) {
          ret = AddSumNotOverflowYet(idx, type, current, agg_data);
          if (ret != KStatus::SUCCESS) {
            return KStatus::FAIL;
          }
        }
        if (is_overflow_[idx]) {
          ret = AddSumOverflow(type, current, agg_data);
          if (ret != KStatus::SUCCESS) {
            return KStatus::FAIL;
          }
        }
      }
    }
  }

  // Aggregate max col
  for (auto idx : max_col_idxs_) {
    auto kw_col_idx = kw_scan_cols_[idx];
    if (!block_span->IsColExist(kw_col_idx)) {
      // No data for this column in this block span, so just move on to the next last col.
      continue;
    }
    TSSlice& agg_data = final_agg_data_[idx];
    auto type = block_span->GetColType(kw_col_idx);
    if (agg_extend_cols_[idx] < 0 && block_span->IsSameType(kw_col_idx)
        && block_span->HasPreAgg()) {
      // Use pre agg to calculate max
      if (!block_span->IsVarLenType(kw_col_idx)) {
        void* pre_max{nullptr};
        int32_t size = kw_col_idx == 0 ? 16 : block_span->GetColSize(kw_col_idx);
        ret = block_span->GetPreMax(kw_col_idx, pre_max);  // pre agg max(timestamp) use 8 bytes
        if (ret != KStatus::SUCCESS) {
          return KStatus::FAIL;
        }
        if (!pre_max) {
          continue;
        }
        bool need_copy{false};
        if (agg_data.data == nullptr) {
          agg_data.len = size;
          InitAggData(agg_data);
          need_copy = true;
        } else if (valcmp(pre_max, agg_data.data, type, kw_col_idx == 0 ? 8 : size) > 0) {
          need_copy = true;
        }
        if (need_copy) {
          memcpy(agg_data.data, pre_max, kw_col_idx == 0 ? 8 : size);
        }
      } else {
        TSSlice pre_max{nullptr, 0};
        ret = block_span->GetVarPreMax(kw_col_idx, pre_max);
        if (ret != KStatus::SUCCESS) {
          return KStatus::FAIL;
        }
        if (pre_max.data) {
          string pre_max_val(pre_max.data, pre_max.len);
          if (agg_data.data) {
            string current_max({agg_data.data + kStringLenLen, agg_data.len});
            if (current_max < pre_max_val) {
              free(agg_data.data);
              agg_data.data = nullptr;
            }
          }
          if (agg_data.data == nullptr) {
            agg_data.len = pre_max_val.length() + kStringLenLen;
            agg_data.data = static_cast<char*>(malloc(agg_data.len));
            KUint16(agg_data.data) = pre_max_val.length();
            memcpy(agg_data.data + kStringLenLen, pre_max_val.c_str(), pre_max_val.length());
          }
        }
      }
    } else {
      if (!block_span->IsVarLenType(kw_col_idx)) {
        char* value = nullptr;
        TsBitmap bitmap;
        auto s = block_span->GetFixLenColAddr(kw_col_idx, &value, bitmap);
        if (s != KStatus::SUCCESS) {
          LOG_ERROR("GetFixLenColAddr failed.");
          return s;
        }

        int32_t size = kw_col_idx == 0 ? 16 : block_span->GetColSize(kw_col_idx);
        for (row_idx = 0; row_idx < row_num; ++row_idx) {
          if (bitmap[row_idx] != DataFlags::kValid) {
            continue;
          }
          void* current = reinterpret_cast<void*>((intptr_t)(value + row_idx * size));
          if (agg_data.data == nullptr) {
            agg_data.len = size;
            InitAggData(agg_data);
            memcpy(agg_data.data, current, size);
            if (agg_extend_cols_[idx] >= 0) {
              candidates_[idx] = {-1, row_idx, block_span};
            }
          } else if (valcmp(current, agg_data.data, type, size) > 0) {
            memcpy(agg_data.data, current, size);
            if (agg_extend_cols_[idx] >= 0) {
              candidates_[idx] = {-1, row_idx, block_span};
            }
          }
        }
      } else {
        std::vector<string> var_rows;
        std::vector<int> row_idxs;
        KStatus ret;
        for (int row_idx = 0; row_idx < row_num; ++row_idx) {
          TSSlice slice;
          DataFlags flag;
          ret = block_span->GetVarLenTypeColAddr(row_idx, kw_col_idx, flag, slice);
          if (ret != KStatus::SUCCESS) {
            LOG_ERROR("GetVarLenTypeColAddr failed.");
            return ret;
          }
          if (flag == DataFlags::kValid) {
            var_rows.emplace_back(slice.data, slice.len);
            row_idxs.push_back(row_idx);
          }
        }
        if (!var_rows.empty()) {
          auto max_it = std::max_element(var_rows.begin(), var_rows.end());
          if (agg_data.data) {
            string current_max({agg_data.data + kStringLenLen, agg_data.len});
            if (current_max < *max_it) {
              free(agg_data.data);
              agg_data.data = nullptr;
            }
          }
          if (agg_data.data == nullptr) {
            // Can we use the memory in var_rows?
            agg_data.len = max_it->length() + kStringLenLen;
            agg_data.data = static_cast<char*>(malloc(agg_data.len));
            KUint16(agg_data.data) = max_it->length();
            memcpy(agg_data.data + kStringLenLen, max_it->c_str(), max_it->length());
            if (agg_extend_cols_[idx] >= 0) {
              candidates_[idx] = {-1, row_idxs[max_it - var_rows.begin()], block_span};
            }
          }
        }
      }
    }
  }

  // Aggregate min col
  for (auto idx : min_col_idxs_) {
    auto kw_col_idx = kw_scan_cols_[idx];
    if (!block_span->IsColExist(kw_col_idx)) {
      // No data for this column in this block span, so just move on to the next last col.
      continue;
    }
    TSSlice& agg_data = final_agg_data_[idx];
    auto type = block_span->GetColType(kw_col_idx);
    // TODO(zqh): both integer or both char can use pre agg
    if (agg_extend_cols_[idx] < 0 && block_span->IsSameType(kw_col_idx)
        && block_span->HasPreAgg()) {
      // Use pre agg to calculate min
      if (!block_span->IsVarLenType(kw_col_idx)) {
        void* pre_min{nullptr};
        int32_t size = kw_col_idx == 0 ? 16 : block_span->GetColSize(kw_col_idx);
        ret = block_span->GetPreMin(kw_col_idx, pre_min);  // pre agg min(timestamp) use 8 bytes
        if (ret != KStatus::SUCCESS) {
          return KStatus::FAIL;
        }
        if (!pre_min) {
          continue;
        }
        bool need_copy{false};
        if (agg_data.data == nullptr) {
          agg_data.len = size;
          InitAggData(agg_data);
          need_copy = true;
        } else if (valcmp(pre_min, agg_data.data, type, kw_col_idx == 0 ? 8 : size) < 0) {
          need_copy = true;
        }
        if (need_copy) {
          memcpy(agg_data.data, pre_min, kw_col_idx == 0 ? 8 : size);
        }
      } else {
        TSSlice pre_min{nullptr, 0};
        ret = block_span->GetVarPreMin(kw_col_idx, pre_min);
        if (ret != KStatus::SUCCESS) {
          return KStatus::FAIL;
        }
        if (pre_min.data) {
          string pre_min_val(pre_min.data, pre_min.len);
          if (agg_data.data) {
            string current_min({agg_data.data + kStringLenLen, agg_data.len});
            if (current_min > pre_min_val) {
              free(agg_data.data);
              agg_data.data = nullptr;
            }
          }
          if (agg_data.data == nullptr) {
            agg_data.len = pre_min_val.length() + kStringLenLen;
            agg_data.data = static_cast<char*>(malloc(agg_data.len));
            KUint16(agg_data.data) = pre_min_val.length();
            memcpy(agg_data.data + kStringLenLen, pre_min_val.c_str(), pre_min_val.length());
          }
        }
      }
    } else {
      if (!block_span->IsVarLenType(kw_col_idx)) {
        char* value = nullptr;
        TsBitmap bitmap;
        auto s = block_span->GetFixLenColAddr(kw_col_idx, &value, bitmap);
        if (s != KStatus::SUCCESS) {
          LOG_ERROR("GetFixLenColAddr failed.");
          return s;
        }

        int32_t size = kw_col_idx == 0 ? 16 : block_span->GetColSize(kw_col_idx);
        for (row_idx = 0; row_idx < row_num; ++row_idx) {
          if (bitmap[row_idx] != DataFlags::kValid) {
            continue;
          }
          void* current = reinterpret_cast<void*>((intptr_t)(value + row_idx * size));
          if (agg_data.data == nullptr) {
            agg_data.len = size;
            InitAggData(agg_data);
            memcpy(agg_data.data, current, size);
            if (agg_extend_cols_[idx] >= 0) {
              candidates_[idx] = {-1, row_idx, block_span};
            }
          } else if (valcmp(current, agg_data.data, type, size) < 0) {
            memcpy(agg_data.data, current, size);
            if (agg_extend_cols_[idx] >= 0) {
              candidates_[idx] = {-1, row_idx, block_span};
            }
          }
        }
      } else {
        std::vector<string> var_rows;
        std::vector<int> row_idxs;
        KStatus ret;
        for (int row_idx = 0; row_idx < row_num; ++row_idx) {
          TSSlice slice;
          DataFlags flag;
          ret = block_span->GetVarLenTypeColAddr(row_idx, kw_col_idx, flag, slice);
          if (ret != KStatus::SUCCESS) {
            LOG_ERROR("GetVarLenTypeColAddr failed.");
            return ret;
          }
          if (flag == DataFlags::kValid) {
            var_rows.emplace_back(slice.data, slice.len);
            row_idxs.push_back(row_idx);
          }
        }
        if (!var_rows.empty()) {
          auto min_it = std::min_element(var_rows.begin(), var_rows.end());
          if (agg_data.data) {
            string current_min({agg_data.data + kStringLenLen, agg_data.len});
            if (current_min > *min_it) {
              free(agg_data.data);
              agg_data.data = nullptr;
            }
          }
          if (agg_data.data == nullptr) {
            // Can we use the memory in var_rows?
            agg_data.len = min_it->length() + kStringLenLen;
            agg_data.data = static_cast<char*>(malloc(agg_data.len));
            KUint16(agg_data.data) = min_it->length();
            memcpy(agg_data.data + kStringLenLen, min_it->c_str(), min_it->length());
            if (agg_extend_cols_[idx] >= 0) {
              candidates_[idx] = {-1, row_idxs[min_it - var_rows.begin()], block_span};
            }
          }
        }
      }
    }
  }

  return KStatus::SUCCESS;
}

KStatus TsOffsetIteratorV2Impl::divideBlockSpans(timestamp64 begin_ts, timestamp64 end_ts, uint32_t* lower_cnt,
                                                 deque<std::shared_ptr<TsBlockSpan>>& lower_block_span) {
  uint32_t size = filter_block_spans_.size();
  timestamp64 mid_ts = begin_ts + (end_ts - begin_ts) / 2;
  for (uint32_t i = 0; i < size; ++i) {
    std::shared_ptr<TsBlockSpan> block_span = filter_block_spans_.front();
    filter_block_spans_.pop_front();
    uint32_t vgroup_id = block_span->GetVGroupID();
    uint32_t entity_id = block_span->GetEntityID();
    std::shared_ptr<TsBlock> block = block_span->GetTsBlock();
    timestamp64 min_ts, max_ts;
    block_span->GetTSRange(&min_ts, &max_ts);
    if ((is_reversed_ && min_ts > mid_ts) || (!is_reversed_ && max_ts <= mid_ts)) {
      *lower_cnt += block_span->GetRowNum();
      lower_block_span.push_back(block_span);
    } else if ((is_reversed_ && max_ts <= min_ts) || (!is_reversed_ && min_ts > mid_ts)) {
      filter_block_spans_.push_back(block_span);
    } else {
      bool is_lower_part;
      int first_row = block_span->GetStartRow(), start_row = block_span->GetStartRow();
      uint32_t row_num = block_span->GetRowNum();
      for (int j = start_row; j < start_row + row_num; ++j) {
        timestamp64 cur_ts = block_span->GetTS(j - start_row);
        if (j == start_row) {
          is_lower_part = (is_reversed_ == (cur_ts > mid_ts));
          min_ts = max_ts = cur_ts;
        } else if (is_lower_part && ((is_reversed_ && cur_ts <= mid_ts) || (!is_reversed_ && cur_ts > mid_ts))) {
          *lower_cnt += (j - first_row);
          lower_block_span.push_back(make_shared<TsBlockSpan>(vgroup_id, entity_id, block, first_row, j - first_row,
                                                              table_schema_mgr_, table_version_));
          first_row = j;
          is_lower_part = false;
          min_ts = max_ts = cur_ts;
        } else if (!is_lower_part && ((is_reversed_ && cur_ts > mid_ts) || (!is_reversed_ && cur_ts <= mid_ts))) {
          filter_block_spans_.push_back(make_shared<TsBlockSpan>(vgroup_id, entity_id, block, first_row, j - first_row,
                                                                 table_schema_mgr_, table_version_));
          first_row = j;
          is_lower_part = true;
          min_ts = max_ts = cur_ts;
        } else {
          min_ts = min(min_ts, cur_ts);
          max_ts = max(max_ts, cur_ts);
        }
      }
      if (first_row < start_row + row_num) {
        if (is_lower_part) {
          *lower_cnt += (start_row + row_num - first_row);
          lower_block_span.push_back(make_shared<TsBlockSpan>(vgroup_id, entity_id, block, first_row,
                                                              start_row + row_num - first_row,
                                                              table_schema_mgr_, table_version_));
        } else {
          filter_block_spans_.push_back(make_shared<TsBlockSpan>(vgroup_id, entity_id, block, first_row,
                                                                 start_row + row_num - first_row,
                                                                 table_schema_mgr_, table_version_));
        }
      }
    }
  }
  return KStatus::SUCCESS;
}

KStatus TsOffsetIteratorV2Impl::filterLower(uint32_t* cnt) {
  *cnt = 0;
  timestamp64 begin_ts = p_time_it_->second.begin()->second.ts_partition_range.begin;
  timestamp64 end_ts = p_time_it_->second.begin()->second.ts_partition_range.end;
  while (!filter_end_) {
    uint32_t lower_cnt = 0;
    deque<std::shared_ptr<TsBlockSpan>> lower_block_span;
    if (divideBlockSpans(begin_ts, end_ts, &lower_cnt, lower_block_span) != KStatus::SUCCESS) {
      return KStatus::FAIL;
    }
    timestamp64 mid_ts = begin_ts + (end_ts - begin_ts) / 2;

    if (filter_cnt_ + lower_cnt < offset_) {
      is_reversed_ ? end_ts = mid_ts : begin_ts = mid_ts;
      filter_cnt_ += lower_cnt;
    } else {
      is_reversed_ ? begin_ts = mid_ts : end_ts = mid_ts;
      while (!filter_block_spans_.empty()) {
        block_spans_.push_back(filter_block_spans_.front());
        *cnt += filter_block_spans_.front()->GetRowNum();
        filter_block_spans_.pop_front();
      }
      while (!lower_block_span.empty()) {
        filter_block_spans_.push_back(lower_block_span.front());
        lower_block_span.pop_front();
      }
    }
    filter_end_ = (filter_cnt_ > (offset_ - deviation_)) || (end_ts - begin_ts < t_time_);
  }
  while (!filter_block_spans_.empty()) {
    block_spans_.push_back(filter_block_spans_.front());
    *cnt += filter_block_spans_.front()->GetRowNum();
    filter_block_spans_.pop_front();
  }
  return KStatus::SUCCESS;
}

KStatus TsOffsetIteratorV2Impl::filterUpper(uint32_t filter_num, uint32_t* cnt) {
  *cnt = 0;
  timestamp64 begin_ts = p_time_it_->second.begin()->second.ts_partition_range.begin;
  timestamp64 end_ts = p_time_it_->second.begin()->second.ts_partition_range.end;
  bool filter_end = false;
  while (!filter_end) {
    uint32_t lower_cnt = 0;
    deque<std::shared_ptr<TsBlockSpan>> lower_block_span;
    timestamp64 mid_ts = begin_ts + (end_ts - begin_ts) / 2;
    if (divideBlockSpans(begin_ts, end_ts, &lower_cnt, lower_block_span) != KStatus::SUCCESS) {
      return KStatus::FAIL;
    }
    if (lower_cnt >= filter_num) {
      is_reversed_ ? begin_ts = mid_ts : end_ts = mid_ts;
      std::deque<std::shared_ptr<TsBlockSpan>>().swap(filter_block_spans_);
      while (!lower_block_span.empty()) {
        filter_block_spans_.push_back(lower_block_span.front());
        lower_block_span.pop_front();
      }
    } else {
      is_reversed_ ? end_ts = mid_ts : begin_ts = mid_ts;
      while (!lower_block_span.empty()) {
        block_spans_.push_back(lower_block_span.front());
        lower_block_span.pop_front();
      }
      *cnt += lower_cnt;
      filter_num -= lower_cnt;
    }
    filter_end = (filter_num <= 0) || (end_ts - begin_ts < t_time_);
  }
  while (!filter_block_spans_.empty()) {
    *cnt += filter_block_spans_.front()->GetRowNum();
    block_spans_.push_back(filter_block_spans_.front());
    filter_block_spans_.pop_front();
  }
  return KStatus::SUCCESS;
}

KStatus TsOffsetIteratorV2Impl::ScanPartitionBlockSpans(uint32_t* cnt) {
  *cnt = 0;
  KStatus ret;
  for (const auto& it : p_time_it_->second) {
    uint32_t vgroup_id = it.first;
    std::shared_ptr<const TsPartitionVersion> partition_version = it.second.ts_partition_version;
    std::shared_ptr<TsVGroup> vgroup = vgroups_[vgroup_id];
    std::vector<EntityID> entity_ids = vgroup_ids_[vgroup_id];
    // TODO(liumengzhen) filter参数能否支持多设备
    for (auto entity_id : entity_ids) {
      TsScanFilterParams filter{db_id_, table_id_, vgroup_id, entity_id, ts_spans_};
      TsEntityPartition e_partition(partition_version, scan_lsn_, ts_col_type_, filter);
      ret = e_partition.Init();
      if (ret != KStatus::SUCCESS) {
        LOG_ERROR("GetAllMemSegments failed.");
        return ret;
      }
      ret = e_partition.GetBlockSpan(&ts_block_spans_, table_schema_mgr_, table_version_);
      if (ret != KStatus::SUCCESS) {
        LOG_ERROR("e_partition GetBlockSpan failed.");
        return ret;
      }
      for (const auto& block_span : ts_block_spans_) {
        *cnt += block_span->GetRowNum();
        filter_block_spans_.push_back(block_span);
      }
    }
  }
  ++p_time_it_;
  return ret;
}

KStatus TsOffsetIteratorV2Impl::Init(bool is_reversed) {
  GetTerminationTime();
  is_reversed_ = is_reversed;
  KStatus ret;
  ret = table_schema_mgr_->GetColumnsExcludeDropped(attrs_, table_version_);
  if (ret != KStatus::SUCCESS) {
    return KStatus::FAIL;
  }
  db_id_ = table_schema_mgr_->GetDbID();
  table_id_ = table_schema_mgr_->GetTableId();

  for (const auto& it : vgroup_ids_) {
    uint32_t vgroup_id = it.first;
    std::shared_ptr<TsVGroup> vgroup = vgroups_[vgroup_id];
    auto current = vgroup->CurrentVersion();
    auto partitions_v = current->GetPartitions(db_id_);

    for (const auto& partition_ptr : partitions_v) {
      TsPartition ts_partition;
      ts_partition.ts_partition_range.begin = convertSecondToPrecisionTS(partition_ptr->GetStartTime(), ts_col_type_);
      ts_partition.ts_partition_range.end = convertSecondToPrecisionTS(partition_ptr->GetEndTime(), ts_col_type_);
      if (isTimestampInSpans(ts_spans_, ts_partition.ts_partition_range.begin, ts_partition.ts_partition_range.end)) {
        ts_partition.ts_partition_version = partition_ptr;
        p_times_[ts_partition.ts_partition_range.begin].push_back({vgroup_id, ts_partition});
      }
    }
  }
  p_time_it_ = p_times_.begin();
  return KStatus::SUCCESS;
}

KStatus TsOffsetIteratorV2Impl::filterBlockSpan() {
  Defer defer{[&]() { ts_block_spans_.clear(); }};
  uint32_t row_cnt = 0;
  KStatus ret = ScanPartitionBlockSpans(&row_cnt);
  if (ret != KStatus::SUCCESS) {
    LOG_ERROR("call ScanPartitionBlockSpans failed.");
    return KStatus::FAIL;
  }
  if (0 == row_cnt) {
    return KStatus::SUCCESS;
  }
  filter_end_ = (filter_cnt_ > (offset_ - deviation_));
  if (!filter_end_) {
    if (filter_cnt_ + row_cnt <= offset_) {
      filter_cnt_ += row_cnt;
      row_cnt = 0;
      std::deque<std::shared_ptr<TsBlockSpan>>().swap(filter_block_spans_);
      filter_end_ = (filter_cnt_ > (offset_ - deviation_));
      return KStatus::SUCCESS;
    } else {
      if (filterLower(&row_cnt) != KStatus::SUCCESS) {
        return KStatus::FAIL;
      }
    }
  } else {
    while (!filter_block_spans_.empty()) {
      block_spans_.push_back(filter_block_spans_.front());
      filter_block_spans_.pop_front();
    }
  }

  uint32_t need_to_be_returned = offset_ + limit_ - filter_cnt_ - queried_cnt;
  if (need_to_be_returned <= (row_cnt / 2)) {
    while (!block_spans_.empty()) {
      filter_block_spans_.push_back(block_spans_.front());
      block_spans_.pop_front();
    }
    if (filterUpper(need_to_be_returned, &row_cnt) != KStatus::SUCCESS) {
      return KStatus::FAIL;
    }
  }
  queried_cnt += row_cnt;
  return KStatus::SUCCESS;
}

KStatus TsOffsetIteratorV2Impl::ConvertBlockSpanToResultSet(shared_ptr<TsBlockSpan> ts_blk_span, ResultSet* res,
                                                            k_uint32* count) {
  *count = ts_blk_span->GetRowNum();
  KStatus ret;
  for (int i = 0; i < kw_scan_cols_.size(); ++i) {
    auto kw_col_idx = kw_scan_cols_[i];
    Batch* batch;
    if (!ts_blk_span->IsColExist(kw_col_idx)) {
      // column is dropped at block version.
      void* bitmap = nullptr;
      batch = new Batch(bitmap, *count, bitmap, 1, nullptr);
    } else {
      unsigned char* bitmap = static_cast<unsigned char*>(malloc(KW_BITMAP_SIZE(*count)));
      if (bitmap == nullptr) {
        return KStatus::FAIL;
      }
      memset(bitmap, 0x00, KW_BITMAP_SIZE(*count));
      if (!ts_blk_span->IsVarLenType(kw_col_idx)) {
        TsBitmap ts_bitmap;
        char* value;
        char* res_value = static_cast<char*>(malloc(ts_blk_span->GetColSize(kw_col_idx) * (*count)));
        ret = ts_blk_span->GetFixLenColAddr(kw_col_idx, &value, ts_bitmap);
        if (ret != KStatus::SUCCESS) {
          LOG_ERROR("GetFixLenColAddr failed.");
          return ret;
        }
        for (int row_idx = 0; row_idx < *count; ++row_idx) {
          if (ts_bitmap[row_idx] != DataFlags::kValid) {
            set_null_bitmap(bitmap, row_idx);
          }
        }
        memcpy(res_value, value, ts_blk_span->GetColSize(kw_col_idx) * (*count));

        batch = new Batch(static_cast<void *>(res_value), *count, bitmap, 1, nullptr);
        batch->is_new = true;
        batch->need_free_bitmap = true;
      } else {
        batch = new VarColumnBatch(*count, bitmap, 1, nullptr);
        DataFlags bitmap_var;
        TSSlice var_data;
        for (int row_idx = 0; row_idx < *count; ++row_idx) {
          ret = ts_blk_span->GetVarLenTypeColAddr(row_idx, kw_col_idx, bitmap_var, var_data);
          if (bitmap_var != DataFlags::kValid) {
            set_null_bitmap(bitmap, row_idx);
            batch->push_back(nullptr);
          } else {
            char* buffer = static_cast<char*>(malloc(var_data.len + kStringLenLen));
            KUint16(buffer) = var_data.len;
            memcpy(buffer + kStringLenLen, var_data.data, var_data.len);
            std::shared_ptr<void> ptr(buffer, free);
            batch->push_back(ptr);
          }
        }
        batch->need_free_bitmap = true;
      }
    }
    res->push_back(i, batch);
  }
  res->entity_index = {1, (uint32_t)ts_blk_span->GetEntityID(), ts_blk_span->GetVGroupID()};

  return KStatus::SUCCESS;
}

KStatus TsOffsetIteratorV2Impl::Next(ResultSet* res, k_uint32* count, timestamp64 ts) {
  *count = 0;
  KStatus ret;
  while (block_spans_.empty()) {
    // scan over
    if (p_time_it_ == p_times_.end() || queried_cnt >= offset_ + limit_ - filter_cnt_) {
      return KStatus::SUCCESS;
    }
    ret = filterBlockSpan();
    if (ret != KStatus::SUCCESS) {
      LOG_ERROR("call filterBlockSpan failed.");
      return KStatus::FAIL;
    }
  }
  // Return one block span data each time.
  shared_ptr<TsBlockSpan> ts_block = block_spans_.front();
  block_spans_.pop_front();
  ret = ConvertBlockSpanToResultSet(ts_block, res, count);
  if (ret != KStatus::SUCCESS) {
    LOG_ERROR("Failed to get next block span for current partition: %ld.", p_time_it_->first);
    return KStatus::FAIL;
  }
  return KStatus::SUCCESS;
}

}  //  namespace kwdbts<|MERGE_RESOLUTION|>--- conflicted
+++ resolved
@@ -501,34 +501,11 @@
   // Scan forwards to aggrate first col along with other agg functions
   int first_partition_idx = 0;
   for (; first_partition_idx < ts_partitions_.size(); ++first_partition_idx) {
-<<<<<<< HEAD
-    if (ts_partitions_[first_partition_idx].ts_partition_range.begin < max_first_ts_) {
-      cur_partition_index_ = first_partition_idx;
-      TsScanFilterParams filter{db_id_, table_id_, vgroup_->GetVGroupID(), entity_ids_[cur_entity_index_], ts_spans_};
-      auto partition_version = ts_partitions_[cur_partition_index_].ts_partition_version;
-      TsEntityPartition e_paritition(partition_version, scan_lsn_, ts_col_type_, filter);
-      auto ret = e_paritition.Init();
-      if (ret != KStatus::SUCCESS) {
-        LOG_ERROR("GetAllMemSegments failed.");
-        return ret;
-      }
-      ret = e_paritition.GetBlockSpan(&ts_block_spans_, table_schema_mgr_, table_version_);
-      if (ret != KStatus::SUCCESS) {
-        LOG_ERROR("e_paritition GetBlockSpan failed.");
-        return ret;
-      }
-      ret = UpdateAggregation();
-      if (ret != KStatus::SUCCESS) {
-        return ret;
-      }
-    } else {
-=======
     if (cur_first_col_idxs_.empty() && !has_first_row_col_) {
->>>>>>> 701a4962
       break;
     }
     cur_partition_index_ = first_partition_idx;
-    TsScanFilterParams filter{db_id_, table_id_, entity_ids_[cur_entity_index_], ts_spans_};
+    TsScanFilterParams filter{db_id_, table_id_, vgroup_->GetVGroupID(), entity_ids_[cur_entity_index_], ts_spans_};
     auto partition_version = ts_partitions_[cur_partition_index_].ts_partition_version;
     TsEntityPartition e_paritition(partition_version, scan_lsn_, ts_col_type_, filter);
     auto ret = e_paritition.Init();
@@ -550,34 +527,11 @@
   // Scan backwards to aggrate last col along with other agg functions
   int last_partition_idx = ts_partitions_.size() - 1;
   for (; last_partition_idx >= first_partition_idx; --last_partition_idx) {
-<<<<<<< HEAD
-    if (ts_partitions_[last_partition_idx].ts_partition_range.end > min_last_ts_) {
-      cur_partition_index_ = last_partition_idx;
-      TsScanFilterParams filter{db_id_, table_id_, vgroup_->GetVGroupID(), entity_ids_[cur_entity_index_], ts_spans_};
-      auto partition_version = ts_partitions_[cur_partition_index_].ts_partition_version;
-      TsEntityPartition e_paritition(partition_version, scan_lsn_, ts_col_type_, filter);
-      auto ret = e_paritition.Init();
-      if (ret != KStatus::SUCCESS) {
-        LOG_ERROR("GetAllMemSegments failed.");
-        return ret;
-      }
-      ret = e_paritition.GetBlockSpan(&ts_block_spans_, table_schema_mgr_, table_version_);
-      if (ret != KStatus::SUCCESS) {
-        LOG_ERROR("e_paritition GetBlockSpan failed.");
-        return ret;
-      }
-      ret = UpdateAggregation();
-      if (ret != KStatus::SUCCESS) {
-        return ret;
-      }
-    } else {
-=======
     if (cur_last_col_idxs_.empty() && !has_last_row_col_) {
->>>>>>> 701a4962
       break;
     }
     cur_partition_index_ = last_partition_idx;
-    TsScanFilterParams filter{db_id_, table_id_, entity_ids_[cur_entity_index_], ts_spans_};
+    TsScanFilterParams filter{db_id_, table_id_, vgroup_->GetVGroupID(), entity_ids_[cur_entity_index_], ts_spans_};
     auto partition_version = ts_partitions_[cur_partition_index_].ts_partition_version;
     TsEntityPartition e_paritition(partition_version, scan_lsn_, ts_col_type_, filter);
     auto ret = e_paritition.Init();
