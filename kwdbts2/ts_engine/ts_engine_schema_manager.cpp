--- conflicted
+++ resolved
@@ -222,10 +222,6 @@
   return KStatus::SUCCESS;
 }
 
-<<<<<<< HEAD
-KStatus TsEngineSchemaManager::GetVGroup(kwdbContext_p ctx, TSTableID tbl_id, TSSlice primary_key, uint32_t* vgroup_id,
-                                         TSEntityID* entity_id, bool* new_tag) {
-=======
 KStatus TsEngineSchemaManager::GetAllTableSchemaMgrs(std::vector<std::shared_ptr<TsTableSchemaManager>>& tb_schema_mgr) {
   rdLock();
   for (auto it : table_schema_mgrs_) {
@@ -237,7 +233,6 @@
 
 KStatus TsEngineSchemaManager::GetVGroup(kwdbContext_p ctx, TSTableID tbl_id, TSSlice primary_key,
                                              uint32_t* vgroup_id, TSEntityID* entity_id, bool* new_tag) {
->>>>>>> c522eab2
   std::shared_ptr<TsTableSchemaManager> tb_schema;
   KStatus s = GetTableSchemaMgr(tbl_id, tb_schema);
   if (s != KStatus::SUCCESS) {
