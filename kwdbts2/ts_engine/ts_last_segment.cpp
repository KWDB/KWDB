--- conflicted
+++ resolved
@@ -454,21 +454,11 @@
   std::string buf;
   assert(infos_.size() == offset_.size());
   for (int i = 0; i < infos_.size(); ++i) {
-<<<<<<< HEAD
     PutFixed64(&buf, offset_[i]);
     PutFixed32(&buf, infos_[i].nrow);
     PutFixed32(&buf, infos_[i].col_offset.size());
     PutFixed32(&buf, infos_[i].var_offset);
-=======
-    PutFixed<64>(&buf, offset_[i]);
-    // PutFixed<64>(&buf, infos_[i].table_id);
-    // PutFixed<32>(&buf, infos_[i].version);
-    PutFixed<32>(&buf, infos_[i].nrow);
-    PutFixed<32>(&buf, infos_[i].col_offset.size());
-    PutFixed<32>(&buf, infos_[i].var_offset);
-    PutFixed<32>(&buf, infos_[i].var_len);
-    // PutFixed<32>(&buf, infos_[i].ndevice);
->>>>>>> 183d666b
+    PutFixed32(&buf, infos_[i].var_len);
     for (int j = 0; j < infos_[i].col_offset.size(); ++j) {
       PutFixed32(&buf, infos_[i].col_offset[j]);
     }
