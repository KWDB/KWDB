--- conflicted
+++ resolved
@@ -186,7 +186,6 @@
   return 0;
 }
 
-<<<<<<< HEAD
 KStatus TsVGroup::FlushImmSegment(const std::shared_ptr<TsMemSegment>& mem_seg) {
   if (!mem_seg->SetFlushing()) {
     LOG_ERROR("cannot set status for mem segment.");
@@ -269,7 +268,6 @@
   return KStatus::SUCCESS;
 }
 
-=======
 KStatus TsVGroup::GetIterator(kwdbContext_p ctx, vector<uint32_t> entity_ids,
                                    std::vector<KwTsSpan> ts_spans, DATATYPE ts_col_type,
                                    std::vector<k_uint32> scan_cols, std::vector<k_uint32> ts_scan_cols,
@@ -311,7 +309,6 @@
   return vgroup_id_;
 }
 
->>>>>>> 3a852684
 TsVGroup::TsPartitionedFlush::TsPartitionedFlush(TsVGroup* group, rocksdb::InternalIterator* iter)
     : vgroup_(group), iter_(iter) {}
 
