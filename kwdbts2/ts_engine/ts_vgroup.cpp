--- conflicted
+++ resolved
@@ -441,14 +441,9 @@
         for (auto& last_segment : last_segments) {
           update.DeleteLastSegment(cur_partition->GetPartitionIdentifier(), last_segment->GetFileNumber());
         }
-<<<<<<< HEAD
-
+        entity_segment = std::make_shared<TsEntitySegment>(root_path.string(), new_entity_header_num);
         // TODO(zzr): set the filesize and filenumber to correct value.
         update.SetEntitySegment(cur_partition->GetPartitionIdentifier(), {0, 0, 0, entity_segment});
-=======
-        entity_segment = std::make_shared<TsEntitySegment>(root_path.string(), new_entity_header_num);
-        update.SetEntitySegment(cur_partition->GetPartitionIdentifier(), entity_segment);
->>>>>>> c7a15f75
       }
     });
   }
