--- conflicted
+++ resolved
@@ -1157,7 +1157,6 @@
 
 KStatus TsVGroup::CancelWriteBatchData() {
   std::unique_lock lock{builders_mutex_};
-<<<<<<< HEAD
   {
     Defer defer([&]() {
       for (auto& kv : write_batch_segment_builders_) {
@@ -1167,13 +1166,9 @@
       write_batch_segment_builders_.clear();
     });
     for (auto& kv : write_batch_segment_builders_) {
-      kv.second->MarkDelete();
+      kv.second->WriteBatchCancel();
       kv.second = nullptr;
     }
-=======
-  for (auto& kv : write_batch_segment_builders_) {
-    kv.second->WriteBatchCancel();
->>>>>>> d392ae81
   }
   return KStatus::SUCCESS;
 }
