--- conflicted
+++ resolved
@@ -21,15 +21,8 @@
 #include "kwdb_type.h"
 #include "libkwdbts2.h"
 #include "sys_utils.h"
-<<<<<<< HEAD
-#include "ts_comparator.h"
-#include "ts_db_impl.h"
-#include "ts_format.h"
-#include "ts_lastsegment_builder.h"
-=======
 #include "ts_io.h"
 #include "ts_last_segment_manager.h"
->>>>>>> c996c579
 #include "ts_payload.h"
 #include "ts_vgroup_partition.h"
 #include "ts_iterator_v2_impl.h"
@@ -47,7 +40,6 @@
 }
 
 TsVGroup::~TsVGroup() {
-<<<<<<< HEAD
   enable_compact_thread_ = false;
   closeCompactThread();
   if (db_ != nullptr) {
@@ -56,8 +48,6 @@
     db_->Close();
     delete db_;
   }
-=======
->>>>>>> c996c579
   if (config_file_ != nullptr) {
     config_file_->sync(MS_SYNC);
     delete config_file_;
@@ -385,93 +375,7 @@
   return vgroup_id_;
 }
 
-<<<<<<< HEAD
-TsVGroup::TsPartitionedFlush::TsPartitionedFlush(TsVGroup* group, rocksdb::InternalIterator* iter)
-    : vgroup_(group), iter_(iter) {}
-
-rocksdb::Status TsVGroup::TsPartitionedFlush::FlushFromMem() {
-  iter_->SeekToFirst();
-  TsEngineSchemaManager* schema_mgr = vgroup_->schema_mgr_;
-
-  rocksdb::FullKey full_key;
-  TsInternalKey ts_key;
-  std::unordered_map<std::shared_ptr<TsVGroupPartition>, TsLastSegmentBuilder> builders;
-
-  std::shared_ptr<MMapMetricsTable> table_schema;
-  std::vector<AttributeInfo> metric_schema;
-
-  std::unique_ptr<TsRawPayloadRowParser> parser;
-  TSTableID last_table_id = -1;
-  uint32_t last_version = -1;
-  uint32_t db_id = -1;
-  std::shared_ptr<TsVGroupPartition> partition = nullptr;
-
-  for (; iter_->Valid(); iter_->Next()) {
-    rocksdb::ParseFullKey(iter_->key(), &full_key);
-    rocksdb::SequenceNumber seq_no = full_key.sequence;
-    ts_key.Decode(full_key.user_key);
-    if (last_table_id != ts_key.table_id) {
-      db_id = schema_mgr->GetDBIDByTableID(ts_key.table_id);
-    }
-
-    if (!(last_table_id == ts_key.table_id && last_version == ts_key.version)) {
-      schema_mgr->GetTableMetricSchema(nullptr, ts_key.table_id, ts_key.version, &table_schema);
-      assert(table_schema != nullptr);
-      metric_schema = table_schema->getSchemaInfoExcludeDropped();
-      parser = std::make_unique<TsRawPayloadRowParser>(metric_schema);
-      last_table_id = ts_key.table_id;
-      last_version = ts_key.version;
-    }
-
-    auto val = iter_->value();
-    assert(!metric_schema.empty());
-    // TsRawPayload payload_prev{{const_cast<char*>(val.data()), val.size()}, metric_schema};
-    TsRawPayloadV2 payload{{const_cast<char*>(val.data()), val.size()}};
-    auto row_iter = payload.GetRowIterator();
-
-    int row_cnt = 0;
-    for (; row_iter.Valid(); row_iter.Next()) {
-      auto row_data = row_iter.Value();
-      ++row_cnt;
-      timestamp64 ts = parser->GetTimestamp(row_data);
-      if (partition == nullptr || ts >= partition->EndTs() || ts < partition->StartTs()) {
-        partition = this->vgroup_->GetPartition(db_id, ts, (DATATYPE)metric_schema[0].type);
-      }
-
-      auto it = builders.find(partition);
-      if (it == builders.end()) {
-        std::unique_ptr<TsLastSegment> last_segment;
-        partition->NewLastSegment(&last_segment);
-        auto result =
-            builders.insert({partition, TsLastSegmentBuilder{schema_mgr, last_segment}});
-        it = result.first;
-      }
-
-      TsLastSegmentBuilder& builder = it->second;
-      auto s =
-          builder.PutRowData(ts_key.table_id, ts_key.version, ts_key.entity_id, seq_no, row_data);
-      if (s != SUCCESS) {
-        return rocksdb::Status::Incomplete("flush error");
-      }
-    }
-
-    int nrows = payload.GetRowCount();
-    assert(nrows == row_cnt);
-    // assert(payload.GetRowCount() == payload_prev.GetRowCount());
-  }
-  for (auto& kv : builders) {
-    auto s = kv.second.Finalize();
-    if (s == FAIL) return rocksdb::Status::Incomplete("flush error");
-    kv.second.Flush();
-    kv.first->PublicLastSegment(kv.second.Finish());
-  }
-  return rocksdb::Status::OK();
-}
-
 std::shared_ptr<TsVGroupPartition> PartitionManager::Get(int64_t timestamp, bool create_if_not_exist) {
-=======
-TsVGroupPartition* PartitionManager::Get(int64_t timestamp, bool create_if_not_exist) {
->>>>>>> c996c579
   int idx = timestamp / interval_;
   RW_LATCH_S_LOCK(&partitions_latch_);
   auto it = partitions_.find(idx);
