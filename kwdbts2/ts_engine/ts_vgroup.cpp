--- conflicted
+++ resolved
@@ -999,14 +999,9 @@
   }
   return KStatus::SUCCESS;
 }
-<<<<<<< HEAD
 
 KStatus TsVGroup::redoDeleteData(kwdbContext_p ctx, TSTableID tbl_id, std::string& primary_tag, TS_LSN log_lsn,
                                  const std::vector<KwTsSpan>& ts_spans) {
-=======
-KStatus TsVGroup::redoDeleteData(kwdbContext_p ctx, TSTableID tbl_id, std::string& primary_tag, TS_LSN log_lsn,
-const std::vector<KwTsSpan>& ts_spans) {
->>>>>>> 7aa6af3b
   TSEntityID entity_id;
   TSSlice p_tag{primary_tag.data(), primary_tag.length()};
   auto s = getEntityIdByPTag(ctx, tbl_id, p_tag, &entity_id);
