--- conflicted
+++ resolved
@@ -377,48 +377,6 @@
 
   // Compact partitions
   TsVersionUpdate update;
-<<<<<<< HEAD
-  std::vector<std::thread> workers;
-  for (uint32_t thread_idx = 0; thread_idx < thread_num; thread_idx++) {
-    workers.emplace_back([&, thread_idx]() {
-      for (size_t idx = thread_idx; idx < partitions.size(); idx += thread_num) {
-        const auto& cur_partition = partitions[idx];
-
-        // 1. Get all the last segments that need to be compacted.
-        auto last_segments = cur_partition->GetCompactLastSegments();
-        auto entity_segment = cur_partition->GetEntitySegment();
-
-        auto root_path = this->GetPath() / PartitionDirName(cur_partition->GetPartitionIdentifier());
-        uint64_t new_entity_header_num = version_manager_->NewFileNumber();
-
-        // 2. Build the column block.
-        {
-          TsEntitySegmentBuilder builder(root_path.string(), schema_mgr_, version_manager_.get(),
-                                         cur_partition->GetPartitionIdentifier(), entity_segment,
-                                         new_entity_header_num, last_segments);
-          KStatus s = builder.Open();
-          if (s != KStatus::SUCCESS) {
-            LOG_ERROR("partition[%s] compact failed, TsEntitySegmentBuilder open failed", path_.c_str());
-          }
-          s = builder.BuildAndFlush(&update);
-          if (s != KStatus::SUCCESS) {
-            LOG_ERROR("partition[%s] compact failed, TsEntitySegmentBuilder build failed", path_.c_str());
-          }
-        }
-
-        // 3. Set the compacted version.
-        for (auto& last_segment : last_segments) {
-          update.DeleteLastSegment(cur_partition->GetPartitionIdentifier(), last_segment->GetFileNumber());
-        }
-        entity_segment = std::make_shared<TsEntitySegment>(root_path.string(), new_entity_header_num);
-        KStatus s = entity_segment->Open();
-        if (s != KStatus::SUCCESS) {
-          LOG_ERROR("TsEntitySegment Open failed, root_path=%s, entity_header_num=%lu",
-                    root_path.string().c_str(), new_entity_header_num);
-          return s;
-        }
-        update.SetEntitySegment(cur_partition->GetPartitionIdentifier(), entity_segment);
-=======
   std::atomic_bool success{true};
   for (size_t idx = 0; idx < partitions.size(); ++idx) {
     const auto& cur_partition = partitions[idx];
@@ -440,7 +398,6 @@
         LOG_ERROR("partition[%s] compact failed, TsEntitySegmentBuilder open failed", path_.c_str());
         success = false;
         break;
->>>>>>> c522eab2
       }
       s = builder.BuildAndFlush(&update);
       if (s != KStatus::SUCCESS) {
