--- conflicted
+++ resolved
@@ -454,35 +454,15 @@
       return s;
     }
     uint32_t vgroup_id;
+    if (tsx_id != nullptr) {
+      mtr_id = GetVGroupByID(ctx, 1)->GetMtrIDByTsxID(tsx_id);
+    }
     s = InsertTagData(ctx, table_id, mtr_id, payload_data[i], write_wal, vgroup_id, entity_id, inc_entity_cnt);
     if (s != KStatus::SUCCESS) {
       LOG_ERROR("put tag data failed. table[%lu].", table_id);
       return s;
     }
     auto vgroup = GetVGroupByID(ctx, vgroup_id);
-<<<<<<< HEAD
-    assert(vgroup != nullptr);
-    if (tsx_id != nullptr) {
-      mtr_id = GetVGroupByID(ctx, 1)->GetMtrIDByTsxID(tsx_id);
-    }
-    if (new_tag) {
-      if (options_.wal_level != WALMode::OFF && write_wal) {
-        // no need lock, lock inside.
-        s = vgroup->GetWALManager()->WriteInsertWAL(ctx, mtr_id, 0, 0, payload_data[i], vgroup_id);
-        if (s == KStatus::FAIL) {
-          LOG_ERROR("failed WriteInsertWAL for new tag.");
-          return s;
-        }
-      }
-      entity_id = vgroup->AllocateEntityID();
-      s = putTagData(ctx, table_id, vgroup_id, entity_id, p);
-      if (s != KStatus::SUCCESS) {
-        return s;
-      }
-      inc_entity_cnt++;
-    }
-=======
->>>>>>> 1121ef9d
     payload_size += p.GetData().len;
     s =  dynamic_pointer_cast<TsTableV2Impl>(ts_table)->PutData(ctx, vgroup, p, entity_id, mtr_id,
             inc_unordered_cnt, dedup_result, (DedupRule)(dedup_result->dedup_rule), write_wal);
