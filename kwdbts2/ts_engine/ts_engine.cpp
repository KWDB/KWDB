// Copyright (c) 2022-present, Shanghai Yunxi Technology Co, Ltd.
//
// This software (KWDB) is licensed under Mulan PSL v2.
// You can use this software according to the terms and conditions of the Mulan PSL v2.
// You may obtain a copy of Mulan PSL v2 at:
//          http://license.coscl.org.cn/MulanPSL2
// THIS SOFTWARE IS PROVIDED ON AN "AS IS" BASIS, WITHOUT WARRANTIES OF ANY KIND,
// EITHER EXPRESS OR IMPLIED, INCLUDING BUT NOT LIMITED TO NON-INFRINGEMENT,
// MERCHANTABILITY OR FIT FOR A PARTICULAR PURPOSE.
// See the Mulan PSL v2 for more details.

#include "ts_engine.h"

#include <dirent.h>
#include <cstdint>
<<<<<<< HEAD
#include <filesystem>
=======
>>>>>>> ef1e48ae
#include <cstdio>
#include <vector>
#include <unordered_map>
#include <map>
#include <string>
#include <memory>
#include <utility>
#include "kwdb_type.h"
#include "settings.h"
#include "ts_payload.h"
#include "ee_global.h"
#include "ee_executor.h"
#include "ts_table_v2_impl.h"

// V2
int EngineOptions::vgroup_max_num = 4;
DedupRule EngineOptions::g_dedup_rule = DedupRule::OVERRIDE;
size_t EngineOptions::mem_segment_max_size = 64 << 20;
int32_t EngineOptions::mem_segment_max_height = 12;
uint32_t EngineOptions::max_last_segment_num = 2;
uint32_t EngineOptions::max_compact_num = 10;
size_t EngineOptions::max_rows_per_block = 4096;
size_t EngineOptions::min_rows_per_block = 2048;
int64_t EngineOptions::partition_interval = 3600 * 24 * 10;

extern std::map<std::string, std::string> g_cluster_settings;
extern DedupRule g_dedup_rule;
extern std::shared_mutex g_settings_mutex;
extern bool g_go_start_service;

namespace kwdbts {

unsigned seed = std::chrono::system_clock::now().time_since_epoch().count();
std::mt19937 gen(seed);
const char schema_directory[]= "schema/";

TSEngineV2Impl::TSEngineV2Impl(const EngineOptions& engine_options) :
                              options_(engine_options), flush_mgr_(vgroups_),
                              read_batch_workers_lock_(RWLATCH_ID_READ_BATCH_DATA_JOB_RWLOCK),
                              write_batch_workers_lock_(RWLATCH_ID_WRITE_BATCH_DATA_JOB_RWLOCK),
                              insert_tag_lock_(RWLATCH_ID_ENGINE_INSERT_TAG_RWLOCK) {
  LogInit();
  tables_cache_ = new SharedLruUnorderedMap<KTableKey, TsTable>(EngineOptions::table_cache_capacity_, true);
  char* vgroup_num = getenv("KW_VGROUP_NUM");
  if (vgroup_num != nullptr) {
    char *endptr;
    EngineOptions::vgroup_max_num = strtol(vgroup_num, &endptr, 10);
    assert(*endptr == '\0');
  }
  char* mem_segment_max_size = getenv("KW_MAX_SEGMENT_MAX_SIZE");
  if (mem_segment_max_size != nullptr) {
    char *endptr;
    EngineOptions::mem_segment_max_size = strtol(mem_segment_max_size, &endptr, 10);
    assert(*endptr == '\0');
  }
  char* mem_segment_max_height = getenv("KW_MAX_SEGMENT_MAX_HEIGHT");
  if (mem_segment_max_height != nullptr) {
    char *endptr;
    EngineOptions::mem_segment_max_height = strtol(mem_segment_max_height, &endptr, 10);
    assert(*endptr == '\0');
  }
  char* max_last_segment_num = getenv("KW_MAX_LAST_SEGMENT_NUM");
  if (max_last_segment_num != nullptr) {
    char *endptr;
    EngineOptions::max_last_segment_num = strtol(max_last_segment_num, &endptr, 10);
    assert(*endptr == '\0');
  }
  char* max_compact_num = getenv("KW_MAX_COMPACT_NUM");
  if (max_compact_num != nullptr) {
    char *endptr;
    EngineOptions::max_compact_num = strtol(max_compact_num, &endptr, 10);
    assert(*endptr == '\0');
  }
  char* max_rows_per_block = getenv("KW_MAX_ROWS_PER_BLOCK");
  if (max_rows_per_block != nullptr) {
    char *endptr;
    EngineOptions::max_rows_per_block = strtol(max_rows_per_block, &endptr, 10);
    assert(*endptr == '\0');
  }
  char* min_rows_per_block = getenv("KW_MIN_ROWS_PER_BLOCK");
  if (min_rows_per_block != nullptr) {
    char *endptr;
    EngineOptions::min_rows_per_block = strtol(min_rows_per_block, &endptr, 10);
    assert(*endptr == '\0');
  }

  char* partition_interval = getenv("KW_PARTITION_INTERVAL");
  if (partition_interval != nullptr) {
    char* endptr;
    int64_t interval = strtol(partition_interval, &endptr, 10);
    if (interval > 0) {
      EngineOptions::partition_interval = interval;
    }
    assert(*endptr == '\0');
  }
}

TSEngineV2Impl::~TSEngineV2Impl() {
  DestoryExecutor();
#ifndef WITH_TESTS
  BrMgr::GetInstance().Destroy();
#endif
  vgroups_.clear();
  SafeDeletePointer(tables_cache_);
}

KStatus TSEngineV2Impl::FlushVGroups(kwdbContext_p ctx) {
  for (auto vgroup : vgroups_) {
    KStatus s = vgroup->Flush();
    if (s == KStatus::FAIL) {
      LOG_ERROR("Failed to flush metric file.")
      return s;
    }
  }
  return KStatus::SUCCESS;
}

KStatus TSEngineV2Impl::SortWALFile(kwdbContext_p ctx) {
  if (!IsExists(wal_mgr_->GetWALChkFilePath())) {
    return KStatus::SUCCESS;
  }
  std::vector<LogEntry*> cur_eng_logs;
  Defer defer_engine{[&]() {
    for (auto& log : cur_eng_logs) {
      delete log;
    }
  }};
  std::vector<uint64_t> ignore;
  bool is_end_chk = false;

  TS_LSN last_lsn = wal_mgr_->GetFirstLSN();
  auto res = wal_mgr_->ReadWALLog(cur_eng_logs, last_lsn, wal_mgr_->FetchCurrentLSN(), ignore);
  if (!cur_eng_logs.empty()) {
    if ((*cur_eng_logs.end())->getType() == WALLogType::END_CHECKPOINT) {
      is_end_chk = true;
    }
  }
  if (is_end_chk) {
    if (wal_mgr_->RemoveChkFile(ctx) == KStatus::FAIL) {
      LOG_ERROR("RemoveChkFile fail while Sorting WAL File.")
      return KStatus::FAIL;
    }
    for (auto vgroup : vgroups_) {
      if (vgroup->GetWALManager()->RemoveChkFile(ctx) == KStatus::FAIL) {
        LOG_ERROR("Remove vgroup[%d] wal file fail while Sorting WAL File.", vgroup->GetVGroupID())
        return KStatus::FAIL;
      }
    }
  } else {
    // remove engine cur, rename chk to cur, update meta
    if (wal_mgr_->ResetCurLSNAndFlushMeta(ctx, last_lsn) == KStatus::FAIL) {
      LOG_ERROR("ResetCurLSNAndFlushMeta failed.")
      return KStatus::FAIL;
    }
    wal_mgr_.release();
    auto cur_eng_path = options_.db_path + "/wal/engine/" + "kwdb_wal.cur";
    auto chk_eng_path = options_.db_path + "/wal/engine/" + "kwdb_wal.chk";
    if (Remove(cur_eng_path) == KStatus::FAIL) {
      LOG_ERROR("Remove wal file fail while Sorting WAL File.")
      return KStatus::FAIL;
    }
    if (-1 == rename(chk_eng_path.c_str(), cur_eng_path.c_str())) {
      LOG_ERROR("Failed to rename WAL file.")
      return KStatus::FAIL;
    }
    wal_mgr_ = std::make_unique<WALMgr>(options_.db_path, "engine", &options_);
    res = wal_mgr_->Init(ctx);
    if (res == KStatus::FAIL) {
      LOG_ERROR("Failed to initialize WAL manager")
      return res;
    }

    // append cur log to chk log, rename chk to cur
    for (auto vgroup : vgroups_) {
      if (!IsExists(vgroup->GetWALManager()->GetWALChkFilePath())) {
        continue;
      }
      std::vector<LogEntry*> append_logs;
      Defer defer_append{[&]() {
        for (auto& log : append_logs) {
          delete log;
        }
      }};
      WALMgr* v_wal = vgroup->GetWALManager();
      TS_LSN v_last_lsn = v_wal->GetFirstLSN();
      std::vector<uint64_t> v_ignore;
      if (v_wal->ReadWALLog(append_logs, v_last_lsn, v_wal->FetchCurrentLSN(), ignore) == KStatus::FAIL) {
        LOG_ERROR("Failed to read WAL from vgroup file.")
        return KStatus::FAIL;
      }
      if (v_wal->SwitchLastFile(ctx, v_last_lsn) == KStatus::FAIL) {
        LOG_ERROR("Failed to SwitchLastFile vgroup file.")
        return KStatus::FAIL;
      }
      if (v_wal->WriteIncompleteWAL(ctx, append_logs) == KStatus::FAIL) {
        LOG_ERROR("Failed to WriteIncompleteWAL to vgroup wal file.")
        return KStatus::FAIL;
      }
    }
  }
  return KStatus::SUCCESS;
}

KStatus TSEngineV2Impl::Init(kwdbContext_p ctx) {
#ifndef WITH_TESTS
  // init brpc for multi-node mode
  if (!EngineOptions::isSingleNode()) {
    if (BrMgr::GetInstance().Init(ctx, options_) != KStatus::SUCCESS) {
      LOG_ERROR("BrMgr init failed")
      return KStatus::FAIL;
    }
  }
#endif

  fs::path db_path{options_.db_path};
  assert(!db_path.empty());
  schema_mgr_ = std::make_unique<TsEngineSchemaManager>(db_path / schema_directory);
  KStatus s = schema_mgr_->Init(ctx);
  if (s != KStatus::SUCCESS) {
    return s;
  }

  InitExecutor(ctx, options_);
  vgroups_.clear();
  for (int vgroup_id = 1; vgroup_id <= EngineOptions::vgroup_max_num; vgroup_id++) {
    auto vgroup = std::make_unique<TsVGroup>(&options_, vgroup_id, schema_mgr_.get(),
                                             &wal_level_mutex_);
    s = vgroup->Init(ctx);
    if (s != KStatus::SUCCESS) {
      return s;
    }
    uint32_t entity_id = 0;
    s = GetMaxEntityIdByVGroupId(ctx, vgroup_id, entity_id);
    if (s != KStatus::SUCCESS) {
      LOG_ERROR("GetMaxEntityIdByVGroupId failed, vgroup id:%d", vgroup_id);
    }
    vgroup->InitEntityID(entity_id);
    vgroups_.push_back(std::move(vgroup));
  }
  LOG_INFO("TS engine WAL level is: %d", options_.wal_level);
  wal_mgr_ = std::make_unique<WALMgr>(options_.db_path, "engine", &options_);
  auto res = wal_mgr_->Init(ctx);
  if (res == KStatus::FAIL) {
    LOG_ERROR("Failed to initialize WAL manager")
    return res;
  }

  if (SortWALFile(ctx) != KStatus::SUCCESS) {
    LOG_ERROR("Failed to SortWALFile.")
    return res;
  }

  wal_sys_ = std::make_unique<WALMgr>(options_.db_path, "ddl", &options_);
  tsx_manager_sys_ = std::make_unique<TSxMgr>(wal_sys_.get());
  s = wal_sys_->Init(ctx);
  if (s == KStatus::FAIL) {
    LOG_ERROR("wal_sys_::Init fail.")
    return s;
  }

  s = Recover(ctx);
  if (s == KStatus::FAIL) {
    LOG_ERROR("Recover fail.")
    return s;
  }
  // TODO(zzr): Recover TsVersion for each VGroup.
  // After WAL RedoPut, TsVersion should be updated.
  for (auto vgroup : vgroups_) {
    s = vgroup->SetReady();
    if (s == FAIL) {
      return FAIL;
    }
  }
  return KStatus::SUCCESS;
}

TsVGroup* TSEngineV2Impl::GetVGroupByID(kwdbContext_p ctx, uint32_t vgroup_id) {
  assert(EngineOptions::vgroup_max_num >= vgroup_id);
  return vgroups_[vgroup_id - 1].get();
}

KStatus TSEngineV2Impl::CreateTsTable(kwdbContext_p ctx, const KTableKey& table_id, roachpb::CreateTsTable* meta,
  std::vector<RangeGroup> ranges, bool not_get_table) {
  std::shared_ptr<TsTable> ts_table;
  return CreateTsTable(ctx, table_id, meta, ts_table);
}

KStatus TSEngineV2Impl::CreateTsTable(kwdbContext_p ctx, TSTableID table_id, roachpb::CreateTsTable *meta,
  std::shared_ptr<TsTable>& ts_table) {
  LOG_INFO("Create TsTable %lu begin.", table_id);
  KStatus s;
  table_mutex_.lock();
  Defer defer{[&]() {
    table_mutex_.unlock();
  }};
  ts_table = tables_cache_->Get(table_id);
  if (ts_table != nullptr) {
    LOG_INFO("TsTable %lu exist. no need create again.", table_id);
    return KStatus::SUCCESS;
  }

  uint64_t db_id = 1;
  if (meta->ts_table().has_database_id()) {
    db_id = meta->ts_table().database_id();
  }

  s = schema_mgr_->CreateTable(ctx, db_id, table_id, meta);
  if (s != KStatus::SUCCESS) {
    LOG_ERROR("schema Create Table[%lu] failed.", table_id);
    return s;
  }
  LOG_INFO("Create TsTable %lu success.", table_id);

  std::shared_ptr<TsTableSchemaManager> table_schema_mgr;
  s = schema_mgr_->GetTableSchemaMgr(table_id, table_schema_mgr);
  if (s != KStatus::SUCCESS) {
    LOG_ERROR("Get table schema manager [%lu] failed.", table_id);
    return s;
  }
  ts_table = std::make_shared<TsTableV2Impl>(table_schema_mgr, vgroups_);
  tables_cache_->Put(table_id, ts_table);
  return s;
}

KStatus TSEngineV2Impl::GetTsTable(kwdbContext_p ctx, const KTableKey& table_id, std::shared_ptr<TsTable>& ts_table,
                    bool create_if_not_exist, ErrorInfo& err_info, uint32_t version) {
  ctx->ts_engine = this;
  ts_table = tables_cache_->Get(table_id);
  if (ts_table == nullptr) {
    // 1. if table exist, open table.
    if (schema_mgr_->IsTableExist(table_id)) {
      std::shared_ptr<TsTableSchemaManager> schema;
      KStatus s = schema_mgr_->GetTableSchemaMgr(table_id, schema);
      if (s != KStatus::SUCCESS) {
        LOG_ERROR("can not GetTableSchemaMgr table[%lu]", table_id);
        return KStatus::FAIL;
      }
      auto table = std::make_shared<TsTableV2Impl>(schema, vgroups_);
      if (table.get() != nullptr) {
        ts_table = table;
        tables_cache_->Put(table_id, ts_table);
      } else {
        LOG_ERROR("make TsTableV2Impl failed for table[%lu]", table_id);
        return KStatus::FAIL;
      }
    }
  }

  if (ts_table == nullptr) {
    if (!create_if_not_exist) {
      LOG_ERROR("cannot found table[%lu], and cannot create it.", table_id);
      err_info.errcode = KWENOOBJ;
      return KStatus::FAIL;
    }
    // 2. if table no exist. try get schema from go level.
    LOG_INFO("try creating table[%lu] by schema from rocksdb. ", table_id);
    if (!g_go_start_service) {  // unit test from c, just return falsed.
      return KStatus::FAIL;
    }
    char* error;
    size_t data_len = 0;
    char* data = getTableMetaByVersion(table_id, version, &data_len, &error);
    if (error != nullptr) {
      LOG_ERROR("getTableMetaByVersion error: %s.", error);
      return KStatus::FAIL;
    }
    roachpb::CreateTsTable meta;
    if (!meta.ParseFromString({data, data_len})) {
      LOG_ERROR("Parse schema From String failed.");
      return KStatus::FAIL;
    }
    CreateTsTable(ctx, table_id, &meta, ts_table);  // no need check result.
    if (ts_table == nullptr) {
      LOG_ERROR("table[%lu] create failed.", table_id);
      return KStatus::FAIL;
    }
  }
  // 3. check if table has certain version. if not found, add certain version from rocksdb.
  if (ts_table != nullptr) {
    if (version != 0 && ts_table->CheckAndAddSchemaVersion(ctx, table_id, version) != KStatus::SUCCESS) {
      LOG_ERROR("table[%lu] CheckAndAddSchemaVersion failed", table_id);
      return KStatus::FAIL;
    }
  } else {
    LOG_ERROR("table[%lu] open failed.", table_id);
    return KStatus::FAIL;
  }
  return KStatus::SUCCESS;
}

KStatus TSEngineV2Impl::GetTableSchemaMgr(kwdbContext_p ctx, const KTableKey& table_id,
                                          std::shared_ptr<TsTableSchemaManager>& schema) {
  std::shared_ptr<TsTable> tb;
  ErrorInfo err_info;
  // Try to obtain the table(will create table if table is not created) to avoid incomplete asynchronous table creation,
  // if the table is not created, the table schema manager cannot be retrieved.
  KStatus s = GetTsTable(ctx, table_id, tb, true, err_info);
  if (s != KStatus::SUCCESS) {
    LOG_ERROR("Get TsTable failed, table id: %lu, error info: %s", table_id, err_info.errmsg.c_str());
    return s;
  }
  // TODO(liangbo01)  need input change version
  s = schema_mgr_->GetTableSchemaMgr(table_id, schema);
  if (s != KStatus::SUCCESS) {
    LOG_ERROR("GetTableSchemaMgr failed. table id: %lu", table_id);
  }
  return s;
}

KStatus TSEngineV2Impl::CreateNormalTagIndex(kwdbContext_p ctx, const KTableKey& table_id, const uint64_t index_id,
                                           const char* transaction_id, const uint32_t cur_version,
                                           const uint32_t new_version,
                                           const std::vector<uint32_t/* tag column id*/> &index_schema) {
    LOG_INFO("TSEngine CreateNormalTagIndex start, table id:%lu, index id:%lu, cur_version:%d, new_version:%d.",
             table_id, index_id, cur_version, new_version)
    std::shared_ptr<TsTable> table;
    ErrorInfo err_info;
    KStatus s = GetTsTable(ctx, table_id, table, true, err_info, cur_version);
    if (s == KStatus::FAIL) {
        return s;
    }

    // Get transaction id.
    uint64_t x_id = tsx_manager_sys_->getMtrID(transaction_id);

    // Write create index DDL into WAL, which type is Create_Normal_TagIndex.
    s = wal_sys_->WriteCreateIndexWAL(ctx, x_id, table_id, index_id, cur_version, new_version, index_schema);
    if (s == KStatus::FAIL) {
        return s;
    }
    // create index
    return table->CreateNormalTagIndex(ctx, x_id, index_id, cur_version, new_version, index_schema);
}

KStatus TSEngineV2Impl::DropNormalTagIndex(kwdbContext_p ctx, const KTableKey& table_id, const uint64_t index_id,
                                         const char* transaction_id,  const uint32_t cur_version,
                                         const uint32_t new_version) {
    LOG_INFO("TSEngine DropNormalTagIndex start, table id:%lu, index id:%lu, cur_version:%d, new_version:%d.",
             table_id, index_id, cur_version, new_version)
    std::shared_ptr<TsTable> table;
    ErrorInfo err_info;
    KStatus s = GetTsTable(ctx, table_id, table, true, err_info, cur_version);
    if (s == KStatus::FAIL) {
        LOG_ERROR("drop normal tag index, failed to get ts table.")
        return s;
    }

    // Get transaction id.
    uint64_t x_id = tsx_manager_sys_->getMtrID(transaction_id);

    std::vector<uint32_t> tags = table->GetNTagIndexInfo(cur_version, index_id);
    if (tags.empty()) {
        LOG_ERROR("drop normal tag index, ntag info is empty.")
        return FAIL;
    }

    // Write create index DDL into WAL, which type is Create_Normal_TagIndex.
    s = wal_sys_->WriteDropIndexWAL(ctx, x_id, table_id, index_id, cur_version, new_version, tags);
    if (s == KStatus::FAIL) {
        LOG_ERROR("Drop normal tag index write wal failed.")
        return s;
    }

    return table->DropNormalTagIndex(ctx, x_id, cur_version, new_version, index_id);
}

KStatus TSEngineV2Impl::AlterNormalTagIndex(kwdbContext_p ctx, const KTableKey& table_id, const uint64_t index_id,
                                          const char* transaction_id, const uint32_t old_version, const uint32_t new_version,
                                          const std::vector<uint32_t/* tag column id*/> &new_index_schema) {
    return SUCCESS;
}

KStatus TSEngineV2Impl::putTagData(kwdbContext_p ctx, TSTableID table_id, uint32_t groupid, uint32_t entity_id,
                                   TsRawPayload &payload) {
  ErrorInfo err_info;
  // 1. Write tag data
  uint8_t payload_data_flag = payload.GetRowType();
  if (payload_data_flag == DataTagFlag::DATA_AND_TAG || payload_data_flag == DataTagFlag::TAG_ONLY) {
    // tag
    LOG_DEBUG("tag bt insert hashPoint=%hu", payload.GetHashPoint());

    auto tbl_version = payload.GetTableVersion();
    std::shared_ptr<kwdbts::TsTable> ts_table;
    KStatus s = GetTsTable(ctx, table_id, ts_table, true, err_info, tbl_version);
    if (s != KStatus::SUCCESS) {
      LOG_ERROR("cannot found table[%lu] with version[%u], errmsg[%s]", table_id, tbl_version, err_info.errmsg.c_str());
      return s;
    }

    std::shared_ptr<TsTableSchemaManager> tb_schema_manager;
    s = schema_mgr_->GetTableSchemaMgr(table_id, tb_schema_manager);
    if (s != KStatus::SUCCESS) {
      LOG_ERROR("GetTableSchemaMgr failed. table id: %lu", table_id);
    }
    std::shared_ptr<TagTable> tag_table;
    s = tb_schema_manager->GetTagSchema(ctx, &tag_table);
    if (s != KStatus::SUCCESS) {
      LOG_ERROR("Failed get table id[%ld] version id[%d] tag schema.", table_id, tbl_version);
      return s;
    }
    err_info.errcode = tag_table->InsertTagRecord(payload, groupid, entity_id);
  }
  if (err_info.errcode < 0) {
    return KStatus::FAIL;
  }
  return KStatus::SUCCESS;
}

KStatus TSEngineV2Impl::InsertTagData(kwdbContext_p ctx, const KTableKey& table_id, uint64_t mtr_id, TSSlice payload_data,
                                      bool write_wal, uint32_t& vgroup_id, TSEntityID& entity_id, uint16_t* inc_entity_cnt) {
  bool new_tag;
  TSSlice primary_key = TsRawPayload::GetPrimaryKeyFromSlice(payload_data);
  RW_LATCH_S_LOCK(&insert_tag_lock_);
  KStatus s = schema_mgr_->GetVGroup(ctx, table_id, primary_key, &vgroup_id, &entity_id, &new_tag);
  if (s != KStatus::SUCCESS) {
    RW_LATCH_UNLOCK(&insert_tag_lock_);
    return s;
  }
  RW_LATCH_UNLOCK(&insert_tag_lock_);
  auto vgroup = GetVGroupByID(ctx, vgroup_id);
  assert(vgroup != nullptr);
  if (new_tag) {
    RW_LATCH_X_LOCK(&insert_tag_lock_);
    Defer defer{[&](){
      RW_LATCH_UNLOCK(&insert_tag_lock_);
    }};
    s = schema_mgr_->GetVGroup(ctx, table_id, primary_key, &vgroup_id, &entity_id, &new_tag);
    if (s != KStatus::SUCCESS) {
      return s;
    }
    vgroup = GetVGroupByID(ctx, vgroup_id);
    if (new_tag) {
      if (EnableWAL() && write_wal) {
        wal_level_mutex_.lock_shared();
        s = vgroup->GetWALManager()->WriteInsertWAL(ctx, mtr_id, 0, 0, payload_data, vgroup_id, table_id);
        wal_level_mutex_.unlock_shared();
        if (s == KStatus::FAIL) {
          LOG_ERROR("failed WriteInsertWAL for new tag.");
          return s;
        }
      }
      TsRawPayload p{payload_data};
      entity_id = vgroup->AllocateEntityID();
      s = putTagData(ctx, table_id, vgroup_id, entity_id, p);
      if (s != KStatus::SUCCESS) {
        return s;
      }
      inc_entity_cnt++;
    }
  }
  return KStatus::SUCCESS;
}

KStatus TSEngineV2Impl::PutData(kwdbContext_p ctx, const KTableKey& table_id, uint64_t range_group_id,
                  TSSlice* payload_data, int payload_num, uint64_t mtr_id, uint16_t* inc_entity_cnt,
                  uint32_t* inc_unordered_cnt, DedupResult* dedup_result, bool write_wal, const char* tsx_id) {
  std::shared_ptr<kwdbts::TsTable> ts_table;
  ErrorInfo err_info;
  TSEntityID entity_id;
  size_t payload_size = 0;
  dedup_result->payload_num = payload_num;
  dedup_result->dedup_rule = static_cast<int>(EngineOptions::g_dedup_rule);
  for (size_t i = 0; i < payload_num; i++) {
    TSSlice& cur_pd = payload_data[i];
    auto tbl_version = TsRawPayload::GetTableVersionFromSlice(cur_pd);
    auto s = GetTsTable(ctx, table_id, ts_table, true, err_info, tbl_version);
    if (s != KStatus::SUCCESS) {
      LOG_ERROR("cannot found table[%lu] with version[%u], errmsg[%s]", table_id, tbl_version, err_info.errmsg.c_str());
      return s;
    }
    uint32_t vgroup_id;
    if (tsx_id != nullptr) {
      mtr_id = GetVGroupByID(ctx, 1)->GetMtrIDByTsxID(tsx_id);
    }
    s = InsertTagData(ctx, table_id, mtr_id, cur_pd, write_wal, vgroup_id, entity_id, inc_entity_cnt);
    if (s != KStatus::SUCCESS) {
      LOG_ERROR("put tag data failed. table[%lu].", table_id);
      return s;
    }
    auto vgroup = GetVGroupByID(ctx, vgroup_id);
    payload_size += cur_pd.len;
    s =  dynamic_pointer_cast<TsTableV2Impl>(ts_table)->PutData(ctx, vgroup, &cur_pd, 1, mtr_id, entity_id,
            inc_unordered_cnt, dedup_result, (DedupRule)(dedup_result->dedup_rule), write_wal);
    if (s != KStatus::SUCCESS) {
      LOG_ERROR("put data failed. table[%lu].", table_id);
      return s;
    }
  }
  flush_mgr_.Count(payload_size);
  return KStatus::SUCCESS;
}

// TODO(wal): add WAL
KStatus TSEngineV2Impl::PutEntity(kwdbContext_p ctx, const KTableKey& table_id, uint64_t range_group_id,
                                  TSSlice* payload_data, int payload_num, uint64_t mtr_id) {
  std::shared_ptr<kwdbts::TsTable> ts_table;
  ErrorInfo err_info;
  uint32_t vgroup_id;
  TSEntityID entity_id;

  std::shared_ptr<TsTableSchemaManager> tb_schema_manager;
  KStatus s = GetTableSchemaMgr(ctx, table_id, tb_schema_manager);
  if (s != KStatus::SUCCESS) {
    LOG_ERROR("Get schema manager failed, table id[%lu]", table_id);
  }
  std::shared_ptr<TagTable> tag_table;
  s = tb_schema_manager->GetTagSchema(ctx, &tag_table);
  if (s != KStatus::SUCCESS) {
    return s;
  }

  for (size_t i = 0; i < payload_num; i++) {
    TsRawPayload p{payload_data[i]};
    TSSlice primary_key = p.GetPrimaryTag();
    auto tbl_version = p.GetTableVersion();
    s = GetTsTable(ctx, table_id, ts_table, true, err_info, tbl_version);
    if (s != KStatus::SUCCESS) {
      LOG_ERROR("cannot found table[%lu] with version[%u], errmsg[%s]", table_id, tbl_version, err_info.errmsg.c_str());
      return s;
    }
    bool new_tag;
    s = schema_mgr_->GetVGroup(ctx, table_id, primary_key, &vgroup_id, &entity_id, &new_tag);
    if (s != KStatus::SUCCESS) {
      return s;
    }
    auto vgroup = GetVGroupByID(ctx, vgroup_id);
    assert(vgroup != nullptr);

    if (EnableWAL()) {
      // get old payload
      TagTuplePack* tag_pack = tag_table->GenTagPack(primary_key.data, primary_key.len);
      if (UNLIKELY(nullptr == tag_pack)) {
        return KStatus::FAIL;
      }
      wal_level_mutex_.lock_shared();
      s = vgroup->GetWALManager()->WriteUpdateWAL(ctx, mtr_id, 0, 0, payload_data[i], tag_pack->getData(), vgroup_id,
                                                  table_id);
      wal_level_mutex_.unlock_shared();
      if (s == KStatus::FAIL) {
        LOG_ERROR("Failed to WriteUpdateWAL while PutEntity")
        return s;
      }
    }

    err_info.errcode = tag_table->UpdateTagRecord(p, vgroup_id, entity_id, err_info);
    if (err_info.errcode < 0) {
      return KStatus::FAIL;
    }
  }
  return KStatus::SUCCESS;
}

KStatus TSEngineV2Impl::GetMeta(kwdbContext_p ctx, TSTableID table_id, uint32_t version, roachpb::CreateTsTable *meta) {
  return schema_mgr_->GetMeta(ctx, table_id, version, meta);
}

KStatus TSEngineV2Impl::LogInit() {
  LogConf cfg = {
          options_.lg_opts.path.c_str(),
          options_.lg_opts.file_max_size,
          options_.lg_opts.dir_max_size,
          options_.lg_opts.level
  };
  LOG_INIT(cfg);
  if (options_.lg_opts.trace_on_off != "") {
    TRACER.SetTraceConfigStr(options_.lg_opts.trace_on_off);
  }
  // comment's breif: if you want to check LOG/TRACER 's function can call next lines
  // LOG_ERROR("TEST FOR log");
  // TRACE_MM_LEVEL1("TEST FOR TRACE aaaaa\n");
  return KStatus::SUCCESS;
}

KStatus TSEngineV2Impl::AddColumn(kwdbContext_p ctx, const KTableKey &table_id, char *transaction_id, TSSlice column,
                                  uint32_t cur_version, uint32_t new_version, string &err_msg) {
  roachpb::KWDBKTSColumn column_meta;
  if (!column_meta.ParseFromArray(column.data, column.len)) {
    LOG_ERROR("ParseFromArray Internal Error");
    err_msg = "Parse protobuf error";
    return KStatus::FAIL;
  }
  ErrorInfo err_info;
  std::shared_ptr<kwdbts::TsTable> ts_table;
  auto s = GetTsTable(ctx, table_id, ts_table, true, err_info, cur_version);
  if (s != KStatus::SUCCESS) {
    LOG_ERROR("cannot found table[%lu] with version[%u], errmsg[%s]", table_id, cur_version, err_info.errmsg.c_str());
    return s;
  }
  // Get transaction ID.
  uint64_t x_id = tsx_manager_sys_->getMtrID(transaction_id);

  // Write Alter DDL into WAL, which type is ADD_COLUMN.
  s = wal_sys_->WriteDDLAlterWAL(ctx, x_id, table_id, AlterType::ADD_COLUMN, cur_version, new_version, column);
  if (s != KStatus::SUCCESS) {
    err_msg = "Write WAL error";
    LOG_ERROR("%s", err_msg.c_str());
    return s;
  }
  s = ts_table->AlterTable(ctx, AlterType::ADD_COLUMN, &column_meta, cur_version, new_version, err_msg);
  if (s != KStatus::SUCCESS) {
    LOG_ERROR("Add column failed, table id: %lu, cur_version: %d, new_version: %d, error message: %s.",
          table_id, cur_version, new_version, err_msg.c_str());
  }
  return s;
}

KStatus TSEngineV2Impl::DropColumn(kwdbContext_p ctx, const KTableKey &table_id, char *transaction_id, TSSlice column,
                                   uint32_t cur_version, uint32_t new_version, string &err_msg) {
  roachpb::KWDBKTSColumn column_meta;
  if (!column_meta.ParseFromArray(column.data, column.len)) {
    LOG_ERROR("ParseFromArray Internal Error");
    err_msg = "Parse protobuf error";
    return KStatus::FAIL;
  }
  ErrorInfo err_info;
  std::shared_ptr<kwdbts::TsTable> ts_table;
  auto s = GetTsTable(ctx, table_id, ts_table, true, err_info, cur_version);
  if (s != KStatus::SUCCESS) {
    LOG_ERROR("cannot found table[%lu] with version[%u], errmsg[%s]", table_id, cur_version, err_info.errmsg.c_str());
    return s;
  }
  // Get transaction ID.
  uint64_t x_id = tsx_manager_sys_->getMtrID(transaction_id);

  // Write Alter DDL into WAL, which type is DROP_COLUMN.
  s = wal_sys_->WriteDDLAlterWAL(ctx, x_id, table_id, AlterType::DROP_COLUMN, cur_version, new_version, column);
  if (s != KStatus::SUCCESS) {
    err_msg = "Write WAL error";
    LOG_ERROR("%s", err_msg.c_str());
    return s;
  }
  s = ts_table->AlterTable(ctx, AlterType::DROP_COLUMN, &column_meta, cur_version, new_version, err_msg);
  if (s != KStatus::SUCCESS) {
    LOG_ERROR("Drop column failed, table id: %lu, cur_version: %d, new_version: %d, error message: %s.",
          table_id, cur_version, new_version, err_msg.c_str());
  }
  return s;
}

KStatus TSEngineV2Impl::AlterColumnType(kwdbContext_p ctx, const KTableKey &table_id, char *transaction_id,
                                        TSSlice new_column, TSSlice origin_column, uint32_t cur_version,
                                        uint32_t new_version, string &err_msg) {
  roachpb::KWDBKTSColumn new_col_meta;
  if (!new_col_meta.ParseFromArray(new_column.data, new_column.len)) {
    LOG_ERROR("ParseFromArray Internal Error");
    return KStatus::FAIL;
  }
  ErrorInfo err_info;
  std::shared_ptr<kwdbts::TsTable> ts_table;
  auto s = GetTsTable(ctx, table_id, ts_table, true, err_info, cur_version);
  if (s != KStatus::SUCCESS) {
    LOG_ERROR("cannot found table[%lu] with version[%u], errmsg[%s]", table_id, cur_version, err_info.errmsg.c_str());
    return s;
  }
  // Get transaction ID.
  uint64_t x_id = tsx_manager_sys_->getMtrID(transaction_id);

  // Write Alter DDL into WAL, which type is ALTER_COLUMN_TYPE.
  s = wal_sys_->WriteDDLAlterWAL(ctx, x_id, table_id, AlterType::ALTER_COLUMN_TYPE, cur_version, new_version, origin_column);
  if (s != KStatus::SUCCESS) {
    err_msg = "Write WAL error";
    LOG_ERROR("%s", err_msg.c_str());
    return s;
  }
  s = ts_table->AlterTable(ctx, AlterType::ALTER_COLUMN_TYPE, &new_col_meta, cur_version, new_version, err_msg);
  if (s != KStatus::SUCCESS) {
    LOG_ERROR("Alter column type failed, table id: %lu, cur_version: %d, new_version: %d, error message: %s.",
    table_id, cur_version, new_version, err_msg.c_str());
  }
  return s;
}

KStatus TSEngineV2Impl::AlterLifetime(kwdbContext_p ctx, const KTableKey& table_id, uint64_t lifetime) {
  LOG_INFO("Alter life time on table %lu start.", table_id);
  std::shared_ptr<TsTableSchemaManager> tb_schema_mgr;
  KStatus s = GetTableSchemaMgr(ctx, table_id, tb_schema_mgr);
  if (s != KStatus::SUCCESS) {
    LOG_ERROR("TSEngineV2Impl get table schema manager failed, table id: %lu", table_id);
    return s;
  }
  auto old_life_time = tb_schema_mgr->GetLifeTime();
  // convert second to millisecond, * 1000
  tb_schema_mgr->SetLifeTime(LifeTime{static_cast<int64_t>(lifetime), 1000});
  LOG_INFO("Alter table life time success, change from %lu[precision:%d] to %lu[precision:%d]",
    old_life_time.ts, old_life_time.precision, lifetime, 1000);
  return KStatus::SUCCESS;
}
std::vector<std::shared_ptr<TsVGroup>>* TSEngineV2Impl::GetTsVGroups() {
  return &vgroups_;
}

std::shared_ptr<TsVGroup> TSEngineV2Impl::GetTsVGroup(uint32_t vgroup_id) {
  return vgroups_[vgroup_id - 1];
}

KStatus TSEngineV2Impl::TSMtrBegin(kwdbContext_p ctx, const KTableKey& table_id, uint64_t range_group_id,
                                   uint64_t range_id, uint64_t index, uint64_t& mtr_id, const char* tsx_id) {
  if (!EnableWAL()) {
    return KStatus::SUCCESS;
  }
  // Invoke the TSxMgr interface to start the Mini-Transaction and write the BEGIN log entry
  auto vgroup = GetVGroupByID(ctx, 1);
  return vgroup->MtrBegin(ctx, range_id, index, mtr_id, tsx_id);
}

KStatus TSEngineV2Impl::TSMtrCommit(kwdbContext_p ctx, const KTableKey& table_id,
                                    uint64_t range_group_id, uint64_t mtr_id, const char* tsx_id) {
  if (!EnableWAL()) {
    return KStatus::SUCCESS;
  }
  // Call the TSxMgr interface to COMMIT the Mini-Transaction and write the COMMIT log entry
  auto vgroup = GetVGroupByID(ctx, 1);
  return vgroup->MtrCommit(ctx, mtr_id, tsx_id);
}

KStatus TSEngineV2Impl::TSMtrRollback(kwdbContext_p ctx, const KTableKey& table_id,
                                      uint64_t range_group_id, uint64_t mtr_id, bool skip_log, const char* tsx_id) {
  EnterFunc()
//  1. Write ROLLBACK log;
//  2. Backtrace WAL logs based on xID to the BEGIN log of the Mini-Transaction.
//  3. Invoke the reverse operation based on the type of each log:
//    1) For INSERT operations, add the DELETE MARK to the corresponding data;
//    2) For the DELETE operation, remove the DELETE MARK of the corresponding data;
//    3) For ALTER operations, roll back to the previous schema version;
//  4. If the rollback fails, a system log is generated and an error exit is reported.
  if (!EnableWAL()) {
    Return(KStatus::SUCCESS);
  }
  KStatus s;

  if (!skip_log) {
    auto vgroup = GetVGroupByID(ctx, 1);
    s = vgroup->MtrRollback(ctx, mtr_id, false, tsx_id);
    if (s == FAIL) {
      Return(s);
    }
  }
  if (tsx_id != nullptr && mtr_id == 0) {
    return SUCCESS;
  }

  std::vector<LogEntry*> engine_wal_logs;
  std::vector<uint64_t> ignore;
  std::vector<LogEntry*> rollback_logs;
  Defer defer_engine{[&]() {
    for (auto& log : engine_wal_logs) {
      delete log;
    }
  }};
  s = wal_mgr_->ReadWALLog(engine_wal_logs, wal_mgr_->GetFirstLSN(), wal_mgr_->FetchCurrentLSN(), ignore);
  if (s == FAIL && !engine_wal_logs.empty()) {
    Return(s)
  }

  for (auto log : engine_wal_logs) {
    if (log->getXID() == mtr_id) {
      rollback_logs.emplace_back(log);
    }
  }

  std::reverse(rollback_logs.begin(), rollback_logs.end());
  for (auto log : rollback_logs) {
    auto vgrp_id = log->getVGroupID();
    // todo(xy), 0 means the wal log does not need to rollback.
    if (vgrp_id == 0) {
      continue;
    }
    auto vgrp = GetVGroupByID(ctx, vgrp_id);
    if (vgrp == nullptr) {
      LOG_ERROR("GetVGroupByID fail, vgroup id : %lu", vgrp_id)
      return KStatus::FAIL;
    }
    if (vgrp->rollback(ctx, log, true) == KStatus::FAIL) {
      LOG_ERROR("rollback fail, vgroup id : %lu", vgrp_id)
      return KStatus::FAIL;
    }
  }

  // for range
  for (auto vgrp : vgroups_) {
    std::vector<LogEntry*> wal_logs;
    Defer defer{[&]() {
      for (auto& log : wal_logs) {
        delete log;
      }
    }};
    s = vgrp->ReadWALLogForMtr(mtr_id, wal_logs);
    if (s == FAIL && !wal_logs.empty()) {
      Return(s)
    }
    std::reverse(wal_logs.begin(), wal_logs.end());
    for (auto wal_log : wal_logs) {
      if (wal_log->getXID() == mtr_id && s != FAIL) {
        s = vgrp->rollback(ctx, wal_log);
      }
    }
  }
  Return(KStatus::SUCCESS)
}

KStatus TSEngineV2Impl::checkpoint(kwdbts::kwdbContext_p ctx) {
  wal_sys_->Lock();
  KStatus s = wal_sys_->CreateCheckpoint(ctx);
  if (s == KStatus::FAIL) {
    LOG_ERROR("Failed to create checkpoint for TS Engine.")
    return s;
  }
  wal_sys_->Unlock();

  return SUCCESS;
}

KStatus TSEngineV2Impl::TSxBegin(kwdbContext_p ctx, const KTableKey& table_id, char* transaction_id) {
  std::shared_ptr<TsTable> table;
  KStatus s;

  s = tsx_manager_sys_->TSxBegin(ctx, transaction_id);
  if (s == KStatus::FAIL) {
    LOG_ERROR("TSxBegin failed")
    return s;
  }
  s = GetTsTable(ctx, table_id, table);
  if (s == KStatus::FAIL) {
    LOG_ERROR("TSxBegin failed, The target table is not available, table id: %lu", table_id)
    return s;
  }

//  s = CreateCheckpoint(ctx);
//  if (s == KStatus::FAIL) {
//    LOG_ERROR("Failed to CreateCheckpoint.")
//  #ifdef WITH_TESTS
//    return s;
//  #endif
//  }

  return KStatus::SUCCESS;
}

KStatus TSEngineV2Impl::TSxCommit(kwdbContext_p ctx, const KTableKey& table_id, char* transaction_id) {
  std::shared_ptr<TsTable> table;
  KStatus s;

  uint64_t mtr_id = tsx_manager_sys_->getMtrID(transaction_id);
  if (mtr_id != 0) {
    if (tsx_manager_sys_->TSxCommit(ctx, transaction_id) == KStatus::FAIL) {
      LOG_ERROR("TSxCommit failed, system wal failed, table id: %lu", table_id)
      return KStatus::FAIL;
    }
  }

  s = GetTsTable(ctx, table_id, table);
  if (s == KStatus::FAIL) {
    LOG_ERROR("TSxCommit failed, The target table is not available, table id: %lu", table_id)
    return s;
  }

  s = table->TSxClean(ctx);
  if (s == KStatus::FAIL) {
    LOG_ERROR("TSxCommit failed, Failed to clean the TS transaction, table id: %lu", table->GetTableId())
    return s;
  }

  if (checkpoint(ctx) == KStatus::FAIL) {
    LOG_ERROR("TSxCommit failed, system wal checkpoint failed, table id: %lu", table_id)
    return s;
  }

  return KStatus::SUCCESS;
}

KStatus TSEngineV2Impl::TSxRollback(kwdbContext_p ctx, const KTableKey& table_id, char* transaction_id) {
  std::shared_ptr<TsTable> table;
  KStatus s;

  uint64_t mtr_id = tsx_manager_sys_->getMtrID(transaction_id);
  if (mtr_id == 0) {
    if (checkpoint(ctx) == KStatus::FAIL) {
      LOG_ERROR("TSxCommit failed, system wal checkpoint failed, table id: %lu", table_id)
      return KStatus::FAIL;
    }

    return KStatus::SUCCESS;
  }

  s = tsx_manager_sys_->TSxRollback(ctx, transaction_id);
  if (s == KStatus::FAIL) {
    LOG_ERROR("TSxRollback failed, TSxRollback failed, table id: %lu", table_id)
    return s;
  }

  s = GetTsTable(ctx, table_id, table);
  if (s == KStatus::FAIL) {
    LOG_ERROR("TSxRollback failed, The target table is not available, table id: %lu", table_id)
    return s;
  }

  std::vector<LogEntry*> logs;
  std::vector<uint64_t> ignore;
  s = wal_sys_->ReadWALLogForMtr(mtr_id, logs, ignore);
  if (s == KStatus::FAIL && !logs.empty()) {
    for (auto log : logs) {
      delete log;
    }
    return s;
  }

  std::reverse(logs.begin(), logs.end());
  for (auto log : logs) {
    if (log->getXID() == mtr_id &&  s != FAIL) {
      switch (log->getType()) {
        case WALLogType::DDL_ALTER_COLUMN: {
          s = table->UndoAlterTable(ctx, log);
          if (s == KStatus::SUCCESS) {
            table->TSxClean(ctx);
          }
          break;
        }
        case WALLogType::CREATE_INDEX: {
          s = table->UndoCreateIndex(ctx, log);
          if (s == KStatus::SUCCESS) {
            table->TSxClean(ctx);
          }
          break;
        }
        case WALLogType::DROP_INDEX: {
          s = table->UndoDropIndex(ctx, log);
          if (s == KStatus::SUCCESS) {
            table->TSxClean(ctx);
          }
          break;
        }
        default:
          break;
      }
    }
    delete log;
  }

  if (s == KStatus::FAIL) {
    LOG_ERROR("TSxRollback failed, Failed to ROLLBACK the TS transaction, table id: %lu", table_id)
    tables_cache_->EraseAndCheckRef(table_id);
    return s;
  }

  if (checkpoint(ctx) == KStatus::FAIL) {
    LOG_ERROR("TSxRollback failed, system wal checkpoint failed, table id: %lu", table_id)
    return s;
  }

  return KStatus::SUCCESS;
}

KStatus TSEngineV2Impl::CreateCheckpoint(kwdbContext_p ctx) {
  // use raft log
  if (options_.use_raft_log_as_wal) {
    goPrepareFlush();
    // trig all vgroup flush
    for (const auto &vgrp : vgroups_) {
      auto s = vgrp->Flush();
      if (s == KStatus::FAIL) {
        LOG_ERROR("Failed to flush metric file.")
        return s;
      }
    }
    goFlushed();
    return KStatus::SUCCESS;
  }
  /*
   * use wal
   * 1. read chk log from chk file.
   * 2. read wal log from all vgroup
   * 3. merge chk log and wal log
   * 4. rewrite wal log to new chk file
   * 5. trig all vgroup flush
   * 6. write EndWAL to chk file
   * 7. trig all vgroup write checkpoint wal and update checkpoint LSN
   * 8. remove vgroup wal file and old chk file
   */
  if (!EnableWAL()) {
    return KStatus::SUCCESS;
  } else if (EngineOptions::isSingleNode()) {
    std::vector<uint64_t> vgrp_lsn;
    // 1. switch engine wal file
    KStatus s = wal_mgr_->SwitchNextFile();
    if (s == KStatus::FAIL) {
      LOG_ERROR("Failed to switch chk file.")
      return s;
    }

    // 2. switch vgroup wal file
    for (const auto &vgrp : vgroups_) {
      vgrp->GetWALManager()->Lock();
      auto cur_lsn = vgrp->GetWALManager()->FetchCurrentLSN();
      if (cur_lsn < vgrp->GetMaxLSN()) {
        cur_lsn = vgrp->GetMaxLSN();
      }
      vgrp_lsn.emplace_back(cur_lsn);
      s = vgrp->GetWALManager()->SwitchNextFile(cur_lsn);
      if (s == KStatus::FAIL) {
        vgrp->GetWALManager()->Unlock();
        LOG_ERROR("Failed to switch vgroup chk file.")
        return s;
      }
      vgrp->GetWALManager()->Unlock();
    }

    // 3. trig all vgroup flush
    for (const auto &vgrp : vgroups_) {
      s = vgrp->Flush();
      if (s == KStatus::FAIL) {
        LOG_ERROR("Failed to flush metric file.")
        return s;
      }
    }

    // 4. write end chkckpoint wal
    TS_LSN end_lsn;
    uint64_t lsn_len = vgrp_lsn.size() * sizeof(uint64_t);
    auto v_lsn = std::make_unique<char[]>(lsn_len);
    int location = 0;
    for (auto it : vgrp_lsn) {
      memcpy(v_lsn.get() + location, &it, sizeof(uint64_t));
      location += sizeof(uint64_t);
    }
    auto end_chk_log = EndCheckpointEntry::construct(WALLogType::END_CHECKPOINT, 0, lsn_len, v_lsn.get());
    s = wal_mgr_->WriteWAL(ctx, end_chk_log, EndCheckpointEntry::fixed_length + lsn_len, end_lsn);
    delete []end_chk_log;
    if (s == KStatus::FAIL) {
      LOG_ERROR("Failed to write end checkpoint wal.")
      return s;
    }

    for (const auto &vgrp : vgroups_) {
      s = vgrp->GetWALManager()->RemoveChkFile(ctx);
      if (s == KStatus::FAIL) {
        LOG_ERROR("Failed to Remove vgroup ChkFile.")
        return s;
      }
    }
    // 5. remove old chk file
    s = wal_mgr_->RemoveChkFile(ctx);
    if (s == KStatus::FAIL) {
      LOG_ERROR("Failed to remove chk file.")
      return s;
    }
    return KStatus::SUCCESS;
  }
  std::vector<LogEntry*> logs;
  std::vector<LogEntry*> rewrite;
  std::unordered_map<uint32_t, uint64_t> vgrp_lsn;
  KStatus s;
  Defer defer{[&]() {
    for (auto& log : logs) {
      delete log;
    }
  }};
  // 1. read chk log from chk file.
  std::vector<uint64_t> vgroup_lsn;
  TS_LSN last_lsn = wal_mgr_->GetFirstLSN();
  s = wal_mgr_->ReadWALLog(logs, last_lsn, wal_mgr_->FetchCurrentLSN(), vgroup_lsn);
  if (s == KStatus::FAIL) {
    LOG_ERROR("Failed to read wal log from chk file, with Last LSN [%lu] and Current LSN [%lu]",
              last_lsn, wal_mgr_->FetchCurrentLSN())
    return s;
  }
  if (vgroup_lsn.empty()) {
    LOG_INFO("Cannot detect the end checkpoint wal, skipping this file's content.")
    logs.clear();
  }

  s = wal_mgr_->SwitchNextFile();
  if (s == KStatus::FAIL) {
    LOG_ERROR("Failed to switch chk file.")
    return s;
  }

  // 2. read wal log from all vgroup
  for (const auto &vgrp : vgroups_) {
    std::vector<LogEntry *> vlogs;
    TS_LSN lsn = 0;
    if (vgrp->GetVGroupID() <= vgroup_lsn.size()) {
      lsn = vgroup_lsn[vgrp->GetVGroupID() - 1];
    }
    if (vgrp->ReadWALLogFromLastCheckpoint(ctx, vlogs, lsn) == KStatus::FAIL) {
      LOG_ERROR("Failed to ReadWALLogFromLastCheckpoint from vgroup : %d", vgrp->GetVGroupID())
      return KStatus::FAIL;
    }
    uint32_t vgrp_id = vgrp->GetVGroupID();
    vgrp_lsn.emplace(vgrp_id, lsn);

    logs.insert(logs.end(), vlogs.begin(), vlogs.end());
  }
  // 3. merge chk log and wal log
  std::vector<uint64_t> commit;

  for (auto log : logs) {
    switch (log->getType()) {
      case MTR_COMMIT :
      case MTR_ROLLBACK: {
        commit.emplace_back(log->getXID());
      }
      default:
        continue;
    }
  }

  for (auto log : logs) {
    bool skip = false;
    for (auto xid : commit) {
      if (log->getXID() == xid) {
        skip = true;
        break;
      }
    }
    if (!skip) {
      if (log->getType() == WALLogType::INSERT ||
          log->getType() == WALLogType::UPDATE ||
          log->getType() == WALLogType::DELETE ||
          log->getType() == WALLogType::MTR_BEGIN) {
        if (!EngineOptions::isSingleNode()) {
          rewrite.emplace_back(log);
        }
      }
    }
  }

  if (wal_mgr_->WriteIncompleteWAL(ctx, rewrite) == KStatus::FAIL) {
    LOG_ERROR("Failed to WriteIncompleteWAL.")
    return KStatus::FAIL;
  }
  rewrite.clear();

  // 5. trig all vgroup flush
  for (const auto &vgrp : vgroups_) {
    s = vgrp->Flush();
    if (s == KStatus::FAIL) {
      LOG_ERROR("Failed to flush metric file.")
      return s;
    }
  }

  // 6.write EndWAL to chk file
  TS_LSN end_lsn;
  uint64_t lsn_len = vgrp_lsn.size() * sizeof(uint64_t);
  auto v_lsn = std::make_unique<char[]>(lsn_len);
  int location = 0;
  for (auto it : vgrp_lsn) {
    memcpy(v_lsn.get() + location, &(it.second), sizeof(uint64_t));
    location += sizeof(uint64_t);
  }
  auto end_chk_log = EndCheckpointEntry::construct(WALLogType::END_CHECKPOINT, 0, lsn_len, v_lsn.get());
  s = wal_mgr_->WriteWAL(ctx, end_chk_log, EndCheckpointEntry::fixed_length + lsn_len, end_lsn);
  delete []end_chk_log;
  if (s == KStatus::FAIL) {
    LOG_ERROR("Failed to write end checkpoint wal.")
    return s;
  }

  // 7. remove vgroup wal file.
  for (const auto &vgrp : vgroups_) {
    s = vgrp->RemoveChkFile(ctx);
    if (s == KStatus::FAIL) {
      LOG_ERROR("Failed to update vgroup checkpoint lsn.")
      return s;
    }
  }

  // 8. remove old chk file
  s = wal_mgr_->RemoveChkFile(ctx);
  if (s == KStatus::FAIL) {
    LOG_ERROR("Failed to remove chk file.")
    return s;
  }
  return KStatus::SUCCESS;
}

KStatus TSEngineV2Impl::GetTableVersion(kwdbContext_p ctx, TSTableID table_id, uint32_t* version) {
  ErrorInfo err_info;
  std::shared_ptr<kwdbts::TsTable> ts_table;
  auto s = GetTsTable(ctx, table_id, ts_table, true, err_info, 0);
  if (s != KStatus::SUCCESS) {
    LOG_ERROR("cannot found table[%lu] with version[%u], errmsg[%s]", table_id, 0, err_info.errmsg.c_str());
    return s;
  }
  *version = ts_table->GetCurrentTableVersion();
  return KStatus::SUCCESS;
}

void TSEngineV2Impl::GetTableIDList(kwdbContext_p ctx, std::vector<KTableKey>& table_id_list) {
  schema_mgr_->GetTableList(&table_id_list);
}

KStatus TSEngineV2Impl::GetMetaData(kwdbContext_p ctx, const KTableKey& table_id,
  RangeGroup range, roachpb::CreateTsTable* meta) {
  std::shared_ptr<TsTable> table;
  ErrorInfo err_info;
  KStatus s = GetTsTable(ctx, table_id, table, true, err_info, 0);
  if (s == FAIL) {
    s = err_info.errcode == KWENOOBJ ? SUCCESS : FAIL;
    return s;
  }
  auto table_v2 = dynamic_pointer_cast<TsTableV2Impl>(table);
  uint32_t cur_table_version = table->GetCurrentTableVersion();
  LOG_INFO("TSEngineImpl::GetMetaData Begin! table_id: %lu table_version: %u ",
     table_id, cur_table_version);
  // Construct roachpb::CreateTsTable.
  // Set table configures.
  auto ts_table = meta->mutable_ts_table();
  ts_table->set_ts_table_id(table_id);
  ts_table->set_ts_version(cur_table_version);
  ts_table->set_partition_interval(table_v2->GetSchemaManager()->GetPartitionInterval());
  ts_table->set_hash_num(table->GetHashNum());

  // Get table data schema.
  std::vector<AttributeInfo> data_schema;
  s = table_v2->GetSchemaManager()->GetColumnsIncludeDropped(data_schema, cur_table_version);
  if (s == KStatus::FAIL) {
    LOG_ERROR("GetDataSchemaIncludeDropped failed during GetMetaData, table id is %ld.", table_id)
    return s;
  }
  // Get table tag schema.
  std::shared_ptr<TagTable> tag_schema;
  s = table_v2->GetSchemaManager()->GetTagSchema(ctx, &tag_schema);
  if (s == KStatus::FAIL) {
    LOG_ERROR("GetTagSchema failed during GetTagSchema, table id is %ld.", table_id)
    return s;
  }
  auto tag_version = tag_schema->GetTagTableVersionManager()->GetVersionObject(cur_table_version);
  if (tag_version == nullptr) {
    LOG_ERROR("GetTagSchema failed during GetVersionObject, table id is %ld.", table_id)
    return s;
  }
  std::vector<TagInfo> tag_schema_info = tag_version->getIncludeDroppedSchemaInfos();
  // Use data schema and tag schema to construct meta.
  s = table->GenerateMetaSchema(ctx, meta, data_schema, tag_schema_info, cur_table_version);
  if (s == KStatus::FAIL) {
    LOG_ERROR("generateMetaSchema failed during GetMetaData, table id is %ld.", table_id)
    return s;
  }
  return s;
}

KStatus TSEngineV2Impl::DeleteRangeData(kwdbContext_p ctx, const KTableKey& table_id, uint64_t range_group_id,
                        HashIdSpan& hash_span, const std::vector<KwTsSpan>& ts_spans, uint64_t* count,
                        uint64_t mtr_id) {
  ErrorInfo err_info;
  std::shared_ptr<kwdbts::TsTable> ts_table;
  auto s = GetTsTable(ctx, table_id, ts_table, true, err_info, 0);
  if (s != KStatus::SUCCESS) {
    LOG_ERROR("cannot found table[%lu] with version[%u], errmsg[%s]", table_id, 0, err_info.errmsg.c_str());
    return s;
  }
  ctx->ts_engine = this;
  return ts_table->DeleteRangeData(ctx, range_group_id, hash_span, ts_spans, count, mtr_id);
}

KStatus TSEngineV2Impl::DeleteData(kwdbContext_p ctx, const KTableKey& table_id, uint64_t range_group_id,
                    std::string& primary_tag, const std::vector<KwTsSpan>& ts_spans, uint64_t* count,
                    uint64_t mtr_id) {
  ErrorInfo err_info;
  std::shared_ptr<kwdbts::TsTable> ts_table;
  auto s = GetTsTable(ctx, table_id, ts_table, true, err_info, 0);
  if (s != KStatus::SUCCESS) {
    LOG_ERROR("cannot found table[%lu] with version[%u], errmsg[%s]", table_id, 0, err_info.errmsg.c_str());
    return s;
  }
  ctx->ts_engine = this;
  return ts_table->DeleteData(ctx, range_group_id, primary_tag, ts_spans, count, mtr_id);
}

KStatus TSEngineV2Impl::DeleteEntities(kwdbContext_p ctx, const KTableKey& table_id, uint64_t range_group_id,
                        std::vector<std::string> primary_tags, uint64_t* count, uint64_t mtr_id) {
  ErrorInfo err_info;
  std::shared_ptr<kwdbts::TsTable> ts_table;
  auto s = GetTsTable(ctx, table_id, ts_table, true, err_info, 0);
  if (s != KStatus::SUCCESS) {
    LOG_ERROR("cannot found table[%lu] with version[%u], errmsg[%s]", table_id, 0, err_info.errmsg.c_str());
    return s;
  }
  ctx->ts_engine = this;
  return (dynamic_pointer_cast<TsTableV2Impl>(ts_table))->DeleteEntities(ctx, primary_tags, count, mtr_id);
}

KStatus TSEngineV2Impl::DeleteRangeEntities(kwdbContext_p ctx, const KTableKey& table_id, const uint64_t& range_grp_id,
                            const HashIdSpan& hash_span, uint64_t* count, uint64_t& mtr_id) {
  ErrorInfo err_info;
  std::shared_ptr<kwdbts::TsTable> ts_table;
  auto s = GetTsTable(ctx, table_id, ts_table, true, err_info, 0);
  if (s != KStatus::SUCCESS) {
    LOG_ERROR("cannot found table[%lu] with version[%u], errmsg[%s]", table_id, 0, err_info.errmsg.c_str());
    return s;
  }
  ctx->ts_engine = this;
  return ts_table->DeleteRangeEntities(ctx, range_grp_id, hash_span, count, mtr_id);
}

KStatus TSEngineV2Impl::ReadBatchData(kwdbContext_p ctx, TSTableID table_id, uint64_t table_version, uint64_t begin_hash,
                      uint64_t end_hash, KwTsSpan ts_span, uint64_t job_id, TSSlice* data,
                      uint32_t* row_num) {
  std::string key = TsReadBatchDataWorker::GenKey(table_id, table_version, begin_hash, end_hash, ts_span);
  RW_LATCH_S_LOCK(&read_batch_workers_lock_);
  auto workers_it = read_batch_data_workers_.find(job_id);
  if (workers_it != read_batch_data_workers_.end()) {
    auto worker_it = workers_it->second.find(key);
    if (worker_it != workers_it->second.end()) {
      std::shared_ptr<TsBatchDataWorker> worker = worker_it->second;
      RW_LATCH_UNLOCK(&read_batch_workers_lock_);
      return worker->Read(ctx, data, row_num);
    }
  }
  RW_LATCH_UNLOCK(&read_batch_workers_lock_);

  ErrorInfo err_info;
  std::shared_ptr<kwdbts::TsTable> ts_table;
  auto s = GetTsTable(ctx, table_id, ts_table, true, err_info, 0);
  if (s != KStatus::SUCCESS) {
    LOG_ERROR("cannot found table[%lu] with version[%u], errmsg[%s]", table_id, 0, err_info.errmsg.c_str());
    return s;
  }
  vector<EntityResultIndex> entity_indexes;
  s = ts_table->GetEntityIdByHashSpan(ctx, {begin_hash, end_hash}, entity_indexes);
  if (s != KStatus::SUCCESS) {
    LOG_ERROR("cannot get entity_ids by hash span[%lu, %lu]", begin_hash, end_hash);
    return s;
  }
  if (entity_indexes.empty()) {
    *row_num = 0;
    return KStatus::SUCCESS;
  }
  RW_LATCH_X_LOCK(&read_batch_workers_lock_);
  workers_it = read_batch_data_workers_.find(job_id);
  if (workers_it != read_batch_data_workers_.end()) {
    auto worker_it = workers_it->second.find(key);
    if (worker_it != workers_it->second.end()) {
      std::shared_ptr<TsBatchDataWorker> worker = worker_it->second;
      RW_LATCH_UNLOCK(&read_batch_workers_lock_);
      return worker->Read(ctx, data, row_num);
    }
  }
  std::shared_ptr<TsBatchDataWorker> worker = std::make_shared<TsReadBatchDataWorker>(this, table_id, table_version,
                                                                                      ts_span, job_id, entity_indexes);
  s = worker->Init(ctx);
  if (s != KStatus::SUCCESS) {
    LOG_ERROR("Failed to init read batch data worker.");
    RW_LATCH_UNLOCK(&read_batch_workers_lock_);
    return s;
  }
  workers_it = read_batch_data_workers_.find(job_id);
  if (workers_it != read_batch_data_workers_.end()) {
    workers_it->second.insert({key, worker});
  } else {
    read_batch_data_workers_[job_id].insert({key, worker});
  }
  RW_LATCH_UNLOCK(&read_batch_workers_lock_);
  return worker->Read(ctx, data, row_num);
}

KStatus TSEngineV2Impl::WriteBatchData(kwdbContext_p ctx, TSTableID table_id, uint64_t table_version, uint64_t job_id,
                         TSSlice* data, uint32_t* row_num) {
  std::shared_ptr<TsBatchDataWorker> worker = nullptr;
  RW_LATCH_S_LOCK(&write_batch_workers_lock_);
  auto it = write_batch_data_workers_.find(job_id);
  if (it != write_batch_data_workers_.end()) {
    worker = it->second;
  }
  RW_LATCH_UNLOCK(&write_batch_workers_lock_);
  if (worker != nullptr) {
    return worker->Write(ctx, table_id, table_version, data, row_num);
  }
  RW_LATCH_X_LOCK(&write_batch_workers_lock_);
  it = write_batch_data_workers_.find(job_id);
  if (it != write_batch_data_workers_.end()) {
    worker = it->second;
  } else {
    worker = std::make_shared<TsWriteBatchDataWorker>(this, job_id);
    KStatus s = worker->Init(ctx);
    if (s != KStatus::SUCCESS) {
      LOG_ERROR("TsWriteBatchDataWorker init failed");
      RW_LATCH_UNLOCK(&write_batch_workers_lock_);
      return s;
    }
    write_batch_data_workers_[job_id] = worker;
  }
  RW_LATCH_UNLOCK(&write_batch_workers_lock_);
  return worker->Write(ctx, table_id, table_version, data, row_num);
}

KStatus TSEngineV2Impl::CancelBatchJob(kwdbContext_p ctx, uint64_t job_id) {
  // handle write worker
  {
    std::shared_ptr<TsBatchDataWorker> worker = nullptr;
    RW_LATCH_S_LOCK(&write_batch_workers_lock_);
    auto write_it = write_batch_data_workers_.find(job_id);
    if (write_it != write_batch_data_workers_.end()) {
      worker = write_it->second;
    }
    RW_LATCH_UNLOCK(&write_batch_workers_lock_);
    if (worker != nullptr) {
      write_it->second->Cancel(ctx);
      LOG_INFO("Cancel write batch data, job_id[%lu]", job_id);
    }
    RW_LATCH_X_LOCK(&write_batch_workers_lock_);
    write_batch_data_workers_.erase(job_id);
    RW_LATCH_UNLOCK(&write_batch_workers_lock_);
  }
  // handle read worker
  {
    RW_LATCH_X_LOCK(&read_batch_workers_lock_);
    auto read_it = read_batch_data_workers_.find(job_id);
    if (read_it != read_batch_data_workers_.end()) {
      for (auto& kv : read_it->second) {
        kv.second->Cancel(ctx);
      }
      LOG_INFO("Cancel read batch data, job_id[%lu]", job_id);
    }
    read_batch_data_workers_.erase(job_id);
    RW_LATCH_UNLOCK(&read_batch_workers_lock_);
  }
  return KStatus::SUCCESS;
}

KStatus TSEngineV2Impl::BatchJobFinish(kwdbContext_p ctx, uint64_t job_id) {
  // handle write worker
  {
    std::shared_ptr<TsBatchDataWorker> worker = nullptr;
    RW_LATCH_S_LOCK(&write_batch_workers_lock_);
    auto write_it = write_batch_data_workers_.find(job_id);
    if (write_it != write_batch_data_workers_.end()) {
      worker = write_it->second;
    }
    RW_LATCH_UNLOCK(&write_batch_workers_lock_);
    if (worker != nullptr) {
      if (worker->Finish(ctx) != KStatus::SUCCESS) {
        LOG_INFO("Finish write batch data failed, job_id[%lu]", job_id);
      } else {
        LOG_INFO("Finish write batch data succeeded, job_id[%lu]", job_id);
      }
    }
    RW_LATCH_X_LOCK(&write_batch_workers_lock_);
    write_batch_data_workers_.erase(job_id);
    RW_LATCH_UNLOCK(&write_batch_workers_lock_);
  }
  // handle read worker
  {
    RW_LATCH_X_LOCK(&read_batch_workers_lock_);
    auto job_it = read_batch_data_workers_.find(job_id);
    if (job_it != read_batch_data_workers_.end()) {
      for (auto& kv : job_it->second) {
        kv.second->Finish(ctx);
      }
      LOG_INFO("Finish read batch data, job_id[%lu]", job_id);
    }
    read_batch_data_workers_.erase(job_id);
    RW_LATCH_UNLOCK(&read_batch_workers_lock_);
  }
  return KStatus::SUCCESS;
}

// check if table is dropped from rocksdb.
KStatus TSEngineV2Impl::DropResidualTsTable(kwdbContext_p ctx) {
  std::vector<TSTableID> tables;
  auto s = schema_mgr_->GetTableList(&tables);
  if (s != KStatus::SUCCESS) {
    LOG_ERROR("TSEngineV2Impl::DropResidualTsTable failed.");
    return s;
  }
  for (auto table_id : tables) {
    bool is_exist = checkTableMetaExist(table_id);
    if (!is_exist) {
      s = DropTsTable(ctx, table_id);
      if (s != KStatus::SUCCESS) {
        LOG_ERROR("drop table [%ld] failed", table_id);
        return s;
      }
    }
  }
  return KStatus::SUCCESS;
}

KStatus TSEngineV2Impl::DropTsTable(kwdbContext_p ctx, const KTableKey& table_id) {
  std::shared_ptr<TsTable> ts_table;
  ErrorInfo err_info;
  auto s = GetTsTable(ctx, table_id, ts_table, false, err_info);
  if (s == KStatus::SUCCESS) {
    ts_table->SetDropped();
    LOG_INFO("DropTsTable table[%lu] success.", table_id);
  } else {
    if (err_info.errcode == KWENOOBJ) {
      LOG_INFO("DropTsTable table[%lu] has already benn dropped.", table_id);
      s = KStatus::SUCCESS;
    } else {
      LOG_ERROR("DropTsTable table[%lu] failed.", table_id);
    }
  }
  return s;
}

KStatus TSEngineV2Impl::recover(kwdbts::kwdbContext_p ctx) {
  /*
  *   DDL alter table crash recovery logic, always enabled
  * 1. The log only contains the beginning, indicating that the storage alter has not been performed and the copy has not received a successful message.
  *    The log is discarded. The restored schema is old.
  * 2 logs include the begin alter commit, which indicates that the storage alter has been completed.
  *    If the replica crashes after receiving the commit successfully or before receiving the commit,
  *    there is no need to redo, discard the logs, and restore the schema to a new one.
  * 3 logs include a start alter rollback, which indicates that the storage alter has been completed and it is uncertain whether the rollback has been completed.
  *    The replica crashes after receiving a successful rollback or before receiving a rollback,
  *    Call undo alter to roll back. If the storage determines that the rollback has already occurred, it will be directly reversed. After recovery, the schema will be old.
  * 4 logs include begin alter. It is uncertain whether the storage alter has been completed. If the copy fails to receive a commit, it crashes and calls undo alter,
  *    If an alter has already been executed, it is necessary to clean up the new ones and keep the old ones. The restored schema is old.
   */
  KStatus s;

  TS_LSN checkpoint_lsn = wal_sys_->FetchCheckpointLSN();
  TS_LSN current_lsn = wal_sys_->FetchCurrentLSN();

  std::vector<LogEntry*> redo_logs;
  Defer defer{[&]() {
    for (auto& log : redo_logs) {
      delete log;
    }
  }};

  std::vector<uint64_t> ignore;
  s = wal_sys_->ReadWALLog(redo_logs, checkpoint_lsn, current_lsn, ignore);
  if (s == KStatus::FAIL && !redo_logs.empty()) {
    LOG_ERROR("Failed to read the TS Engine WAL logs.")
#ifdef WITH_TESTS
    return s;
#endif
  }

  std::unordered_map<TS_LSN, LogEntry*> incomplete;
  for (auto wal_log : redo_logs) {
    // From checkpoint loop to the latest commit, including only ddl
    auto mtr_id = wal_log->getXID();

    switch (wal_log->getType()) {
      case WALLogType::TS_BEGIN: {
        incomplete.insert(std::pair<TS_LSN, LogEntry*>(mtr_id, wal_log));
        tsx_manager_sys_->insertMtrID(wal_log->getTsxID().c_str(), mtr_id);
        break;
      }
      case WALLogType::TS_COMMIT: {
        incomplete.erase(mtr_id);
        tsx_manager_sys_->eraseMtrID(mtr_id);
        break;
      }
      case WALLogType::TS_ROLLBACK: {
        if (!incomplete[mtr_id]) {
          break;
        }
        switch (incomplete[mtr_id]->getType()) {
          case WALLogType::DDL_ALTER_COLUMN: {
            DDLEntry* ddl_log = reinterpret_cast<DDLEntry*>(incomplete[mtr_id]);
            uint64_t table_id = ddl_log->getObjectID();
            std::shared_ptr<TsTable> table;
            ErrorInfo err_info;
            s = GetTsTable(ctx, table_id, table, true, err_info);
            if (s == KStatus::FAIL) {
              return s;
            }
            if (table->IsDropped()) {
              LOG_INFO("table[%lu] is dropped and does not require recover", table_id);
              continue;
            }

            s = table->UndoAlterTable(ctx, incomplete[mtr_id]);
            if (s == KStatus::FAIL) {
              LOG_ERROR("Failed to recover alter table %ld.", table_id)
              #ifdef WITH_TESTS
              return s;
              #endif
            } else {
              table->TSxClean(ctx);
            }
            break;
          }
          case WALLogType::CREATE_INDEX: {
            CreateIndexEntry* index_log = reinterpret_cast<CreateIndexEntry*>(incomplete[mtr_id]);
            uint64_t table_id = index_log->getObjectID();
            std::shared_ptr<TsTable> table;
            ErrorInfo err_info;
            s = GetTsTable(ctx, table_id, table, true, err_info, index_log->getCurTsVersion());
            if (s == KStatus::FAIL) {
              return s;
            }
            if (table->IsDropped()) {
              LOG_INFO("table[%lu] is dropped and does not require recover", table_id);
              continue;
            }

            s = table->UndoCreateIndex(ctx, incomplete[mtr_id]);
            if (s == KStatus::FAIL) {
              LOG_ERROR("Failed to recover create index %ld.", table_id)
              #ifdef WITH_TESTS
              return s;
              #endif
            } else {
              table->TSxClean(ctx);
            }
            break;
          }
          case WALLogType::DROP_INDEX: {
            DropIndexEntry* index_log = reinterpret_cast<DropIndexEntry*>(incomplete[mtr_id]);
            uint64_t table_id = index_log->getObjectID();
            std::shared_ptr<TsTable> table;
            ErrorInfo err_info;
            s = GetTsTable(ctx, table_id, table, true, err_info, index_log->getCurTsVersion());
            if (s == KStatus::FAIL) {
              return s;
            }
            if (table->IsDropped()) {
              LOG_INFO("table[%lu] is dropped and does not require recover", table_id);
              continue;
            }

            s = table->UndoDropIndex(ctx, incomplete[mtr_id]);
            if (s == KStatus::FAIL) {
              LOG_ERROR("Failed to recover drop index %ld.", table_id)
              #ifdef WITH_TESTS
              return s;
              #endif
            } else {
              table->TSxClean(ctx);
            }
            break;
          }
          default:
          LOG_ERROR("The unknown WALLogType type is not processed.")
            break;
        }
        incomplete.erase(mtr_id);
        tsx_manager_sys_->eraseMtrID(mtr_id);
        break;
      }
      case WALLogType::DDL_ALTER_COLUMN: {
        DDLEntry* ddl_log = reinterpret_cast<DDLEntry*>(wal_log);
        incomplete[mtr_id] = ddl_log;
        break;
      }
      case WALLogType::CREATE_INDEX: {
        CreateIndexEntry* ddl_log = reinterpret_cast<CreateIndexEntry*>(wal_log);
        incomplete[mtr_id] = ddl_log;
        break;
      }
      case WALLogType::DROP_INDEX: {
        DropIndexEntry* ddl_log = reinterpret_cast<DropIndexEntry*>(wal_log);
        incomplete[mtr_id] = ddl_log;
        break;
      }
      default:
      LOG_ERROR("The unknown WALLogType type is not processed.")
        break;
    }
  }


  // recover incomplete wal logs.
  for (auto wal_log : incomplete) {
    switch (wal_log.second->getType()) {
      case WALLogType::CREATE_INDEX: {
        CreateIndexEntry* index_log = reinterpret_cast<CreateIndexEntry*>(wal_log.second);
        uint64_t table_id = index_log->getObjectID();
        std::shared_ptr<TsTable> table;
        ErrorInfo err_info;
        s = GetTsTable(ctx, table_id, table, true, err_info, index_log->getCurTsVersion());
        if (s == KStatus::FAIL) {
          return s;
        }
        if (table->IsDropped()) {
          LOG_INFO("table[%lu] is dropped and does not require recover", table_id);
          continue;
        }
        s = table->UndoCreateIndex(ctx, index_log);
        if (s == KStatus::FAIL) {
          LOG_ERROR("Failed to recover create index %ld.", table_id)
          #ifdef WITH_TESTS
          return s;
          #endif
        } else {
          table->TSxClean(ctx);
        }
        break;
      }
      case WALLogType::DROP_INDEX: {
        DropIndexEntry* index_log = reinterpret_cast<DropIndexEntry*>(wal_log.second);
        uint64_t table_id = index_log->getObjectID();
        std::shared_ptr<TsTable> table;
        ErrorInfo err_info;
        s = GetTsTable(ctx, table_id, table, true, err_info, index_log->getCurTsVersion());
        if (s == KStatus::FAIL) {
          return s;
        }
        if (table->IsDropped()) {
          LOG_INFO("table[%lu] is dropped and does not require recover", table_id);
          continue;
        }

        s = table->UndoDropIndex(ctx, index_log);
        if (s == KStatus::FAIL) {
          LOG_ERROR("Failed to recover drop index %ld.", table_id)
          #ifdef WITH_TESTS
          return s;
          #endif
        } else {
          table->TSxClean(ctx);
        }
        break;
      }
      default:
      LOG_ERROR("The unknown WALLogType type is not processed.")
        break;
    }
  }
  incomplete.clear();

  return SUCCESS;
}

KStatus TSEngineV2Impl::Recover(kwdbContext_p ctx) {
  /*
   * 1. get engine chk wal log.
   * 2. get all vgroup wal log from last checkpoint lsn.
   * 3. merge wal and apply wal
   */
  if (!EnableWAL()) {
    return KStatus::SUCCESS;
  }
  LOG_INFO("Recover start.");

  // ddl recover
  KStatus s = recover(ctx);
  if (s == KStatus::FAIL) {
    LOG_ERROR("Failed to recover DDL WAL.")
    return KStatus::FAIL;
  }
  // 1. get engine chk wal log.
  std::vector<LogEntry*> logs;
  Defer defer{[&]() {
    for (auto& log : logs) {
      delete log;
    }
  }};
  std::vector<uint64_t> vgroup_lsn;
  TS_LSN last_lsn = wal_mgr_->GetFirstLSN();
  s = wal_mgr_->ReadWALLog(logs, last_lsn, wal_mgr_->FetchCurrentLSN(), vgroup_lsn);
  if (s == KStatus::FAIL) {
    LOG_ERROR("Failed to ReadWALLog from chk file while recovering, with Last LSN [%lu] and Current LSN [%lu].",
              last_lsn, wal_mgr_->FetchCurrentLSN())
    return KStatus::FAIL;
  }
  if (vgroup_lsn.empty()) {
    LOG_INFO("Cannot detect the end checkpoint wal, skipping this file's content.")
    logs.clear();
  }

  // 2. get all vgroup wal log
  for (const auto &vgrp : vgroups_) {
    std::vector<LogEntry *> vlogs;
    TS_LSN lsn = 0;
    if (vgrp->GetVGroupID() < vgroup_lsn.size()) {
      lsn = vgroup_lsn[vgrp->GetVGroupID() - 1];
    }

    if (vgrp->ReadLogFromLastCheckpoint(ctx, vlogs, lsn) == KStatus::FAIL) {
      LOG_ERROR("Failed to ReadWALLogFromLastCheckpoint from vgroup : %d", vgrp->GetVGroupID())
      return KStatus::FAIL;
    }
    logs.insert(logs.end(), vlogs.begin(), vlogs.end());
  }

  // 3. apply redo log && insert MtrID
  auto vgroup_mtr = GetVGroupByID(ctx, 1);
  std::unordered_map<TS_LSN, MTRBeginEntry*> incomplete;
  std::vector<TS_LSN> rollback;
  for (auto wal_log : logs) {
    if (wal_log->getType() == WALLogType::MTR_BEGIN)  {
      auto log = reinterpret_cast<MTRBeginEntry *>(wal_log);
      incomplete.insert(std::pair<TS_LSN, MTRBeginEntry *>(log->getXID(), log));
      if (log->getTsxID().c_str() != LogEntry::DEFAULT_TS_TRANS_ID) {
        vgroup_mtr->SetMtrIDByTsxID(log->getXID(), log->getTsxID().c_str());
      }
    }
  }

  for (auto wal_log : logs) {
    switch (wal_log->getType()) {
      case WALLogType::MTR_ROLLBACK: {
        auto log = reinterpret_cast<MTREntry*>(wal_log);
        auto x_id = log->getXID();
        rollback.emplace_back(x_id);
        incomplete.erase(log->getXID());
        break;
      }
      case WALLogType::CHECKPOINT:
      case WALLogType::MTR_BEGIN: {
        // do nothing
        break;
      }
      case WALLogType::MTR_COMMIT: {
        auto log = reinterpret_cast<MTREntry*>(wal_log);
        incomplete.erase(log->getXID());
        break;
      }
      default:
        auto vgrp_id = wal_log->getVGroupID();
        TsVGroup* vg = GetVGroupByID(ctx, vgrp_id);
        vg->ApplyWal(ctx, wal_log, incomplete);
    }
  }
  // 4. do rollback
  for (auto x_id : rollback) {
    if (TSMtrRollback(ctx, 0, 0, x_id, true) == KStatus::FAIL) return KStatus::FAIL;
  }
  // 5. rollback incomplete wal
  for (auto& it : incomplete) {
    TS_LSN mtr_id = it.first;
    auto log_entry = it.second;
    if (vgroup_mtr->IsExplict(mtr_id)) {
      break;
    }
    uint64_t applied_index = GetAppliedIndex(log_entry->getRangeID(), range_indexes_map_);
    if (it.second->getIndex() <= applied_index) {
      auto vgroup = GetVGroupByID(ctx, 1);
      s = vgroup->MtrCommit(ctx, mtr_id);
      if (s == FAIL) return s;
    } else {
      if (TSMtrRollback(ctx, 0, 0, mtr_id) == KStatus::FAIL) return KStatus::FAIL;
    }
  }
  LOG_INFO("Recover success.");
  return KStatus::SUCCESS;
}

KStatus TSEngineV2Impl::GetClusterSetting(kwdbContext_p ctx, const std::string& key, std::string* value) {
  std::shared_lock<std::shared_mutex> lock(g_settings_mutex);
  std::map<std::string, std::string>::iterator iter = g_cluster_settings.find(key);
  if (iter != g_cluster_settings.end()) {
    *value = iter->second;
    return KStatus::SUCCESS;
  } else {
    return KStatus::FAIL;
  }
}

KStatus TSEngineV2Impl::UpdateAtomicLSN() {
  for (auto vgrp : vgroups_) {
    vgrp->UpdateAtomicLSN();
  }
  return KStatus::SUCCESS;
}

KStatus TSEngineV2Impl::UpdateSetting(kwdbContext_p ctx) {
  // After changing the WAL configuration parameters, the already opened table will not change,
  // and the newly opened table will follow the new configuration.
  string value;

  if (GetClusterSetting(ctx, "ts.wal.wal_level", &value) == SUCCESS) {
    if (std::stoll(value) != options_.wal_level) {
      wal_level_mutex_.lock();
      // wlock all vgroup rwlock
      KStatus s = CreateCheckpoint(ctx);
      if (s == KStatus::FAIL) {
        LOG_ERROR("Failed to CreateCheckpoint while UpdateSetting.")
      }
      options_.wal_level = std::stoll(value);
      LOG_INFO("update wal level to %hhu", options_.wal_level)
      if (!EnableWAL()) {
        UpdateAtomicLSN();
      }
      wal_level_mutex_.unlock();
      // unlock
    }
  }

  return KStatus::SUCCESS;
}

uint64_t TSEngineV2Impl::insertToSnapshotCache(TsRangeImgrationInfo& snapshot) {
  auto now = std::chrono::system_clock::now();
  uint64_t snapshot_id = std::chrono::duration_cast<std::chrono::milliseconds>(now.time_since_epoch()).count();
  {
    snapshot_mutex_.lock();
    // snapshot_id must unique. if generated snaphsot_id already exists, we need change one.
    while (snapshots_.find(snapshot_id) != snapshots_.end()) {
      snapshot_id += 1;
    }
    snapshot.id = snapshot_id;
    snapshots_[snapshot_id] = snapshot;
    snapshot_mutex_.unlock();
  }
  return snapshot_id;
}

KStatus TSEngineV2Impl::CreateSnapshotForRead(kwdbContext_p ctx, const KTableKey& table_id,
uint64_t begin_hash, uint64_t end_hash, const KwTsSpan& ts_span, uint64_t* snapshot_id) {
  std::shared_ptr<TsTable> table;
  KStatus s = GetTsTable(ctx, table_id, table, false);
  if (s == FAIL) {
    LOG_ERROR("cannot find table [%lu]", table_id);
    return s;
  }
  TsRangeImgrationInfo ts_snapshot_info;
  ts_snapshot_info.begin_hash = begin_hash;
  ts_snapshot_info.end_hash = end_hash;
  ts_snapshot_info.ts_span = ts_span;
  ts_snapshot_info.type = 0;
  ts_snapshot_info.table_id = table_id;
  ts_snapshot_info.table = table;
  ts_snapshot_info.package_id = 0;
  ts_snapshot_info.imgrated_rows = 0;
  // todo(liangbo01) maybe we need use available version.
  ts_snapshot_info.table_version = table->GetCurrentTableVersion();
  *snapshot_id = insertToSnapshotCache(ts_snapshot_info);
  ts_snapshot_info.id = *snapshot_id;
  uint64_t count;
  s = table->GetRangeRowCount(ctx, begin_hash, end_hash, ts_span, &count);
  if (s == KStatus::FAIL) {
    LOG_ERROR("GetRangeRowCount [%lu] failed.", table_id);
    return s;
  }
  LOG_INFO("CreateSnapshotForRead range hash[%lu ~ %lu], ts[%ld ~ %ld] need imgrating rows[%lu].",
      begin_hash, end_hash, ts_span.begin, ts_span.end, count);
  return KStatus::SUCCESS;
}
KStatus TSEngineV2Impl::CreateSnapshotForWrite(kwdbContext_p ctx, const KTableKey& table_id,
uint64_t begin_hash, uint64_t end_hash, const KwTsSpan& ts_span, uint64_t* snapshot_id) {
  std::shared_ptr<TsTable> table;
  KStatus s = GetTsTable(ctx, table_id, table, true);
  if (s == KStatus::FAIL) {
    LOG_ERROR("GetTsTable [%lu] failed.", table_id);
    return s;
  }
  TsRangeImgrationInfo ts_snapshot_info;
  ts_snapshot_info.begin_hash = begin_hash;
  ts_snapshot_info.end_hash = end_hash;
  ts_snapshot_info.ts_span = ts_span;
  ts_snapshot_info.type = 1;
  ts_snapshot_info.table_id = table_id;
  ts_snapshot_info.table = table;
  ts_snapshot_info.table_version = 0;
  ts_snapshot_info.package_id = 0;
  ts_snapshot_info.imgrated_rows = 0;
  *snapshot_id = insertToSnapshotCache(ts_snapshot_info);
  ts_snapshot_info.id = *snapshot_id;
  uint64_t count;
  s = table->GetRangeRowCount(ctx, begin_hash, end_hash, ts_span, &count);
  if (s == KStatus::FAIL) {
    LOG_ERROR("GetRangeRowCount [%lu] failed.", table_id);
    return s;
  }
  if (count > 0) {
    LOG_WARN("range hash[%lu ~ %lu], ts[%ld ~ %ld] has row [%lu], we clear them now.",
      begin_hash, end_hash, ts_span.begin, ts_span.end, count);
    s = table->DeleteTotalRange(ctx, begin_hash, end_hash, ts_span, 1);
    if (s == KStatus::FAIL) {
      LOG_ERROR("DeleteTotalRange [%lu] failed.", table_id);
      return s;
    }
  }
  LOG_INFO("CreateSnapshotForWrite [%lu] succeeded. range hash[%lu ~ %lu], ts[%ld ~ %ld] has row [%lu]",
           table_id, begin_hash, end_hash, ts_span.begin, ts_span.end, count)
  return KStatus::SUCCESS;
}

KStatus TSEngineV2Impl::GetSnapshotNextBatchData(kwdbContext_p ctx, uint64_t snapshot_id, TSSlice* data) {
  TsRangeImgrationInfo ts_snapshot_info;
  {
    snapshot_mutex_.lock();
    Defer defer{[&](){
      snapshot_mutex_.unlock();
    }};
    if (snapshots_.find(snapshot_id) != snapshots_.end()) {
      ts_snapshot_info = snapshots_[snapshot_id];
    } else {
      LOG_ERROR("GetSnapshotNextBatchData failed, cannot found snapshot [%lu]", snapshot_id);
      return KStatus::FAIL;
    }
  }
  uint32_t row_num = 0;
  TSSlice batch_data = {nullptr, 0};
  auto s = ReadBatchData(ctx, ts_snapshot_info.table_id, ts_snapshot_info.table_version, ts_snapshot_info.begin_hash,
                      ts_snapshot_info.end_hash, ts_snapshot_info.ts_span, ts_snapshot_info.id, &batch_data, &row_num);
  if (s == KStatus::FAIL) {
    LOG_ERROR("ReadBatchData snapshot [%lu] failed.", snapshot_id);
    return s;
  }
  if (row_num > 0) {
    // package_id + table_id + table_version + row_num + data
    size_t data_len = 4 + 8 + 4 + 4 + batch_data.len;
    char* data_with_rownum = reinterpret_cast<char*>(malloc(data_len));
    if (data_with_rownum == nullptr) {
      LOG_ERROR("malloc failed.");
      return KStatus::FAIL;
    }
    *data = {data_with_rownum, data_len};
    {
      snapshot_mutex_.lock();
      Defer defer{[&](){
        snapshot_mutex_.unlock();
      }};
      TsRangeImgrationInfo& map_info = snapshots_[snapshot_id];
      map_info.package_id += 1;
      KUint32(data_with_rownum) = map_info.package_id;
      map_info.imgrated_rows += row_num;
    }
    data_with_rownum += 4;
    KUint64(data_with_rownum) = ts_snapshot_info.table_id;
    data_with_rownum += 8;
    KUint32(data_with_rownum) = ts_snapshot_info.table_version;
    data_with_rownum += 4;
    KInt32(data_with_rownum) = row_num;
    data_with_rownum += 4;
    memcpy(data_with_rownum, batch_data.data, batch_data.len);
  } else {
    *data = {nullptr, 0};
    s = BatchJobFinish(ctx, ts_snapshot_info.id);
    if (s == KStatus::FAIL) {
      return s;
    }
  }
  LOG_INFO("GetSnapshotNextBatchData succeeded, snapshot[%lu] row_num[%u]", snapshot_id, row_num);
  return KStatus::SUCCESS;
}

KStatus TSEngineV2Impl::WriteSnapshotBatchData(kwdbContext_p ctx, uint64_t snapshot_id, TSSlice data) {
  TsRangeImgrationInfo ts_snapshot_info;
  {
    snapshot_mutex_.lock();
    Defer defer{[&](){
      snapshot_mutex_.unlock();
    }};
    if (snapshots_.find(snapshot_id) != snapshots_.end()) {
      ts_snapshot_info = snapshots_[snapshot_id];
    } else {
      LOG_ERROR("WriteSnapshotBatchData failed, cannot found snapshot [%lu]", snapshot_id);
      return KStatus::FAIL;
    }
  }
  if (data.data == nullptr || data.len == 0) {
    LOG_WARN("WriteSnapshotBatchData ignore null data.");
    return KStatus::SUCCESS;
  }
  assert(data.len >= 20);
  // package_id + table_id + table_version + row_num + data
  char* data_with_rownum = data.data;
  auto package_id = KUint32(data_with_rownum);
  data_with_rownum += 4;
  auto table_id = KUint64(data_with_rownum);
  data_with_rownum += 8;
  auto table_version = KUint32(data_with_rownum);
  data_with_rownum += 4;
  auto row_num = KUint32(data_with_rownum);
  data_with_rownum += 4;
  TSSlice raw_data{data_with_rownum, data.len - 20};
  assert(table_id == ts_snapshot_info.table_id);
  if (package_id - 1 != ts_snapshot_info.package_id) {
    LOG_WARN("last package id [%u] not front of current package [%u], ignore it.",
      ts_snapshot_info.package_id, package_id);
    return KStatus::SUCCESS;
  }
  auto s = WriteBatchData(ctx, table_id, table_version, ts_snapshot_info.id, &raw_data, &row_num);
  if (s == KStatus::FAIL) {
    LOG_ERROR("WriteBatchData snapshot [%lu] failed.", snapshot_id);
    return s;
  }
  {
    snapshot_mutex_.lock();
    Defer defer{[&](){
      snapshot_mutex_.unlock();
    }};
    snapshots_[snapshot_id].package_id = package_id;
    snapshots_[snapshot_id].imgrated_rows += row_num;
  }
  LOG_INFO("WriteSnapshotBatchData succeeded, snapshot[%lu] row_num[%u]", snapshot_id, row_num);
  return KStatus::SUCCESS;
}
KStatus TSEngineV2Impl::WriteSnapshotSuccess(kwdbContext_p ctx, uint64_t snapshot_id) {
  TsRangeImgrationInfo ts_snapshot_info;
  {
    snapshot_mutex_.lock();
    Defer defer{[&](){
      snapshot_mutex_.unlock();
    }};
    if (snapshots_.find(snapshot_id) != snapshots_.end()) {
      ts_snapshot_info = snapshots_[snapshot_id];
    } else {
      LOG_ERROR("WriteSnapshotSuccess failed, cannot found snapshot [%lu]", snapshot_id);
      return KStatus::FAIL;
    }
  }
  auto s = BatchJobFinish(ctx, snapshot_id);
  if (s != KStatus::SUCCESS) {
      LOG_ERROR("BatchJobFinish failed.");
  }
  {
    snapshot_mutex_.lock();
    snapshots_.erase(snapshot_id);
    snapshot_mutex_.unlock();
  }
  LOG_INFO("WriteSnapshotSuccess range hash[%lu ~ %lu], ts[%ld ~ %ld] row count[%lu].",
      ts_snapshot_info.begin_hash, ts_snapshot_info.end_hash,
      ts_snapshot_info.ts_span.begin, ts_snapshot_info.ts_span.end, ts_snapshot_info.imgrated_rows);
  return s;
}
KStatus TSEngineV2Impl::WriteSnapshotRollback(kwdbContext_p ctx, uint64_t snapshot_id) {
  TsRangeImgrationInfo ts_snapshot_info;
  {
    snapshot_mutex_.lock();
    Defer defer{[&](){
      snapshot_mutex_.unlock();
    }};
    if (snapshots_.find(snapshot_id) != snapshots_.end()) {
      ts_snapshot_info = snapshots_[snapshot_id];
    } else {
      LOG_ERROR("WriteSnapshotRollback failed, cannot found snapshot [%lu]", snapshot_id);
      return KStatus::FAIL;
    }
  }
  auto s = CancelBatchJob(ctx, snapshot_id);
  if (s != KStatus::SUCCESS) {
      LOG_ERROR("CancelBatchJob failed.");
  }
  {
    snapshot_mutex_.lock();
    snapshots_.erase(snapshot_id);
    snapshot_mutex_.unlock();
  }
  LOG_INFO("WriteSnapshotRollback range hash[%lu ~ %lu], ts[%ld ~ %ld] row count[%lu].",
      ts_snapshot_info.begin_hash, ts_snapshot_info.end_hash,
      ts_snapshot_info.ts_span.begin, ts_snapshot_info.ts_span.end, ts_snapshot_info.imgrated_rows);
  LOG_INFO("WriteSnapshotRollback succeeded, snapshot[%lu]", snapshot_id);
  return s;
}
KStatus TSEngineV2Impl::DeleteSnapshot(kwdbContext_p ctx, uint64_t snapshot_id) {
  snapshot_mutex_.lock();
  Defer defer{[&](){
    snapshot_mutex_.unlock();
  }};
  if (snapshots_.find(snapshot_id) != snapshots_.end()) {
    if (snapshots_[snapshot_id].type == 1) {
      LOG_WARN("snapshot[%lu] is not commit ar rollback.", snapshot_id);
      LOG_INFO("WriteSnapshotRollback range hash[%lu ~ %lu], ts[%ld ~ %ld] row count[%lu].",
      snapshots_[snapshot_id].begin_hash, snapshots_[snapshot_id].end_hash,
      snapshots_[snapshot_id].ts_span.begin, snapshots_[snapshot_id].ts_span.end,
      snapshots_[snapshot_id].imgrated_rows);
    }
    snapshots_.erase(snapshot_id);
  }
  auto s = BatchJobFinish(ctx, snapshot_id);
  if (s == KStatus::SUCCESS) {
    return s;
  }
  LOG_INFO("DeleteSnapshot succeeded, snapshot[%lu]", snapshot_id);
  return KStatus::SUCCESS;
}

KStatus TSEngineV2Impl::FlushBuffer(kwdbContext_p ctx) {
  if (options_.wal_level != WALMode::OFF && !options_.use_raft_log_as_wal) {
    {
      wal_mgr_->Lock();
      wal_mgr_->Flush(ctx);
      wal_mgr_->Unlock();
    }
    for (auto& vg : vgroups_) {
      auto wal = vg->GetWALManager();
      wal->Lock();
      wal->Flush(ctx);
      wal->Unlock();
    }
  }
  return KStatus::SUCCESS;
}

KStatus TSEngineV2Impl::GetWalLevel(kwdbContext_p ctx, uint8_t* wal_level) {
  if (wal_level == nullptr) {
    LOG_ERROR("wal_level is nullptr");
    return KStatus::FAIL;
  }
  *wal_level = options_.wal_level;
  return KStatus::SUCCESS;
}

KStatus TSEngineV2Impl::SetUseRaftLogAsWAL(kwdbContext_p ctx, bool use) {
  options_.use_raft_log_as_wal = use;
  return KStatus::SUCCESS;
}

KStatus TSEngineV2Impl::GetTsWaitThreadNum(kwdbContext_p ctx, void *resp) {
  return GetWaitThreadNum(ctx, resp);
}

// get max entity id
KStatus TSEngineV2Impl::GetMaxEntityIdByVGroupId(kwdbContext_p ctx, uint32_t vgroup_id, uint32_t& entity_id) {
  std::vector<std::shared_ptr<TsTableSchemaManager>> tb_schema_manager;
  KStatus s = GetAllTableSchemaMgrs(tb_schema_manager);
  if (s != KStatus::SUCCESS) {
    LOG_ERROR("Get all schema manager failed.");
  }
  std::shared_ptr<TagTable> tag_table;
  for (auto schema_mgr : tb_schema_manager) {
    s = schema_mgr->GetTagSchema(ctx, &tag_table);
    if (s != KStatus::SUCCESS) {
      return s;
    }
    tag_table->GetMaxEntityIdByVGroupId(vgroup_id, entity_id);
  }
  return KStatus::SUCCESS;
}

KStatus TSEngineV2Impl::Vacuum() {
  for (const auto& vgroup : vgroups_) {
    vgroup->Vacuum();
  }
  return SUCCESS;
}


}  // namespace kwdbts<|MERGE_RESOLUTION|>--- conflicted
+++ resolved
@@ -13,10 +13,6 @@
 
 #include <dirent.h>
 #include <cstdint>
-<<<<<<< HEAD
-#include <filesystem>
-=======
->>>>>>> ef1e48ae
 #include <cstdio>
 #include <vector>
 #include <unordered_map>
