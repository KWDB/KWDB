--- conflicted
+++ resolved
@@ -107,14 +107,8 @@
   InitExecutor(ctx, options_);
 
   vgroups_.clear();
-<<<<<<< HEAD
   for (int vgroup_id = 1; vgroup_id <= EngineOptions::vgroup_max_num; vgroup_id++) {
     auto vgroup = std::make_unique<TsVGroup>(options_, vgroup_id, schema_mgr_.get());
-=======
-  for (size_t i = 0; i < EngineOptions::vgroup_max_num; i++) {
-    auto vgroup =
-        std::make_unique<TsVGroup>(options_, i + 1, schema_mgr_.get());
->>>>>>> 735bc92b
     s = vgroup->Init(ctx);
     if (s != KStatus::SUCCESS) {
       return s;
@@ -1565,8 +1559,8 @@
   return KStatus::SUCCESS;
 }
 
-// get max entity id
-KStatus TSEngineV2Impl::GetMaxEntityIdByVGroupId(kwdbContext_p ctx, uint32_t vgroup_id, uint32_t& entity_id) {
+  // get max entity id
+  KStatus TSEngineV2Impl::GetMaxEntityIdByVGroupId(kwdbContext_p ctx, uint32_t vgroup_id, uint32_t& entity_id) {
   std::vector<std::shared_ptr<TsTableSchemaManager>> tb_schema_manager;
   KStatus s = GetAllTableSchemaMgrs(tb_schema_manager);
   if (s != KStatus::SUCCESS) {
@@ -1582,5 +1576,4 @@
   }
   return KStatus::SUCCESS;
 }
-
 }  // namespace kwdbts