--- conflicted
+++ resolved
@@ -1159,11 +1159,7 @@
   }
   batch_data_jobs_.erase(job_id);
   RW_LATCH_UNLOCK(&batch_jobs_lock_);
-<<<<<<< HEAD
-  return SUCCESS;
-=======
-  return KStatus::SUCCESS;
->>>>>>> e497742d
+  return KStatus::SUCCESS;
 }
 
 KStatus TSEngineV2Impl::BatchJobFinish(kwdbContext_p ctx, uint64_t job_id) {
@@ -1176,11 +1172,7 @@
   }
   batch_data_jobs_.erase(job_id);
   RW_LATCH_UNLOCK(&batch_jobs_lock_);
-<<<<<<< HEAD
-  return SUCCESS;
-=======
-  return KStatus::SUCCESS;
->>>>>>> e497742d
+  return KStatus::SUCCESS;
 }
 
 // check if table is dropped from rocksdb.
