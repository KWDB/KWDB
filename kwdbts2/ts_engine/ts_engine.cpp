// Copyright (c) 2022-present, Shanghai Yunxi Technology Co, Ltd.
//
// This software (KWDB) is licensed under Mulan PSL v2.
// You can use this software according to the terms and conditions of the Mulan PSL v2.
// You may obtain a copy of Mulan PSL v2 at:
//          http://license.coscl.org.cn/MulanPSL2
// THIS SOFTWARE IS PROVIDED ON AN "AS IS" BASIS, WITHOUT WARRANTIES OF ANY KIND,
// EITHER EXPRESS OR IMPLIED, INCLUDING BUT NOT LIMITED TO NON-INFRINGEMENT,
// MERCHANTABILITY OR FIT FOR A PARTICULAR PURPOSE.
// See the Mulan PSL v2 for more details.

#include "ts_engine.h"

#include <dirent.h>
#include <filesystem>
#include <memory>
#include <utility>
#include "ts_env.h"
#include "ts_payload.h"
#include "ee_global.h"
#include "ee_executor.h"
#include "ts_table_v2_impl.h"

namespace kwdbts {
const int storage_engine_vgroup_max_num = 10;
const char schema_directory[]= "schema";

TSEngineV2Impl::TSEngineV2Impl(const EngineOptions& engine_options) : options_(engine_options) {
  LogInit();
  tables_cache_ = new SharedLruUnorderedMap<KTableKey, TsTable>(EngineOptions::table_cache_capacity_, true);
}

TSEngineV2Impl::~TSEngineV2Impl() {
  DestoryExecutor();
  table_grps_.clear();
  SafeDeletePointer(tables_cache_);
}

KStatus TSEngineV2Impl::Init(kwdbContext_p ctx) {
  std::filesystem::path db_path{options_.db_path};
  assert(!db_path.empty());
  schema_mgr_ = std::make_unique<TsEngineSchemaManager>(db_path / schema_directory);
  KStatus s = schema_mgr_->Init(ctx);
  if (s != KStatus::SUCCESS) {
    return s;
  }

  InitExecutor(ctx, options_);

  table_grps_.clear();
  for (size_t i = 0; i < storage_engine_vgroup_max_num; i++) {
    auto tbl_grp = std::make_unique<TsVGroup>(options_, i + 1, schema_mgr_.get());
    s = tbl_grp->Init(ctx);
    if (s != KStatus::SUCCESS) {
      return s;
    }
    table_grps_.push_back(std::move(tbl_grp));
  }

  // Compressor
  auto compressor = TsEnvInstance::GetInstance().Compressor();
  compressor->Init();
  compressor->ResetPolicy(LIGHT_COMRESS);

  return KStatus::SUCCESS;
}

TsVGroup* TSEngineV2Impl::GetVGroupByID(kwdbContext_p ctx, uint32_t table_grp_id) {
  assert(storage_engine_vgroup_max_num >= table_grp_id);
  return table_grps_[table_grp_id - 1].get();
}

KStatus TSEngineV2Impl::CreateTsTable(kwdbContext_p ctx, TSTableID table_id, roachpb::CreateTsTable* meta) {
  LOG_INFO("Create TsTable %lu begin.", table_id);
  KStatus s;

  uint32_t vgroup_id = 1;
  if (meta->ts_table().has_database_id()) {
    vgroup_id = meta->ts_table().database_id();
  }
  schema_mgr_->SetTableID2DBID(ctx, table_id, meta->ts_table().database_id());

  s = schema_mgr_->CreateTable(ctx, table_id, meta);
  if (s != KStatus::SUCCESS) {
    LOG_ERROR("schema Create Table[%lu] failed.", table_id);
    return s;
  }
  LOG_INFO("Create TsTable %lu success.", table_id);

  std::shared_ptr<TsTableSchemaManager> table_schema_mgr;
  s = schema_mgr_->GetTableSchemaMgr(table_id, table_schema_mgr);
  if (s != KStatus::SUCCESS) {
    LOG_ERROR("Get table schema manager [%lu] failed.", table_id);
    return s;
  }
  std::shared_ptr<TsTable> ts_table = std::make_shared<TsTableV2Impl>(ctx, table_schema_mgr);
  tables_cache_->Put(table_id, ts_table);
  return s;
}

KStatus TSEngineV2Impl::putTagData(kwdbContext_p ctx, TSTableID table_id, uint32_t groupid, uint32_t entity_id,
  TsRawPayload& payload) {
  ErrorInfo err_info;
  // 1. Write tag data
  uint8_t payload_data_flag = payload.GetRowType();
  if (payload_data_flag == DataTagFlag::DATA_AND_TAG || payload_data_flag == DataTagFlag::TAG_ONLY) {
    // tag
    LOG_DEBUG("tag bt insert hashPoint=%hu", payload.GetHashPoint());
    std::shared_ptr<TsTableSchemaManager> tb_schema_manager;
    KStatus s = GetTableSchemaMgr(ctx, table_id, tb_schema_manager);
    if (s != KStatus::SUCCESS) {
      LOG_ERROR("Get schema manager failed, table id[%lu]", table_id);
    }
    std::shared_ptr<TagTable> tag_table;
    s = tb_schema_manager->GetTagSchema(ctx, &tag_table);
    if (s != KStatus::SUCCESS) {
      return s;
    }
    err_info.errcode = tag_table->InsertTagRecord(payload, groupid, entity_id);
  }
  if (err_info.errcode < 0) {
    return KStatus::FAIL;
  }
  return KStatus::SUCCESS;
}

KStatus TSEngineV2Impl::PutData(kwdbContext_p ctx, TSTableID table_id, uint64_t mtr_id,
                                TSSlice* payload, bool write_wal) {
  TsRawPayload p{*payload};
  TSEntityID entity_id = 0;
  uint32_t tbl_grp_id = 0;
  bool new_tag = false;

  KStatus s = schema_mgr_->GetVGroup(ctx, table_id, p.GetPrimaryTag(), &tbl_grp_id, &entity_id, &new_tag);
  if (s != KStatus::SUCCESS) {
    return s;
  }
  auto tbl_grp = GetVGroupByID(ctx, tbl_grp_id);
  assert(tbl_grp != nullptr);
  if (new_tag) {
    if (options_.wal_level != WALMode::OFF) {
      KStatus s = tbl_grp->WriteInsertWAL(ctx, mtr_id, *payload);
      if (s == KStatus::FAIL) {
        LOG_ERROR("failed WriteInsertWAL for new tag");
        return s;
      }
    }
    entity_id = tbl_grp->AllocateEntityID();
    s = putTagData(ctx, table_id, tbl_grp_id, entity_id, p);
    if (s != KStatus::SUCCESS) {
      return s;
    }
  }

  if (options_.wal_level != WALMode::OFF) {
    KStatus s = tbl_grp->WriteInsertWAL(ctx, mtr_id, p.GetPrimaryTag(), *payload);
    if (s != KStatus::SUCCESS) {
      LOG_ERROR("putdata failed. because wal failed. table id[%lu], group id[%u]", table_id, tbl_grp_id);
      return s;
    }
  }
  s = tbl_grp->PutData(ctx, table_id, entity_id, payload);
  if (s != KStatus::SUCCESS) {
    LOG_ERROR("putdata failed. table id[%lu], group id[%u]", table_id, tbl_grp_id);
    return s;
  }
  return s;
}

KStatus TSEngineV2Impl::GetMeta(kwdbContext_p ctx, TSTableID table_id, uint32_t version, roachpb::CreateTsTable* meta) {
  return schema_mgr_->GetMeta(ctx, table_id, version, meta);
}

KStatus TSEngineV2Impl::LogInit() {
  LogConf cfg = {
    options_.lg_opts.path.c_str(),
    options_.lg_opts.file_max_size,
    options_.lg_opts.dir_max_size,
    options_.lg_opts.level
  };
  LOG_INIT(cfg);
  if (options_.lg_opts.trace_on_off != "") {
    TRACER.SetTraceConfigStr(options_.lg_opts.trace_on_off);
  }
  // comment's breif: if you want to check LOG/TRACER 's function can call next lines
  // LOG_ERROR("TEST FOR log");
  // TRACE_MM_LEVEL1("TEST FOR TRACE aaaaa\n");
  return KStatus::SUCCESS;
}

<<<<<<< HEAD
KStatus TSEngineV2Impl::AddColumn(kwdbContext_p ctx, const KTableKey &table_id, char *transaction_id, TSSlice column,
                                  uint32_t cur_version, uint32_t new_version, string &err_msg) {
  roachpb::KWDBKTSColumn column_meta;
  if (!column_meta.ParseFromArray(column.data, column.len)) {
    LOG_ERROR("ParseFromArray Internal Error");
    err_msg = "Parse protobuf error";
    return KStatus::FAIL;
  }
  return schema_mgr_->AlterTable(ctx, table_id, AlterType::ADD_COLUMN, &column_meta,
                                 cur_version, new_version, err_msg);
}

KStatus TSEngineV2Impl::DropColumn(kwdbContext_p ctx, const KTableKey &table_id, char *transaction_id, TSSlice column,
                                   uint32_t cur_version, uint32_t new_version, string &err_msg) {
  roachpb::KWDBKTSColumn column_meta;
  if (!column_meta.ParseFromArray(column.data, column.len)) {
    LOG_ERROR("ParseFromArray Internal Error");
    err_msg = "Parse protobuf error";
    return KStatus::FAIL;
  }
  return schema_mgr_->AlterTable(ctx, table_id, AlterType::DROP_COLUMN, &column_meta,
                                 cur_version, new_version, err_msg);
}

KStatus TSEngineV2Impl::AlterColumnType(kwdbContext_p ctx, const KTableKey &table_id, char *transaction_id,
                                        TSSlice new_column, TSSlice origin_column, uint32_t cur_version,
                                        uint32_t new_version, string &err_msg) {
  roachpb::KWDBKTSColumn new_col_meta;
  if (!new_col_meta.ParseFromArray(new_column.data, new_column.len)) {
    LOG_ERROR("ParseFromArray Internal Error");
    return KStatus::FAIL;
  }
  return schema_mgr_->AlterTable(ctx, table_id, AlterType::ALTER_COLUMN_TYPE, &new_col_meta,
                                 cur_version, new_version, err_msg);
}
=======
std::vector<std::unique_ptr<TsVGroup>>* TSEngineV2Impl::GetTsVGroups() {
  return &table_grps_;
}

>>>>>>> 76ec21eb
}  // namespace kwdbts<|MERGE_RESOLUTION|>--- conflicted
+++ resolved
@@ -188,7 +188,6 @@
   return KStatus::SUCCESS;
 }
 
-<<<<<<< HEAD
 KStatus TSEngineV2Impl::AddColumn(kwdbContext_p ctx, const KTableKey &table_id, char *transaction_id, TSSlice column,
                                   uint32_t cur_version, uint32_t new_version, string &err_msg) {
   roachpb::KWDBKTSColumn column_meta;
@@ -224,10 +223,9 @@
   return schema_mgr_->AlterTable(ctx, table_id, AlterType::ALTER_COLUMN_TYPE, &new_col_meta,
                                  cur_version, new_version, err_msg);
 }
-=======
+
 std::vector<std::unique_ptr<TsVGroup>>* TSEngineV2Impl::GetTsVGroups() {
   return &table_grps_;
 }
 
->>>>>>> 76ec21eb
 }  // namespace kwdbts