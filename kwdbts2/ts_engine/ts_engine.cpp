// Copyright (c) 2022-present, Shanghai Yunxi Technology Co, Ltd.
//
// This software (KWDB) is licensed under Mulan PSL v2.
// You can use this software according to the terms and conditions of the Mulan PSL v2.
// You may obtain a copy of Mulan PSL v2 at:
//          http://license.coscl.org.cn/MulanPSL2
// THIS SOFTWARE IS PROVIDED ON AN "AS IS" BASIS, WITHOUT WARRANTIES OF ANY KIND,
// EITHER EXPRESS OR IMPLIED, INCLUDING BUT NOT LIMITED TO NON-INFRINGEMENT,
// MERCHANTABILITY OR FIT FOR A PARTICULAR PURPOSE.
// See the Mulan PSL v2 for more details.

#include "ts_engine.h"

#include <dirent.h>
#include <filesystem>
#include <cstdio>
#include <vector>
#include <unordered_map>
#include <map>
#include <string>
#include <memory>
#include <utility>
#include "ts_payload.h"
#include "ee_global.h"
#include "ee_executor.h"
#include "ts_table_v2_impl.h"

// V2
int EngineOptions::vgroup_max_num = 4;
DedupRule EngineOptions::g_dedup_rule = DedupRule::OVERRIDE;
size_t EngineOptions::mem_segment_max_size = 64 << 20;
int32_t EngineOptions::mem_segment_max_height = 12;
uint32_t EngineOptions::max_last_segment_num = 2;
uint32_t EngineOptions::max_compact_num = 10;
size_t EngineOptions::max_rows_per_block = 4096;
size_t EngineOptions::min_rows_per_block = 1000;

extern std::map<std::string, std::string> g_cluster_settings;
extern DedupRule g_dedup_rule;
extern std::shared_mutex g_settings_mutex;
extern bool g_go_start_service;

namespace kwdbts {

unsigned seed = std::chrono::system_clock::now().time_since_epoch().count();
std::mt19937 gen(seed);
const char schema_directory[]= "schema/";

TSEngineV2Impl::TSEngineV2Impl(const EngineOptions& engine_options) :
                              options_(engine_options), flush_mgr_(vgroups_),
                              read_batch_workers_lock_(RWLATCH_ID_READ_BATCH_DATA_JOB_RWLOCK),
                              write_batch_worker_lock_(RWLATCH_ID_WRITE_BATCH_DATA_JOB_RWLOCK) {
  LogInit();
  tables_cache_ = new SharedLruUnorderedMap<KTableKey, TsTable>(EngineOptions::table_cache_capacity_, true);
  char* vgroup_num = getenv("KW_VGROUP_NUM");
  if (vgroup_num != nullptr) {
    char *endptr;
    EngineOptions::vgroup_max_num = strtol(vgroup_num, &endptr, 10);
    assert(*endptr == '\0');
  }
  char* mem_segment_max_size = getenv("KW_MAX_SEGMENT_MAX_SIZE");
  if (mem_segment_max_size != nullptr) {
    char *endptr;
    EngineOptions::mem_segment_max_size = strtol(mem_segment_max_size, &endptr, 10);
    assert(*endptr == '\0');
  }
  char* mem_segment_max_height = getenv("KW_MAX_SEGMENT_MAX_HEIGHT");
  if (mem_segment_max_height != nullptr) {
    char *endptr;
    EngineOptions::mem_segment_max_height = strtol(mem_segment_max_height, &endptr, 10);
    assert(*endptr == '\0');
  }
  char* max_last_segment_num = getenv("KW_MAX_LAST_SEGMENT_NUM");
  if (max_last_segment_num != nullptr) {
    char *endptr;
    EngineOptions::max_last_segment_num = strtol(max_last_segment_num, &endptr, 10);
    assert(*endptr == '\0');
  }
  char* max_compact_num = getenv("KW_MAX_COMPACT_NUM");
  if (max_compact_num != nullptr) {
    char *endptr;
    EngineOptions::max_compact_num = strtol(max_compact_num, &endptr, 10);
    assert(*endptr == '\0');
  }
  char* max_rows_per_block = getenv("KW_MAX_ROWS_PER_BLOCK");
  if (max_rows_per_block != nullptr) {
    char *endptr;
    EngineOptions::max_rows_per_block = strtol(max_rows_per_block, &endptr, 10);
    assert(*endptr == '\0');
  }
  char* min_rows_per_block = getenv("KW_MIN_ROWS_PER_BLOCK");
  if (min_rows_per_block != nullptr) {
    char *endptr;
    EngineOptions::min_rows_per_block = strtol(min_rows_per_block, &endptr, 10);
    assert(*endptr == '\0');
  }
}

TSEngineV2Impl::~TSEngineV2Impl() {
  DestoryExecutor();
  vgroups_.clear();
  SafeDeletePointer(tables_cache_);
}

KStatus TSEngineV2Impl::Init(kwdbContext_p ctx) {
  std::filesystem::path db_path{options_.db_path};
  assert(!db_path.empty());
  schema_mgr_ = std::make_unique<TsEngineSchemaManager>(db_path / schema_directory);
  KStatus s = schema_mgr_->Init(ctx);
  if (s != KStatus::SUCCESS) {
    return s;
  }

  InitExecutor(ctx, options_);
  vgroups_.clear();
  for (int vgroup_id = 1; vgroup_id <= EngineOptions::vgroup_max_num; vgroup_id++) {
    auto vgroup = std::make_unique<TsVGroup>(options_, vgroup_id, schema_mgr_.get());
    s = vgroup->Init(ctx);
    if (s != KStatus::SUCCESS) {
      return s;
    }
    uint32_t entity_id = 0;
    s = GetMaxEntityIdByVGroupId(ctx, vgroup_id, entity_id);
    if (s != KStatus::SUCCESS) {
      LOG_ERROR("GetMaxEntityIdByVGroupId failed, vgroup id:%d", vgroup_id);
    }
    vgroup->InitEntityID(entity_id);
    vgroups_.push_back(std::move(vgroup));
  }

  wal_mgr_ = std::make_unique<WALMgr>(options_.db_path, "engine", &options_);
  auto res = wal_mgr_->Init(ctx);
  if (res == KStatus::FAIL) {
    LOG_ERROR("Failed to initialize WAL manager")
    return res;
  }

  wal_sys_ = std::make_unique<WALMgr>(options_.db_path, "ddl", &options_);
  tsx_manager_sys_ = std::make_unique<TSxMgr>(wal_sys_.get());
  s = wal_sys_->Init(ctx);
  if (s == KStatus::FAIL) {
    LOG_ERROR("wal_sys_::Init fail.")
    return s;
  }

  s = Recover(ctx);
  if (s == KStatus::FAIL) {
    LOG_ERROR("Recover fail.")
    return s;
  }
  // TODO(zzr): Recover TsVersion for each VGroup.
  // After WAL RedoPut, TsVersion should be updated.
  for (auto vgroup : vgroups_) {
    auto s = vgroup->SetReady();
    if (s == FAIL) {
      return FAIL;
    }
  }
  return KStatus::SUCCESS;
}

TsVGroup* TSEngineV2Impl::GetVGroupByID(kwdbContext_p ctx, uint32_t vgroup_id) {
  assert(EngineOptions::vgroup_max_num >= vgroup_id);
  return vgroups_[vgroup_id - 1].get();
}

KStatus TSEngineV2Impl::CreateTsTable(kwdbContext_p ctx, const KTableKey& table_id, roachpb::CreateTsTable* meta,
  std::vector<RangeGroup> ranges) {
  std::shared_ptr<TsTable> ts_table;
  return CreateTsTable(ctx, table_id, meta, ts_table);
}

KStatus TSEngineV2Impl::CreateTsTable(kwdbContext_p ctx, TSTableID table_id, roachpb::CreateTsTable *meta,
  std::shared_ptr<TsTable>& ts_table) {
  LOG_INFO("Create TsTable %lu begin.", table_id);
  KStatus s;
  table_mutex_.lock();
  Defer defer{[&]() {
    table_mutex_.unlock();
  }};
  ts_table = tables_cache_->Get(table_id);
  if (ts_table != nullptr) {
    LOG_INFO("TsTable %lu exist. no need create again.", table_id);
    return KStatus::SUCCESS;
  }

  uint64_t db_id = 1;
  if (meta->ts_table().has_database_id()) {
    db_id = meta->ts_table().database_id();
  }

  s = schema_mgr_->CreateTable(ctx, db_id, table_id, meta);
  if (s != KStatus::SUCCESS) {
    LOG_ERROR("schema Create Table[%lu] failed.", table_id);
    return s;
  }
  LOG_INFO("Create TsTable %lu success.", table_id);

  std::shared_ptr<TsTableSchemaManager> table_schema_mgr;
  s = schema_mgr_->GetTableSchemaMgr(table_id, table_schema_mgr);
  if (s != KStatus::SUCCESS) {
    LOG_ERROR("Get table schema manager [%lu] failed.", table_id);
    return s;
  }
  ts_table = std::make_shared<TsTableV2Impl>(table_schema_mgr, vgroups_);
  tables_cache_->Put(table_id, ts_table);
  return s;
}

KStatus TSEngineV2Impl::GetTsTable(kwdbContext_p ctx, const KTableKey& table_id, std::shared_ptr<TsTable>& ts_table,
                    bool create_if_not_exist, ErrorInfo& err_info, uint32_t version) {
  ts_table = tables_cache_->Get(table_id);
  if (ts_table == nullptr) {
    // 1. if table exist, open table.
    if (schema_mgr_->IsTableExist(table_id)) {
      std::shared_ptr<TsTableSchemaManager> schema;
      KStatus s = schema_mgr_->GetTableSchemaMgr(table_id, schema);
      if (s != KStatus::SUCCESS) {
        LOG_ERROR("can not GetTableSchemaMgr table[%lu]", table_id);
        return KStatus::FAIL;
      }
      auto table = std::make_shared<TsTableV2Impl>(schema, vgroups_);
      if (table.get() != nullptr) {
        ts_table = table;
        tables_cache_->Put(table_id, ts_table);
      } else {
        LOG_ERROR("make TsTableV2Impl failed for table[%lu]", table_id);
        return KStatus::FAIL;
      }
    }
  }

  if (ts_table == nullptr) {
    if (!create_if_not_exist) {
      LOG_ERROR("cannot found table[%lu], and cannot create it.", table_id);
      return KStatus::FAIL;
    }
    // 2. if table no exist. try get schema from go level.
    LOG_INFO("try creating table[%lu] by schema from rocksdb. ", table_id);
    if (!g_go_start_service) {  // unit test from c, just return falsed.
      return KStatus::FAIL;
    }
    char* error;
    size_t data_len = 0;
    char* data = getTableMetaByVersion(table_id, version, &data_len, &error);
    if (error != nullptr) {
      LOG_ERROR("getTableMetaByVersion error: %s.", error);
      return KStatus::FAIL;
    }
    roachpb::CreateTsTable meta;
    if (!meta.ParseFromString({data, data_len})) {
      LOG_ERROR("Parse schema From String failed.");
      return KStatus::FAIL;
    }
    CreateTsTable(ctx, table_id, &meta, ts_table);  // no need check result.
    if (ts_table == nullptr) {
      LOG_ERROR("table[%lu] create failed.", table_id);
      return KStatus::FAIL;
    }
  }
  // 3. check if table has certain version. if not found, add certain version from rocksdb.
  if (ts_table != nullptr) {
    if (version != 0 && ts_table->CheckAndAddSchemaVersion(ctx, table_id, version) != KStatus::SUCCESS) {
      LOG_ERROR("table[%lu] CheckAndAddSchemaVersion failed", table_id);
      return KStatus::FAIL;
    }
  } else {
    LOG_ERROR("table[%lu] open failed.", table_id);
    return KStatus::FAIL;
  }
  return KStatus::SUCCESS;
}

KStatus TSEngineV2Impl::GetTableSchemaMgr(kwdbContext_p ctx, const KTableKey& table_id,
                                          std::shared_ptr<TsTableSchemaManager>& schema) {
  std::shared_ptr<TsTable> tb;
  ErrorInfo err_info;
  // Try to obtain the table(will create table if table is not created) to avoid incomplete asynchronous table creation,
  // if the table is not created, the table schema manager cannot be retrieved.
  KStatus s = GetTsTable(ctx, table_id, tb, true, err_info);
  if (s != KStatus::SUCCESS) {
    LOG_ERROR("Get TsTable failed, table id: %lu, error info: %s", table_id, err_info.errmsg.c_str());
    return s;
  }
  // TODO(liangbo01)  need input change version
  s = schema_mgr_->GetTableSchemaMgr(table_id, schema);
  if (s != KStatus::SUCCESS) {
    LOG_ERROR("GetTableSchemaMgr failed. table id: %lu", table_id);
  }
  return s;
}

KStatus TSEngineV2Impl::CreateNormalTagIndex(kwdbContext_p ctx, const KTableKey& table_id, const uint64_t index_id,
                                           const char* transaction_id, const uint32_t cur_version,
                                           const uint32_t new_version,
                                           const std::vector<uint32_t/* tag column id*/> &index_schema) {
    LOG_INFO("TSEngine CreateNormalTagIndex start, table id:%lu, index id:%lu, cur_version:%d, new_version:%d.",
             table_id, index_id, cur_version, new_version)
    std::shared_ptr<TsTable> table;
    ErrorInfo err_info;
    KStatus s = GetTsTable(ctx, table_id, table, true, err_info, cur_version);
    if (s == KStatus::FAIL) {
        return s;
    }

    // Get transaction id.
    uint64_t x_id = tsx_manager_sys_->getMtrID(transaction_id);

    // Write create index DDL into WAL, which type is Create_Normal_TagIndex.
    s = wal_sys_->WriteCreateIndexWAL(ctx, x_id, table_id, index_id, cur_version, new_version, index_schema);
    if (s == KStatus::FAIL) {
        return s;
    }
    // create index
    return table->CreateNormalTagIndex(ctx, x_id, index_id, cur_version, new_version, index_schema);
}

KStatus TSEngineV2Impl::DropNormalTagIndex(kwdbContext_p ctx, const KTableKey& table_id, const uint64_t index_id,
                                         const char* transaction_id,  const uint32_t cur_version,
                                         const uint32_t new_version) {
    LOG_INFO("TSEngine DropNormalTagIndex start, table id:%lu, index id:%lu, cur_version:%d, new_version:%d.",
             table_id, index_id, cur_version, new_version)
    std::shared_ptr<TsTable> table;
    ErrorInfo err_info;
    KStatus s = GetTsTable(ctx, table_id, table, true, err_info, cur_version);
    if (s == KStatus::FAIL) {
        LOG_ERROR("drop normal tag index, failed to get ts table.")
        return s;
    }

    // Get transaction id.
    uint64_t x_id = tsx_manager_sys_->getMtrID(transaction_id);

    std::vector<uint32_t> tags = table->GetNTagIndexInfo(cur_version, index_id);
    if (tags.empty()) {
        LOG_ERROR("drop normal tag index, ntag info is empty.")
        return FAIL;
    }

    // Write create index DDL into WAL, which type is Create_Normal_TagIndex.
    s = wal_sys_->WriteDropIndexWAL(ctx, x_id, table_id, index_id, cur_version, new_version, tags);
    if (s == KStatus::FAIL) {
        LOG_ERROR("Drop normal tag index write wal failed.")
        return s;
    }

    return table->DropNormalTagIndex(ctx, x_id, cur_version, new_version, index_id);
}

KStatus TSEngineV2Impl::AlterNormalTagIndex(kwdbContext_p ctx, const KTableKey& table_id, const uint64_t index_id,
                                          const char* transaction_id, const uint32_t old_version, const uint32_t new_version,
                                          const std::vector<uint32_t/* tag column id*/> &new_index_schema) {
    return SUCCESS;
}

KStatus TSEngineV2Impl::putTagData(kwdbContext_p ctx, TSTableID table_id, uint32_t groupid, uint32_t entity_id,
                                   TsRawPayload &payload) {
  ErrorInfo err_info;
  // 1. Write tag data
  uint8_t payload_data_flag = payload.GetRowType();
  if (payload_data_flag == DataTagFlag::DATA_AND_TAG || payload_data_flag == DataTagFlag::TAG_ONLY) {
    // tag
    LOG_DEBUG("tag bt insert hashPoint=%hu", payload.GetHashPoint());

    TSSlice primary_key = payload.GetPrimaryTag();
    auto tbl_version = payload.GetTableVersion();
    std::shared_ptr<kwdbts::TsTable> ts_table;
    KStatus s = GetTsTable(ctx, table_id, ts_table, true, err_info, tbl_version);
    if (s != KStatus::SUCCESS) {
      LOG_ERROR("cannot found table[%lu] with version[%u], errmsg[%s]", table_id, tbl_version, err_info.errmsg.c_str());
      return s;
    }

    std::shared_ptr<TsTableSchemaManager> tb_schema_manager;
    s = schema_mgr_->GetTableSchemaMgr(table_id, tb_schema_manager);
    if (s != KStatus::SUCCESS) {
      LOG_ERROR("GetTableSchemaMgr failed. table id: %lu", table_id);
    }
    std::shared_ptr<TagTable> tag_table;
    s = tb_schema_manager->GetTagSchema(ctx, &tag_table);
    if (s != KStatus::SUCCESS) {
      LOG_ERROR("Failed get table id[%ld] version id[%d] tag schema.", table_id, tbl_version);
      return s;
    }
    err_info.errcode = tag_table->InsertTagRecord(payload, groupid, entity_id);
  }
  if (err_info.errcode < 0) {
    return KStatus::FAIL;
  }
  return KStatus::SUCCESS;
}

KStatus TSEngineV2Impl::PutData(kwdbContext_p ctx, const KTableKey& table_id, uint64_t range_group_id,
                  TSSlice* payload_data, int payload_num, uint64_t mtr_id, uint16_t* inc_entity_cnt,
                  uint32_t* inc_unordered_cnt, DedupResult* dedup_result, bool write_wal) {
  std::shared_ptr<kwdbts::TsTable> ts_table;
  ErrorInfo err_info;
  uint32_t vgroup_id;
  TSEntityID entity_id;
  size_t payload_size = 0;
  dedup_result->payload_num = payload_num;
  dedup_result->dedup_rule = static_cast<int>(EngineOptions::g_dedup_rule);
  for (size_t i = 0; i < payload_num; i++) {
    TsRawPayload p{payload_data[i]};
    TSSlice primary_key = p.GetPrimaryTag();
    auto tbl_version = p.GetTableVersion();
    auto s = GetTsTable(ctx, table_id, ts_table, true, err_info, tbl_version);
    if (s != KStatus::SUCCESS) {
      LOG_ERROR("cannot found table[%lu] with version[%u], errmsg[%s]", table_id, tbl_version, err_info.errmsg.c_str());
      return s;
    }
    bool new_tag;
    s = schema_mgr_->GetVGroup(ctx, table_id, primary_key, &vgroup_id, &entity_id, &new_tag);
    if (s != KStatus::SUCCESS) {
      return s;
    }
    auto vgroup = GetVGroupByID(ctx, vgroup_id);
    assert(vgroup != nullptr);
    if (new_tag) {
      if (options_.wal_level != WALMode::OFF && write_wal) {
        // no need lock, lock inside.
        s = vgroup->GetWALManager()->WriteInsertWAL(ctx, mtr_id, 0, 0, payload_data[i], vgroup_id);
        if (s == KStatus::FAIL) {
          LOG_ERROR("failed WriteInsertWAL for new tag.");
          return s;
        }
      }
      entity_id = vgroup->AllocateEntityID();
      s = putTagData(ctx, table_id, vgroup_id, entity_id, p);
      if (s != KStatus::SUCCESS) {
        return s;
      }
      inc_entity_cnt++;
    }
    payload_size += p.GetData().len;
    // s = ts_table->PutData(ctx, vgroup_id, &payload_data[i], 1,
    //                       mtr_id, reinterpret_cast<uint16_t*>(&entity_id),
    //                       inc_unordered_cnt, dedup_result, (DedupRule)(dedup_result->dedup_rule));
    s =  dynamic_pointer_cast<TsTableV2Impl>(ts_table)->PutData(ctx, vgroup, p, entity_id, mtr_id,
            inc_unordered_cnt, dedup_result, (DedupRule)(dedup_result->dedup_rule), write_wal);
    if (s != KStatus::SUCCESS) {
      LOG_ERROR("put data failed. table[%lu].", table_id);
      return s;
    }
  }
  flush_mgr_.Count(payload_size);
  return KStatus::SUCCESS;
}

// TODO(wal): add WAL
KStatus TSEngineV2Impl::PutEntity(kwdbContext_p ctx, const KTableKey& table_id, uint64_t range_group_id,
                                  TSSlice* payload_data, int payload_num, uint64_t mtr_id) {
  std::shared_ptr<kwdbts::TsTable> ts_table;
  ErrorInfo err_info;
  uint32_t vgroup_id;
  TSEntityID entity_id;

  std::shared_ptr<TsTableSchemaManager> tb_schema_manager;
  KStatus s = GetTableSchemaMgr(ctx, table_id, tb_schema_manager);
  if (s != KStatus::SUCCESS) {
    LOG_ERROR("Get schema manager failed, table id[%lu]", table_id);
  }
  std::shared_ptr<TagTable> tag_table;
  s = tb_schema_manager->GetTagSchema(ctx, &tag_table);
  if (s != KStatus::SUCCESS) {
    return s;
  }

  for (size_t i = 0; i < payload_num; i++) {
    TsRawPayload p{payload_data[i]};
    TSSlice primary_key = p.GetPrimaryTag();
    auto tbl_version = p.GetTableVersion();
    s = GetTsTable(ctx, table_id, ts_table, true, err_info, tbl_version);
    if (s != KStatus::SUCCESS) {
      LOG_ERROR("cannot found table[%lu] with version[%u], errmsg[%s]", table_id, tbl_version, err_info.errmsg.c_str());
      return s;
    }
    bool new_tag;
    s = schema_mgr_->GetVGroup(ctx, table_id, primary_key, &vgroup_id, &entity_id, &new_tag);
    if (s != KStatus::SUCCESS) {
      return s;
    }
    auto vgroup = GetVGroupByID(ctx, vgroup_id);
    assert(vgroup != nullptr);

    ErrorInfo err_info;
    err_info.errcode = tag_table->UpdateTagRecord(p, vgroup_id, entity_id, err_info);
    if (err_info.errcode < 0) {
      return KStatus::FAIL;
    }
  }
  return KStatus::SUCCESS;
}

KStatus TSEngineV2Impl::GetMeta(kwdbContext_p ctx, TSTableID table_id, uint32_t version, roachpb::CreateTsTable *meta) {
  return schema_mgr_->GetMeta(ctx, table_id, version, meta);
}

KStatus TSEngineV2Impl::LogInit() {
  LogConf cfg = {
          options_.lg_opts.path.c_str(),
          options_.lg_opts.file_max_size,
          options_.lg_opts.dir_max_size,
          options_.lg_opts.level
  };
  LOG_INIT(cfg);
  if (options_.lg_opts.trace_on_off != "") {
    TRACER.SetTraceConfigStr(options_.lg_opts.trace_on_off);
  }
  // comment's breif: if you want to check LOG/TRACER 's function can call next lines
  // LOG_ERROR("TEST FOR log");
  // TRACE_MM_LEVEL1("TEST FOR TRACE aaaaa\n");
  return KStatus::SUCCESS;
}

KStatus TSEngineV2Impl::AddColumn(kwdbContext_p ctx, const KTableKey &table_id, char *transaction_id, TSSlice column,
                                  uint32_t cur_version, uint32_t new_version, string &err_msg) {
  roachpb::KWDBKTSColumn column_meta;
  if (!column_meta.ParseFromArray(column.data, column.len)) {
    LOG_ERROR("ParseFromArray Internal Error");
    err_msg = "Parse protobuf error";
    return KStatus::FAIL;
  }
  ErrorInfo err_info;
  std::shared_ptr<kwdbts::TsTable> ts_table;
  auto s = GetTsTable(ctx, table_id, ts_table, true, err_info, cur_version);
  if (s != KStatus::SUCCESS) {
    LOG_ERROR("cannot found table[%lu] with version[%u], errmsg[%s]", table_id, cur_version, err_info.errmsg.c_str());
    return s;
  }
  // Get transaction ID.
  uint64_t x_id = tsx_manager_sys_->getMtrID(transaction_id);

  // Write Alter DDL into WAL, which type is ADD_COLUMN.
  s = wal_sys_->WriteDDLAlterWAL(ctx, x_id, table_id, AlterType::ADD_COLUMN, cur_version, new_version, column);
  if (s != KStatus::SUCCESS) {
    err_msg = "Write WAL error";
    LOG_ERROR(err_msg.c_str());
    return s;
  }
  s = ts_table->AlterTable(ctx, AlterType::ADD_COLUMN, &column_meta, cur_version, new_version, err_msg);
  if (s != KStatus::SUCCESS) {
    LOG_ERROR("Add column failed, table id: %lu, cur_version: %d, new_version: %d, error message: %s.",
          table_id, cur_version, new_version, err_msg.c_str());
  }
  return s;
}

KStatus TSEngineV2Impl::DropColumn(kwdbContext_p ctx, const KTableKey &table_id, char *transaction_id, TSSlice column,
                                   uint32_t cur_version, uint32_t new_version, string &err_msg) {
  roachpb::KWDBKTSColumn column_meta;
  if (!column_meta.ParseFromArray(column.data, column.len)) {
    LOG_ERROR("ParseFromArray Internal Error");
    err_msg = "Parse protobuf error";
    return KStatus::FAIL;
  }
  ErrorInfo err_info;
  std::shared_ptr<kwdbts::TsTable> ts_table;
  auto s = GetTsTable(ctx, table_id, ts_table, true, err_info, cur_version);
  if (s != KStatus::SUCCESS) {
    LOG_ERROR("cannot found table[%lu] with version[%u], errmsg[%s]", table_id, cur_version, err_info.errmsg.c_str());
    return s;
  }
  // Get transaction ID.
  uint64_t x_id = tsx_manager_sys_->getMtrID(transaction_id);

  // Write Alter DDL into WAL, which type is DROP_COLUMN.
  s = wal_sys_->WriteDDLAlterWAL(ctx, x_id, table_id, AlterType::DROP_COLUMN, cur_version, new_version, column);
  if (s != KStatus::SUCCESS) {
    err_msg = "Write WAL error";
    LOG_ERROR(err_msg.c_str());
    return s;
  }
  s = ts_table->AlterTable(ctx, AlterType::DROP_COLUMN, &column_meta, cur_version, new_version, err_msg);
  if (s != KStatus::SUCCESS) {
    LOG_ERROR("Drop column failed, table id: %lu, cur_version: %d, new_version: %d, error message: %s.",
          table_id, cur_version, new_version, err_msg.c_str());
  }
  return s;
}

KStatus TSEngineV2Impl::AlterColumnType(kwdbContext_p ctx, const KTableKey &table_id, char *transaction_id,
                                        TSSlice new_column, TSSlice origin_column, uint32_t cur_version,
                                        uint32_t new_version, string &err_msg) {
  roachpb::KWDBKTSColumn new_col_meta;
  if (!new_col_meta.ParseFromArray(new_column.data, new_column.len)) {
    LOG_ERROR("ParseFromArray Internal Error");
    return KStatus::FAIL;
  }
  ErrorInfo err_info;
  std::shared_ptr<kwdbts::TsTable> ts_table;
  auto s = GetTsTable(ctx, table_id, ts_table, true, err_info, cur_version);
  if (s != KStatus::SUCCESS) {
    LOG_ERROR("cannot found table[%lu] with version[%u], errmsg[%s]", table_id, cur_version, err_info.errmsg.c_str());
    return s;
  }
  // Get transaction ID.
  uint64_t x_id = tsx_manager_sys_->getMtrID(transaction_id);

  // Write Alter DDL into WAL, which type is ALTER_COLUMN_TYPE.
  s = wal_sys_->WriteDDLAlterWAL(ctx, x_id, table_id, AlterType::ALTER_COLUMN_TYPE, cur_version, new_version, origin_column);
  if (s != KStatus::SUCCESS) {
    err_msg = "Write WAL error";
    LOG_ERROR(err_msg.c_str());
    return s;
  }
  s = ts_table->AlterTable(ctx, AlterType::ALTER_COLUMN_TYPE, &new_col_meta, cur_version, new_version, err_msg);
  if (s != KStatus::SUCCESS) {
    LOG_ERROR("Alter column type failed, table id: %lu, cur_version: %d, new_version: %d, error message: %s.",
    table_id, cur_version, new_version, err_msg.c_str());
  }
  return s;
}

KStatus TSEngineV2Impl::AlterLifetime(kwdbContext_p ctx, const KTableKey& table_id, uint64_t lifetime) {
  LOG_INFO("Alter life time on table %lu start.", table_id);
  std::shared_ptr<TsTableSchemaManager> tb_schema_mgr;
  KStatus s = GetTableSchemaMgr(ctx, table_id, tb_schema_mgr);
  if (s != KStatus::SUCCESS) {
    LOG_ERROR("TSEngineV2Impl get table schema manager failed, table id: %lu", table_id);
    return s;
  }
  auto old_life_time = tb_schema_mgr->GetLifeTime();
  // convert second to millisecond, * 1000
  tb_schema_mgr->SetLifeTime(LifeTime{static_cast<int64_t>(lifetime), 1000});
  LOG_INFO("Alter table life time success, change from %lu[precision:%d] to %lu[precision:%d]",
    old_life_time.ts, old_life_time.precision, lifetime, 1000);
  return KStatus::SUCCESS;
}
std::vector<std::shared_ptr<TsVGroup>>* TSEngineV2Impl::GetTsVGroups() {
  return &vgroups_;
}

std::shared_ptr<TsVGroup> TSEngineV2Impl::GetTsVGroup(uint32_t vgroup_id) {
  return vgroups_[vgroup_id];
}

KStatus TSEngineV2Impl::TSMtrBegin(kwdbContext_p ctx, const KTableKey& table_id, uint64_t range_group_id,
                                   uint64_t range_id, uint64_t index, uint64_t& mtr_id) {
  if (options_.wal_level == WALMode::OFF) {
    return KStatus::SUCCESS;
  }
  // Invoke the TSxMgr interface to start the Mini-Transaction and write the BEGIN log entry
  std::uniform_int_distribution<int> distrib(1, EngineOptions::vgroup_max_num);
  auto vgroup = GetVGroupByID(ctx, distrib(gen));
  return vgroup->MtrBegin(ctx, range_id, index, mtr_id);
}

KStatus TSEngineV2Impl::TSMtrCommit(kwdbContext_p ctx, const KTableKey& table_id,
                                    uint64_t range_group_id, uint64_t mtr_id) {
  if (options_.wal_level == WALMode::OFF) {
    return KStatus::SUCCESS;
  }
  // Call the TSxMgr interface to COMMIT the Mini-Transaction and write the COMMIT log entry
  std::uniform_int_distribution<int> distrib(1, EngineOptions::vgroup_max_num);
  auto vgroup = GetVGroupByID(ctx, distrib(gen));
  return vgroup->MtrCommit(ctx, mtr_id);
}

KStatus TSEngineV2Impl::TSMtrRollback(kwdbContext_p ctx, const KTableKey& table_id,
                                      uint64_t range_group_id, uint64_t mtr_id) {
  EnterFunc()
//  1. Write ROLLBACK log;
//  2. Backtrace WAL logs based on xID to the BEGIN log of the Mini-Transaction.
//  3. Invoke the reverse operation based on the type of each log:
//    1) For INSERT operations, add the DELETE MARK to the corresponding data;
//    2) For the DELETE operation, remove the DELETE MARK of the corresponding data;
//    3) For ALTER operations, roll back to the previous schema version;
//  4. If the rollback fails, a system log is generated and an error exit is reported.
  if (options_.wal_level == WALMode::OFF) {
    Return(KStatus::SUCCESS);
  }
  KStatus s;

  std::uniform_int_distribution<int> distrib(1, EngineOptions::vgroup_max_num);
  auto vgroup = GetVGroupByID(ctx, distrib(gen));
  s = vgroup->MtrRollback(ctx, mtr_id);
  if (s == FAIL) {
    Return(s);
  }

  // for range
  for (auto vgrp : vgroups_) {
    std::vector<LogEntry*> wal_logs;
    Defer defer{[&]() {
      for (auto& log : wal_logs) {
        delete log;
      }
    }};
    s = vgrp->ReadWALLogForMtr(mtr_id, wal_logs);
    if (s == FAIL && !wal_logs.empty()) {
      Return(s)
    }
    std::reverse(wal_logs.begin(), wal_logs.end());
    for (auto wal_log : wal_logs) {
      if (wal_log->getXID() == mtr_id && s != FAIL) {
        s = vgrp->rollback(ctx, wal_log);
      }
      delete wal_log;
    }
  }
  Return(s)
}

KStatus TSEngineV2Impl::checkpoint(kwdbts::kwdbContext_p ctx) {
  wal_sys_->Lock();
  KStatus s = wal_sys_->CreateCheckpoint(ctx);
  if (s == KStatus::FAIL) {
    LOG_ERROR("Failed to create checkpoint for TS Engine.")
    return s;
  }
  wal_sys_->Unlock();

  return SUCCESS;
}

KStatus TSEngineV2Impl::TSxBegin(kwdbContext_p ctx, const KTableKey& table_id, char* transaction_id) {
  std::shared_ptr<TsTable> table;
  KStatus s;

  s = tsx_manager_sys_->TSxBegin(ctx, transaction_id);
  if (s == KStatus::FAIL) {
    LOG_ERROR("TSxBegin failed")
    return s;
  }
  s = GetTsTable(ctx, table_id, table);
  if (s == KStatus::FAIL) {
    LOG_ERROR("TSxBegin failed, The target table is not available, table id: %lu", table_id)
    return s;
  }

//  s = CreateCheckpoint(ctx);
//  if (s == KStatus::FAIL) {
//    LOG_ERROR("Failed to CreateCheckpoint.")
//  #ifdef WITH_TESTS
//    return s;
//  #endif
//  }

  return KStatus::SUCCESS;
}

KStatus TSEngineV2Impl::TSxCommit(kwdbContext_p ctx, const KTableKey& table_id, char* transaction_id) {
  std::shared_ptr<TsTable> table;
  KStatus s;

  uint64_t mtr_id = tsx_manager_sys_->getMtrID(transaction_id);
  if (mtr_id != 0) {
    if (tsx_manager_sys_->TSxCommit(ctx, transaction_id) == KStatus::FAIL) {
      LOG_ERROR("TSxCommit failed, system wal failed, table id: %lu", table_id)
      return KStatus::FAIL;
    }
  }

  s = GetTsTable(ctx, table_id, table);
  if (s == KStatus::FAIL) {
    LOG_ERROR("TSxCommit failed, The target table is not available, table id: %lu", table_id)
    return s;
  }

  s = table->TSxClean(ctx);
  if (s == KStatus::FAIL) {
    LOG_ERROR("TSxCommit failed, Failed to clean the TS transaction, table id: %lu", table->GetTableId())
    return s;
  }

  if (checkpoint(ctx) == KStatus::FAIL) {
    LOG_ERROR("TSxCommit failed, system wal checkpoint failed, table id: %lu", table_id)
    return s;
  }

  return KStatus::SUCCESS;
}

KStatus TSEngineV2Impl::TSxRollback(kwdbContext_p ctx, const KTableKey& table_id, char* transaction_id) {
  std::shared_ptr<TsTable> table;
  KStatus s;

  uint64_t mtr_id = tsx_manager_sys_->getMtrID(transaction_id);
  if (mtr_id == 0) {
    if (checkpoint(ctx) == KStatus::FAIL) {
      LOG_ERROR("TSxCommit failed, system wal checkpoint failed, table id: %lu", table_id)
      return KStatus::FAIL;
    }

    return KStatus::SUCCESS;
  }

  s = tsx_manager_sys_->TSxRollback(ctx, transaction_id);
  if (s == KStatus::FAIL) {
    LOG_ERROR("TSxRollback failed, TSxRollback failed, table id: %lu", table_id)
    return s;
  }

  s = GetTsTable(ctx, table_id, table);
  if (s == KStatus::FAIL) {
    LOG_ERROR("TSxRollback failed, The target table is not available, table id: %lu", table_id)
    return s;
  }

  std::vector<LogEntry*> logs;
  std::vector<uint64_t> ignore;
  s = wal_sys_->ReadWALLogForMtr(mtr_id, logs, ignore);
  if (s == KStatus::FAIL && !logs.empty()) {
    for (auto log : logs) {
      delete log;
    }
    return s;
  }

  std::reverse(logs.begin(), logs.end());
  for (auto log : logs) {
    if (log->getXID() == mtr_id &&  s != FAIL) {
      switch (log->getType()) {
        case WALLogType::DDL_ALTER_COLUMN: {
          s = table->UndoAlterTable(ctx, log);
          if (s == KStatus::SUCCESS) {
            table->TSxClean(ctx);
          }
          break;
        }
        case WALLogType::CREATE_INDEX: {
          s = table->UndoCreateIndex(ctx, log);
          if (s == KStatus::SUCCESS) {
            table->TSxClean(ctx);
          }
          break;
        }
        case WALLogType::DROP_INDEX: {
          s = table->UndoDropIndex(ctx, log);
          if (s == KStatus::SUCCESS) {
            table->TSxClean(ctx);
          }
          break;
        }
        default:
          break;
      }
    }
    delete log;
  }

  if (s == KStatus::FAIL) {
    LOG_ERROR("TSxRollback failed, Failed to ROLLBACK the TS transaction, table id: %lu", table_id)
    tables_cache_->EraseAndCheckRef(table_id);
    return s;
  }

  if (checkpoint(ctx) == KStatus::FAIL) {
    LOG_ERROR("TSxRollback failed, system wal checkpoint failed, table id: %lu", table_id)
    return s;
  }

  return KStatus::SUCCESS;
}

KStatus TSEngineV2Impl::CreateCheckpoint(kwdbContext_p ctx) {
  /*
   * 1. read chk log from chk file.
   * 2. read wal log from all vgroup
   * 3. merge chk log and wal log
   * 4. rewrite wal log to new chk file
   * 5. trig all vgroup flush
   * 6. write EndWAL to chk file
   * 7. trig all vgroup write checkpoint wal and update checkpoint LSN
   * 8. remove vgroup wal file and old chk file
   */
  if (options_.wal_level == WALMode::OFF) {
    return KStatus::SUCCESS;
  }
  std::vector<LogEntry*> logs;
  std::vector<LogEntry*> rewrite;
  std::unordered_map<uint32_t, uint64_t> vgrp_lsn;
  KStatus s;
  Defer defer{[&]() {
    for (auto& log : logs) {
      delete log;
    }
  }};
  // 1. read chk log from chk file.
  std::vector<uint64_t> vgroup_lsn;
  s = wal_mgr_->ReadWALLog(logs, wal_mgr_->FetchCheckpointLSN(), wal_mgr_->FetchCurrentLSN(), vgroup_lsn);
  if (s == KStatus::FAIL) {
    LOG_ERROR("Failed to read wal log from chk file.")
    return s;
  }
  if (vgroup_lsn.empty()) {
    LOG_INFO("Cannot detect the end checkpoint wal, skipping this file's content.")
    logs.clear();
  }
  s = wal_mgr_->SwitchNextFile();
  if (s == KStatus::FAIL) {
    LOG_ERROR("Failed to switch chk file.")
    return s;
  }

  // 2. read wal log from all vgroup
  for (const auto &vgrp : vgroups_) {
    std::vector<LogEntry *> vlogs;
    TS_LSN lsn = 0;
    if (vgrp->GetVGroupID() <= vgroup_lsn.size()) {
      lsn = vgroup_lsn[vgrp->GetVGroupID() - 1];
    }
    if (vgrp->ReadWALLogFromLastCheckpoint(ctx, vlogs, lsn) == KStatus::FAIL) {
      LOG_ERROR("Failed to ReadWALLogFromLastCheckpoint from vgroup : %d", vgrp->GetVGroupID())
      return KStatus::FAIL;
    }
    uint32_t vgrp_id = vgrp->GetVGroupID();
    vgrp_lsn.emplace(vgrp_id, lsn);

    logs.insert(logs.end(), vlogs.begin(), vlogs.end());
  }
  // 3. merge chk log and wal log
  std::vector<uint64_t> commit;

  for (auto log : logs) {
    switch (log->getType()) {
      case MTR_COMMIT : {
        commit.emplace_back(log->getXID());
      }
      default:
        continue;
    }
  }

  for (auto log : logs) {
    bool skip = false;
    for (auto xid : commit) {
      if (log->getXID() == xid) {
        skip = true;
        break;
      }
    }
    if (!skip) {
      if (log->getType() != WALLogType::CHECKPOINT) {
        if (!EngineOptions::isSingleNode()) {
          rewrite.emplace_back(log);
        }
      }
    }
  }

  // 4. rewrite wal log to chk file
  wal_mgr_ = nullptr;
  wal_mgr_ = std::make_unique<WALMgr>(options_.db_path, "engine", &options_);
  s = wal_mgr_->ResetWAL(ctx, true);
  if (s == KStatus::FAIL) {
    LOG_ERROR("Failed to reset wal log file before write incomplete log.")
    return s;
  }
  if (wal_mgr_->WriteIncompleteWAL(ctx, rewrite) == KStatus::FAIL) {
    LOG_ERROR("Failed to WriteIncompleteWAL.")
    return KStatus::FAIL;
  }
  rewrite.clear();

  // 5. trig all vgroup flush
  for (const auto &vgrp : vgroups_) {
    s = vgrp->Flush();
    if (s == KStatus::FAIL) {
      LOG_ERROR("Failed to flush metric file.")
      return s;
    }
  }

  // 6.write EndWAL to chk file
  TS_LSN lsn;
  uint64_t lsn_len = vgrp_lsn.size() * sizeof(uint64_t);
  char* v_lsn = new char[lsn_len];
  int location = 0;
  for (auto it : vgrp_lsn) {
    memcpy(v_lsn + location, &(it.second), sizeof(uint64_t));
    location += sizeof(uint64_t);
  }
  auto end_chk_log = EndCheckpointEntry::construct(WALLogType::END_CHECKPOINT, 0, lsn_len, v_lsn);
  s = wal_mgr_->WriteWAL(ctx, end_chk_log, EndCheckpointEntry::fixed_length + lsn_len, lsn);
  delete []end_chk_log;
  delete []v_lsn;
  if (s == KStatus::FAIL) {
    LOG_ERROR("Failed to write end checkpoint wal.")
    return s;
  }

  // 7. a). update checkpoint LSN .
  //    b). trig all vgroup write checkpoint wal.
  //    c). remove vgroup wal file.
  for (const auto &vgrp : vgroups_) {
    TS_LSN lsn = 0;
    uint32_t vgrp_id = vgrp->GetVGroupID();
    auto it = vgrp_lsn.find(vgrp_id);
    if (it != vgrp_lsn.end()) {
      lsn = it->second;
    } else {
      LOG_ERROR("Failed to find vgroup lsn from map.")
      return KStatus::FAIL;
    }
    s = vgrp->UpdateLSN(ctx, lsn);
    if (s == KStatus::FAIL) {
      LOG_ERROR("Failed to update vgroup checkpoint lsn.")
      return s;
    }
  }

  // 8. remove old chk file
  s = wal_mgr_->RemoveChkFile(ctx);
  if (s == KStatus::FAIL) {
    LOG_ERROR("Failed to remove chk file.")
    return s;
  }
  return KStatus::SUCCESS;
}

KStatus TSEngineV2Impl::DeleteRangeData(kwdbContext_p ctx, const KTableKey& table_id, uint64_t range_group_id,
                        HashIdSpan& hash_span, const std::vector<KwTsSpan>& ts_spans, uint64_t* count,
                        uint64_t mtr_id) {
  ErrorInfo err_info;
  std::shared_ptr<kwdbts::TsTable> ts_table;
  auto s = GetTsTable(ctx, table_id, ts_table, true, err_info, 0);
  if (s != KStatus::SUCCESS) {
    LOG_ERROR("cannot found table[%lu] with version[%u], errmsg[%s]", table_id, 0, err_info.errmsg.c_str());
    return s;
  }
  ctx->ts_engine = this;
  return ts_table->DeleteRangeData(ctx, range_group_id, hash_span, ts_spans, count, mtr_id);
}

KStatus TSEngineV2Impl::DeleteData(kwdbContext_p ctx, const KTableKey& table_id, uint64_t range_group_id,
                    std::string& primary_tag, const std::vector<KwTsSpan>& ts_spans, uint64_t* count,
                    uint64_t mtr_id) {
  ErrorInfo err_info;
  std::shared_ptr<kwdbts::TsTable> ts_table;
  auto s = GetTsTable(ctx, table_id, ts_table, true, err_info, 0);
  if (s != KStatus::SUCCESS) {
    LOG_ERROR("cannot found table[%lu] with version[%u], errmsg[%s]", table_id, 0, err_info.errmsg.c_str());
    return s;
  }
  ctx->ts_engine = this;
  return ts_table->DeleteData(ctx, range_group_id, primary_tag, ts_spans, count, mtr_id);
}

KStatus TSEngineV2Impl::DeleteEntities(kwdbContext_p ctx, const KTableKey& table_id, uint64_t range_group_id,
                        std::vector<std::string> primary_tags, uint64_t* count, uint64_t mtr_id) {
  ErrorInfo err_info;
  std::shared_ptr<kwdbts::TsTable> ts_table;
  auto s = GetTsTable(ctx, table_id, ts_table, true, err_info, 0);
  if (s != KStatus::SUCCESS) {
    LOG_ERROR("cannot found table[%lu] with version[%u], errmsg[%s]", table_id, 0, err_info.errmsg.c_str());
    return s;
  }
  ctx->ts_engine = this;
  return (dynamic_pointer_cast<TsTableV2Impl>(ts_table))->DeleteEntities(ctx, primary_tags, count, mtr_id);
}

KStatus TSEngineV2Impl::DeleteRangeEntities(kwdbContext_p ctx, const KTableKey& table_id, const uint64_t& range_grp_id,
                            const HashIdSpan& hash_span, uint64_t* count, uint64_t& mtr_id) {
  ErrorInfo err_info;
  std::shared_ptr<kwdbts::TsTable> ts_table;
  auto s = GetTsTable(ctx, table_id, ts_table, true, err_info, 0);
  if (s != KStatus::SUCCESS) {
    LOG_ERROR("cannot found table[%lu] with version[%u], errmsg[%s]", table_id, 0, err_info.errmsg.c_str());
    return s;
  }
  ctx->ts_engine = this;
  return ts_table->DeleteRangeEntities(ctx, range_grp_id, hash_span, count, mtr_id);
}

<<<<<<< HEAD
=======
std::string GetBatchDataKey(TSTableID table_id, uint32_t table_version, uint64_t begin_hash,
                            uint64_t end_hash, KwTsSpan ts_span) {
  char buffer[128];
  std::snprintf(buffer, sizeof(buffer), "%lu-%d-%lu-%lu-%ld-%ld", table_id, table_version,
                begin_hash, end_hash, ts_span.begin, ts_span.end);
  return buffer;
}

std::string GetBatchDataKey(TSTableID table_id, uint32_t table_version) {
  char buffer[64];
  memset(buffer, 0, 64);
  std::snprintf(buffer, sizeof(buffer), "%lu-%d", table_id, table_version);
  return buffer;
}

>>>>>>> e497742d
KStatus TSEngineV2Impl::ReadBatchData(kwdbContext_p ctx, TSTableID table_id, uint32_t table_version, uint64_t begin_hash,
                      uint64_t end_hash, KwTsSpan ts_span, uint64_t job_id, TSSlice* data,
                      int32_t* row_num) {
  std::string key = TsReadBatchDataWorker::GenKey(table_id, table_version, begin_hash, end_hash, ts_span);
  RW_LATCH_S_LOCK(&read_batch_workers_lock_);
  auto workers_it = read_batch_data_workers_.find(job_id);
  if (workers_it != read_batch_data_workers_.end()) {
    auto worker_it = workers_it->second.find(key);
    if (worker_it != workers_it->second.end()) {
      std::shared_ptr<TsBatchDataWorker> worker = worker_it->second;
      RW_LATCH_UNLOCK(&read_batch_workers_lock_);
      return worker->Read(ctx, data, row_num);
    }
  }
  RW_LATCH_UNLOCK(&read_batch_workers_lock_);

  ErrorInfo err_info;
  std::shared_ptr<kwdbts::TsTable> ts_table;
  auto s = GetTsTable(ctx, table_id, ts_table, true, err_info, 0);
  if (s != KStatus::SUCCESS) {
    LOG_ERROR("cannot found table[%lu] with version[%u], errmsg[%s]", table_id, 0, err_info.errmsg.c_str());
    return s;
  }
  vector<EntityResultIndex> entity_indexes;
  s = ts_table->GetEntityIdByHashSpan(ctx, {begin_hash, end_hash}, entity_indexes);
  if (s != KStatus::SUCCESS) {
    LOG_ERROR("cannot get entity_ids by hash span[%lu, %lu]", begin_hash, end_hash);
    return s;
  }
  if (entity_indexes.empty()) {
    *row_num = 0;
    return KStatus::SUCCESS;
  }
  RW_LATCH_X_LOCK(&read_batch_workers_lock_);
  workers_it = read_batch_data_workers_.find(job_id);
  if (workers_it != read_batch_data_workers_.end()) {
    auto worker_it = workers_it->second.find(key);
    if (worker_it != workers_it->second.end()) {
      std::shared_ptr<TsBatchDataWorker> worker = worker_it->second;
      RW_LATCH_UNLOCK(&read_batch_workers_lock_);
      return worker->Read(ctx, data, row_num);
    }
  }
  std::shared_ptr<TsBatchDataWorker> worker = std::make_shared<TsReadBatchDataWorker>(this, table_id, table_version,
                                                                                      ts_span, job_id, entity_indexes);
  s = worker->Init(ctx);
  if (s != KStatus::SUCCESS) {
    LOG_ERROR("Failed to init read batch data worker.");
    RW_LATCH_UNLOCK(&read_batch_workers_lock_);
    return s;
  }
  workers_it = read_batch_data_workers_.find(job_id);
  if (workers_it != read_batch_data_workers_.end()) {
    workers_it->second.insert({key, worker});
  } else {
<<<<<<< HEAD
    read_batch_data_workers_[job_id] = {};
    read_batch_data_workers_[job_id].insert({key, worker});
=======
    batch_data_jobs_[job_id].insert({key, job});
>>>>>>> e497742d
  }
  RW_LATCH_UNLOCK(&read_batch_workers_lock_);
  return worker->Read(ctx, data, row_num);
}

KStatus TSEngineV2Impl::WriteBatchData(kwdbContext_p ctx, TSTableID table_id, uint64_t table_version, uint64_t job_id,
                         TSSlice* data, int32_t* row_num) {
  std::shared_ptr<TsBatchDataWorker> worker = nullptr;
  RW_LATCH_S_LOCK(&write_batch_worker_lock_);
  if (write_batch_data_worker_ != nullptr) {
    if (write_batch_data_worker_->GetJobId() == job_id) {
      worker = write_batch_data_worker_;
    } else {
      LOG_ERROR("TsWriteBatchDataWorker init failed, there are other jobs writing to the current table[%lu]", table_id);
      RW_LATCH_UNLOCK(&write_batch_worker_lock_);
      return KStatus::FAIL;
    }
  }
  RW_LATCH_UNLOCK(&write_batch_worker_lock_);
  if (worker != nullptr) {
    return worker->Write(ctx, data, row_num);
  }
  RW_LATCH_X_LOCK(&write_batch_worker_lock_);
  if (write_batch_data_worker_ != nullptr) {
    if (write_batch_data_worker_->GetJobId() == job_id) {
      worker = write_batch_data_worker_;
    } else {
      LOG_ERROR("TsWriteBatchDataWorker init failed, there are other jobs writing to the current table[%lu]", table_id);
      RW_LATCH_UNLOCK(&write_batch_worker_lock_);
      return KStatus::FAIL;
    }
  }
  if (worker != nullptr) {
    RW_LATCH_UNLOCK(&write_batch_worker_lock_);
    return worker->Write(ctx, data, row_num);
  }
  worker = std::make_shared<TsWriteBatchDataWorker>(this, table_id, table_version, job_id);
  KStatus s = worker->Init(ctx);
  if (s != KStatus::SUCCESS) {
    LOG_ERROR("TsWriteBatchDataWorker init failed");
    RW_LATCH_UNLOCK(&write_batch_worker_lock_);
    return s;
  }
  write_batch_data_worker_ = worker;
  RW_LATCH_UNLOCK(&write_batch_worker_lock_);
  return worker->Write(ctx, data, row_num);
}

KStatus TSEngineV2Impl::CancelBatchJob(kwdbContext_p ctx, uint64_t job_id) {
  // write
  RW_LATCH_X_LOCK(&write_batch_worker_lock_);
  if (write_batch_data_worker_ != nullptr && write_batch_data_worker_->GetJobId() == job_id) {
    write_batch_data_worker_->Cancel(ctx);
    write_batch_data_worker_ = nullptr;
  }
  RW_LATCH_UNLOCK(&write_batch_worker_lock_);
  // read
  RW_LATCH_X_LOCK(&read_batch_workers_lock_);
  auto job_it = read_batch_data_workers_.find(job_id);
  if (job_it != read_batch_data_workers_.end()) {
    for (auto& kv : job_it->second) {
      kv.second->Cancel(ctx);
    }
  }
<<<<<<< HEAD
  read_batch_data_workers_.erase(job_id);
  RW_LATCH_UNLOCK(&read_batch_workers_lock_);
=======
  batch_data_jobs_.erase(job_id);
  RW_LATCH_UNLOCK(&batch_jobs_lock_);
  return KStatus::SUCCESS;
>>>>>>> e497742d
}

KStatus TSEngineV2Impl::BatchJobFinish(kwdbContext_p ctx, uint64_t job_id) {
  // write
  RW_LATCH_X_LOCK(&write_batch_worker_lock_);
  if (write_batch_data_worker_ != nullptr && write_batch_data_worker_->GetJobId() == job_id) {
    if (write_batch_data_worker_->Finish(ctx) != KStatus::SUCCESS) {
      write_batch_data_worker_->Cancel(ctx);
      write_batch_data_worker_ = nullptr;
      RW_LATCH_UNLOCK(&write_batch_worker_lock_);
      return KStatus::FAIL;
    }
    write_batch_data_worker_ = nullptr;
  }
  RW_LATCH_UNLOCK(&write_batch_worker_lock_);
  // read
  RW_LATCH_X_LOCK(&read_batch_workers_lock_);
  auto job_it = read_batch_data_workers_.find(job_id);
  if (job_it != read_batch_data_workers_.end()) {
    for (auto& kv : job_it->second) {
      kv.second->Finish(ctx);
    }
  }
<<<<<<< HEAD
  read_batch_data_workers_.erase(job_id);
  RW_LATCH_UNLOCK(&read_batch_workers_lock_);
=======
  batch_data_jobs_.erase(job_id);
  RW_LATCH_UNLOCK(&batch_jobs_lock_);
>>>>>>> e497742d
  return KStatus::SUCCESS;
}

// check if table is dropped from rocksdb.
KStatus TSEngineV2Impl::DropResidualTsTable(kwdbContext_p ctx) {
  std::vector<TSTableID> tables;
  auto s = schema_mgr_->GetTableList(&tables);
  if (s != KStatus::SUCCESS) {
    LOG_ERROR("TSEngineV2Impl::DropResidualTsTable failed.");
    return s;
  }
  for (auto table_id : tables) {
    bool is_exist = checkTableMetaExist(table_id);
    if (!is_exist) {
      KStatus s = DropTsTable(ctx, table_id);
      if (s != KStatus::SUCCESS) {
        LOG_ERROR("drop table [%ld] failed", table_id);
        return s;
      }
    }
  }
  return KStatus::SUCCESS;
}

KStatus TSEngineV2Impl::DropTsTable(kwdbContext_p ctx, const KTableKey& table_id) {
  std::shared_ptr<TsTable> ts_table;
  auto s = GetTsTable(ctx, table_id, ts_table, false);
  if (s == KStatus::SUCCESS) {
    ts_table->SetDropped();
  }
  return KStatus::SUCCESS;
}

KStatus TSEngineV2Impl::recover(kwdbts::kwdbContext_p ctx) {
  /*
  *   DDL alter table crash recovery logic, always enabled
  * 1. The log only contains the beginning, indicating that the storage alter has not been performed and the copy has not received a successful message.
  *    The log is discarded. The restored schema is old.
  * 2 logs include the begin alter commit, which indicates that the storage alter has been completed.
  *    If the replica crashes after receiving the commit successfully or before receiving the commit,
  *    there is no need to redo, discard the logs, and restore the schema to a new one.
  * 3 logs include a start alter rollback, which indicates that the storage alter has been completed and it is uncertain whether the rollback has been completed.
  *    The replica crashes after receiving a successful rollback or before receiving a rollback,
  *    Call undo alter to roll back. If the storage determines that the rollback has already occurred, it will be directly reversed. After recovery, the schema will be old.
  * 4 logs include begin alter. It is uncertain whether the storage alter has been completed. If the copy fails to receive a commit, it crashes and calls undo alter,
  *    If an alter has already been executed, it is necessary to clean up the new ones and keep the old ones. The restored schema is old.
   */
  KStatus s;

  TS_LSN checkpoint_lsn = wal_sys_->FetchCheckpointLSN();
  TS_LSN current_lsn = wal_sys_->FetchCurrentLSN();

  std::vector<LogEntry*> redo_logs;
  Defer defer{[&]() {
    for (auto& log : redo_logs) {
      delete log;
    }
  }};

  std::vector<uint64_t> ignore;
  s = wal_sys_->ReadWALLog(redo_logs, checkpoint_lsn, current_lsn, ignore);
  if (s == KStatus::FAIL && !redo_logs.empty()) {
    LOG_ERROR("Failed to read the TS Engine WAL logs.")
#ifdef WITH_TESTS
    return s;
#endif
  }

  std::unordered_map<TS_LSN, LogEntry*> incomplete;
  for (auto wal_log : redo_logs) {
    // From checkpoint loop to the latest commit, including only ddl
    auto mtr_id = wal_log->getXID();

    switch (wal_log->getType()) {
      case WALLogType::TS_BEGIN: {
        incomplete.insert(std::pair<TS_LSN, LogEntry*>(mtr_id, wal_log));
        tsx_manager_sys_->insertMtrID(wal_log->getTsxID().c_str(), mtr_id);
        break;
      }
      case WALLogType::TS_COMMIT: {
        incomplete.erase(mtr_id);
        tsx_manager_sys_->eraseMtrID(mtr_id);
        break;
      }
      case WALLogType::TS_ROLLBACK: {
        if (!incomplete[mtr_id]) {
          break;
        }
        switch (incomplete[mtr_id]->getType()) {
          case WALLogType::DDL_ALTER_COLUMN: {
            DDLEntry* ddl_log = reinterpret_cast<DDLEntry*>(incomplete[mtr_id]);
            uint64_t table_id = ddl_log->getObjectID();
            std::shared_ptr<TsTable> table;
            ErrorInfo err_info;
            KStatus s = GetTsTable(ctx, table_id, table, true, err_info);
            if (s == KStatus::FAIL) {
              return s;
            }
            if (table->IsDropped()) {
              LOG_INFO("table[%lu] is dropped and does not require recover", table_id);
              continue;
            }

            s = table->UndoAlterTable(ctx, incomplete[mtr_id]);
            if (s == KStatus::FAIL) {
              LOG_ERROR("Failed to recover alter table %ld.", table_id)
              #ifdef WITH_TESTS
              return s;
              #endif
            } else {
              table->TSxClean(ctx);
            }
            break;
          }
          case WALLogType::CREATE_INDEX: {
            CreateIndexEntry* index_log = reinterpret_cast<CreateIndexEntry*>(incomplete[mtr_id]);
            uint64_t table_id = index_log->getObjectID();
            std::shared_ptr<TsTable> table;
            ErrorInfo err_info;
            KStatus s = GetTsTable(ctx, table_id, table, true, err_info, index_log->getCurTsVersion());
            if (s == KStatus::FAIL) {
              return s;
            }
            if (table->IsDropped()) {
              LOG_INFO("table[%lu] is dropped and does not require recover", table_id);
              continue;
            }

            s = table->UndoCreateIndex(ctx, incomplete[mtr_id]);
            if (s == KStatus::FAIL) {
              LOG_ERROR("Failed to recover create index %ld.", table_id)
              #ifdef WITH_TESTS
              return s;
              #endif
            } else {
              table->TSxClean(ctx);
            }
            break;
          }
          case WALLogType::DROP_INDEX: {
            DropIndexEntry* index_log = reinterpret_cast<DropIndexEntry*>(incomplete[mtr_id]);
            uint64_t table_id = index_log->getObjectID();
            std::shared_ptr<TsTable> table;
            ErrorInfo err_info;
            KStatus s = GetTsTable(ctx, table_id, table, true, err_info, index_log->getCurTsVersion());
            if (s == KStatus::FAIL) {
              return s;
            }
            if (table->IsDropped()) {
              LOG_INFO("table[%lu] is dropped and does not require recover", table_id);
              continue;
            }

            s = table->UndoDropIndex(ctx, incomplete[mtr_id]);
            if (s == KStatus::FAIL) {
              LOG_ERROR("Failed to recover drop index %ld.", table_id)
              #ifdef WITH_TESTS
              return s;
              #endif
            } else {
              table->TSxClean(ctx);
            }
            break;
          }
          default:
          LOG_ERROR("The unknown WALLogType type is not processed.")
            break;
        }
        incomplete.erase(mtr_id);
        tsx_manager_sys_->eraseMtrID(mtr_id);
        break;
      }
      case WALLogType::DDL_ALTER_COLUMN: {
        DDLEntry* ddl_log = reinterpret_cast<DDLEntry*>(wal_log);
        incomplete[mtr_id] = ddl_log;
        break;
      }
      case WALLogType::CREATE_INDEX: {
        CreateIndexEntry* ddl_log = reinterpret_cast<CreateIndexEntry*>(wal_log);
        incomplete[mtr_id] = ddl_log;
        break;
      }
      case WALLogType::DROP_INDEX: {
        DropIndexEntry* ddl_log = reinterpret_cast<DropIndexEntry*>(wal_log);
        incomplete[mtr_id] = ddl_log;
        break;
      }
      default:
      LOG_ERROR("The unknown WALLogType type is not processed.")
        break;
    }
  }


  // recover incomplete wal logs.
  for (auto wal_log : incomplete) {
    switch (wal_log.second->getType()) {
      case WALLogType::CREATE_INDEX: {
        CreateIndexEntry* index_log = reinterpret_cast<CreateIndexEntry*>(wal_log.second);
        uint64_t table_id = index_log->getObjectID();
        std::shared_ptr<TsTable> table;
        ErrorInfo err_info;
        KStatus s = GetTsTable(ctx, table_id, table, true, err_info, index_log->getCurTsVersion());
        if (s == KStatus::FAIL) {
          return s;
        }
        if (table->IsDropped()) {
          LOG_INFO("table[%lu] is dropped and does not require recover", table_id);
          continue;
        }
        s = table->UndoCreateIndex(ctx, index_log);
        if (s == KStatus::FAIL) {
          LOG_ERROR("Failed to recover create index %ld.", table_id)
          #ifdef WITH_TESTS
          return s;
          #endif
        } else {
          table->TSxClean(ctx);
        }
        break;
      }
      case WALLogType::DROP_INDEX: {
        DropIndexEntry* index_log = reinterpret_cast<DropIndexEntry*>(wal_log.second);
        uint64_t table_id = index_log->getObjectID();
        std::shared_ptr<TsTable> table;
        ErrorInfo err_info;
        KStatus s = GetTsTable(ctx, table_id, table, true, err_info, index_log->getCurTsVersion());
        if (s == KStatus::FAIL) {
          return s;
        }
        if (table->IsDropped()) {
          LOG_INFO("table[%lu] is dropped and does not require recover", table_id);
          continue;
        }

        s = table->UndoDropIndex(ctx, index_log);
        if (s == KStatus::FAIL) {
          LOG_ERROR("Failed to recover drop index %ld.", table_id)
          #ifdef WITH_TESTS
          return s;
          #endif
        } else {
          table->TSxClean(ctx);
        }
        break;
      }
      default:
      LOG_ERROR("The unknown WALLogType type is not processed.")
        break;
    }
  }
  incomplete.clear();

  return SUCCESS;
}

KStatus TSEngineV2Impl::Recover(kwdbContext_p ctx) {
  /*
   * 1. get engine chk wal log.
   * 2. get all vgroup wal log from last checkpoint lsn.
   * 3. merge wal and apply wal
   */
  if (options_.wal_level == WALMode::OFF) {
    return KStatus::SUCCESS;
  }

  // ddl recover
  KStatus s = recover(ctx);
  if (s == KStatus::FAIL) {
    LOG_ERROR("Failed to recover DDL WAL.")
    return KStatus::FAIL;
  }
  // 1. get engine chk wal log.
  std::vector<LogEntry*> logs;
  Defer defer{[&]() {
    for (auto& log : logs) {
      delete log;
    }
  }};
  std::vector<uint64_t> vgroup_lsn;
  s = wal_mgr_->ReadWALLog(logs, wal_mgr_->FetchCheckpointLSN(), wal_mgr_->FetchCurrentLSN(), vgroup_lsn);
  if (s == KStatus::FAIL) {
    LOG_ERROR("Failed to ReadWALLog from chk file while recovering.")
    return KStatus::FAIL;
  }
  if (vgroup_lsn.empty()) {
    LOG_INFO("Cannot detect the end checkpoint wal, skipping this file's content.")
    logs.clear();
  }

  // 2. get all vgroup wal log
  for (const auto &vgrp : vgroups_) {
    std::vector<LogEntry *> vlogs;
    TS_LSN lsn = 0;
    if (vgrp->GetVGroupID() < vgroup_lsn.size()) {
      lsn = vgroup_lsn[vgrp->GetVGroupID() - 1];
    }

    if (vgrp->ReadLogFromLastCheckpoint(ctx, vlogs, lsn) == KStatus::FAIL) {
      LOG_ERROR("Failed to ReadWALLogFromLastCheckpoint from vgroup : %d", vgrp->GetVGroupID())
      return KStatus::FAIL;
    }
    logs.insert(logs.end(), vlogs.begin(), vlogs.end());
  }

  // 3. apply redo log
  std::unordered_map<TS_LSN, MTRBeginEntry*> incomplete;
  for (auto wal_log : logs) {
    if (wal_log->getType() == WALLogType::MTR_BEGIN)  {
      auto log = reinterpret_cast<MTRBeginEntry *>(wal_log);
      incomplete.insert(std::pair<TS_LSN, MTRBeginEntry *>(log->getXID(), log));
    }
  }

  for (auto wal_log : logs) {
    switch (wal_log->getType()) {
      case WALLogType::MTR_ROLLBACK: {
        auto log = reinterpret_cast<MTREntry*>(wal_log);
        auto x_id = log->getXID();
        if (TSMtrRollback(ctx, 0, 0, x_id) == KStatus::FAIL) return KStatus::FAIL;
        incomplete.erase(log->getXID());
        break;
      }
      case WALLogType::CHECKPOINT:
      case WALLogType::MTR_BEGIN: {
        // do nothing
        break;
      }
      case WALLogType::MTR_COMMIT: {
        auto log = reinterpret_cast<MTREntry*>(wal_log);
        incomplete.erase(log->getXID());
        break;
      }
      default:
        auto vgrp_id = wal_log->getVGroupID();
        TsVGroup* vg = GetVGroupByID(ctx, vgrp_id);
        vg->ApplyWal(ctx, wal_log, incomplete);
    }
  }
  // 4. rollback incomplete wal
  for (auto& it : incomplete) {
    TS_LSN mtr_id = it.first;
    auto log_entry = it.second;
    uint64_t applied_index = GetAppliedIndex(log_entry->getRangeID(), range_indexes_map_);
    if (it.second->getIndex() <= applied_index) {
      std::uniform_int_distribution<int> distrib(1, EngineOptions::vgroup_max_num);
      auto vgroup = GetVGroupByID(ctx, distrib(gen));
      s = vgroup->MtrCommit(ctx, mtr_id);
      if (s == FAIL) return s;
    } else {
      if (TSMtrRollback(ctx, 0, 0, mtr_id) == KStatus::FAIL) return KStatus::FAIL;
    }
  }
  return KStatus::SUCCESS;
}

KStatus TSEngineV2Impl::GetClusterSetting(kwdbContext_p ctx, const std::string& key, std::string* value) {
  std::shared_lock<std::shared_mutex> lock(g_settings_mutex);
  std::map<std::string, std::string>::iterator iter = g_cluster_settings.find(key);
  if (iter != g_cluster_settings.end()) {
    *value = iter->second;
    return KStatus::SUCCESS;
  } else {
    return KStatus::FAIL;
  }
}

KStatus TSEngineV2Impl::UpdateSetting(kwdbContext_p ctx) {
  // After changing the WAL configuration parameters, the already opened table will not change,
  // and the newly opened table will follow the new configuration.
  string value;

  if (GetClusterSetting(ctx, "ts.wal.wal_level", &value) == SUCCESS) {
    options_.wal_level = std::stoll(value);
    LOG_INFO("update wal level to %hhu", options_.wal_level)
  }

  if (GetClusterSetting(ctx, "ts.wal.buffer_size", &value) == SUCCESS) {
    options_.wal_buffer_size = std::stoll(value);
    LOG_INFO("update wal buffer size to %hu Mib", options_.wal_buffer_size)
  }

  if (GetClusterSetting(ctx, "ts.wal.file_size", &value) == SUCCESS) {
    options_.wal_file_size = std::stoll(value);
    LOG_INFO("update wal file size to %hu Mib", options_.wal_file_size)
  }

  if (GetClusterSetting(ctx, "ts.wal.files_in_group", &value) == SUCCESS) {
    options_.wal_file_in_group = std::stoll(value);
    LOG_INFO("update wal file num in group to %hu", options_.wal_file_in_group)
  }

  return KStatus::SUCCESS;
}

uint64_t TSEngineV2Impl::insertToSnapshotCache(TsRangeImgrationInfo& snapshot) {
  auto now = std::chrono::system_clock::now();
  uint64_t snapshot_id = std::chrono::duration_cast<std::chrono::milliseconds>(now.time_since_epoch()).count();
  {
    snapshot_mutex_.lock();
    // snapshot_id must unique. if generated snaphsot_id already exists, we need change one.
    while (snapshots_.find(snapshot_id) != snapshots_.end()) {
      snapshot_id += 1;
    }
    snapshot.id = snapshot_id;
    snapshots_[snapshot_id] = snapshot;
    snapshot_mutex_.unlock();
  }
  return snapshot_id;
}

KStatus TSEngineV2Impl::CreateSnapshotForRead(kwdbContext_p ctx, const KTableKey& table_id,
uint64_t begin_hash, uint64_t end_hash, const KwTsSpan& ts_span, uint64_t* snapshot_id) {
  std::shared_ptr<TsTable> table;
  KStatus s = GetTsTable(ctx, table_id, table, false);
  if (s == FAIL) {
    LOG_ERROR("cannot find table [%lu]", table_id);
    return s;
  }
  TsRangeImgrationInfo ts_snapshot_info;
  ts_snapshot_info.begin_hash = begin_hash;
  ts_snapshot_info.end_hash = end_hash;
  ts_snapshot_info.ts_span = ts_span;
  ts_snapshot_info.type = 0;
  ts_snapshot_info.table_id = table_id;
  ts_snapshot_info.table = table;
  // todo(liangbo01) maybe we need use available version.
  ts_snapshot_info.table_version = table->GetCurrentTableVersion();
  *snapshot_id = insertToSnapshotCache(ts_snapshot_info);
  ts_snapshot_info.id = *snapshot_id;
  return KStatus::SUCCESS;
}
KStatus TSEngineV2Impl::CreateSnapshotForWrite(kwdbContext_p ctx, const KTableKey& table_id,
uint64_t begin_hash, uint64_t end_hash, const KwTsSpan& ts_span, uint64_t* snapshot_id) {
  std::shared_ptr<TsTable> table;
  KStatus s = GetTsTable(ctx, table_id, table, true);
  if (s == FAIL) {
    LOG_ERROR("GetTsTable [%lu] failed.", table_id);
    return s;
  }
  TsRangeImgrationInfo ts_snapshot_info;
  ts_snapshot_info.begin_hash = begin_hash;
  ts_snapshot_info.end_hash = end_hash;
  ts_snapshot_info.ts_span = ts_span;
  ts_snapshot_info.type = 1;
  ts_snapshot_info.table_id = table_id;
  ts_snapshot_info.table = table;
  ts_snapshot_info.table_version = 0;
  *snapshot_id = insertToSnapshotCache(ts_snapshot_info);
  ts_snapshot_info.id = *snapshot_id;
  return KStatus::SUCCESS;
}

KStatus TSEngineV2Impl::GetSnapshotNextBatchData(kwdbContext_p ctx, uint64_t snapshot_id, TSSlice* data) {
  TsRangeImgrationInfo ts_snapshot_info;
  {
    snapshot_mutex_.lock();
    Defer defer{[&](){
      snapshot_mutex_.unlock();
    }};
    if (snapshots_.find(snapshot_id) != snapshots_.end()) {
      ts_snapshot_info = snapshots_[snapshot_id];
    } else {
      LOG_ERROR("GetSnapshotNextBatchData failed, cannot found snapshot [%lu]", snapshot_id);
      return KStatus::FAIL;
    }
  }
  int32_t row_num = 0;
  TSSlice batch_data = {nullptr, 0};
  Defer defer{[&](){
    if (batch_data.data != nullptr) {
      free(batch_data.data);
    }
  }};
  auto s = ReadBatchData(ctx, ts_snapshot_info.table_id, ts_snapshot_info.table_version, ts_snapshot_info.begin_hash,
                      ts_snapshot_info.end_hash, ts_snapshot_info.ts_span, ts_snapshot_info.id, &batch_data, &row_num);
  if (s == KStatus::FAIL) {
    LOG_ERROR("ReadBatchData snapshot [%lu] failed.", snapshot_id);
    return s;
  }
  if (row_num > 0) {
    // table_id + table_version + row_num + data
    size_t data_len = 8 + 4 + 4 + batch_data.len;
    char* data_with_rownum = reinterpret_cast<char*>(malloc(data_len));
    if (data_with_rownum == nullptr) {
      LOG_ERROR("malloc failed.");
      return KStatus::FAIL;
    }
    *data = {data_with_rownum, data_len};
    KUint64(data_with_rownum) = ts_snapshot_info.table_id;
    data_with_rownum += 8;
    KUint32(data_with_rownum) = ts_snapshot_info.table_version;
    data_with_rownum += 4;
    KInt32(data_with_rownum) = row_num;
    data_with_rownum += 4;
    memcpy(data_with_rownum, batch_data.data, batch_data.len);
  } else {
    *data = {nullptr, 0};
  }
  return KStatus::SUCCESS;
}

KStatus TSEngineV2Impl::WriteSnapshotBatchData(kwdbContext_p ctx, uint64_t snapshot_id, TSSlice data) {
  TsRangeImgrationInfo ts_snapshot_info;
  {
    snapshot_mutex_.lock();
    Defer defer{[&](){
      snapshot_mutex_.unlock();
    }};
    if (snapshots_.find(snapshot_id) != snapshots_.end()) {
      ts_snapshot_info = snapshots_[snapshot_id];
    } else {
      LOG_ERROR("WriteSnapshotBatchData failed, cannot found snapshot [%lu]", snapshot_id);
      return KStatus::FAIL;
    }
  }
  if (data.data == nullptr || data.len == 0) {
    LOG_WARN("WriteSnapshotBatchData ignore null data.");
    return KStatus::SUCCESS;
  }
  assert(data.len >= 16);
  // table_id + table_version + row_num + data
  char* data_with_rownum = data.data;
  auto table_id = KUint64(data_with_rownum);
  data_with_rownum += 8;
  auto table_version = KUint32(data_with_rownum);
  data_with_rownum += 4;
  auto row_num = KInt32(data_with_rownum);
  data_with_rownum += 4;
  TSSlice raw_data{data_with_rownum, data.len - 24};
  assert(table_id == ts_snapshot_info.table_id);
  auto s = WriteBatchData(ctx, table_id, table_version, ts_snapshot_info.id, &raw_data, &row_num);
  if (s == KStatus::FAIL) {
    LOG_ERROR("WriteBatchData snapshot [%lu] failed.", snapshot_id);
    return s;
  }
  return KStatus::SUCCESS;
}
KStatus TSEngineV2Impl::WriteSnapshotSuccess(kwdbContext_p ctx, uint64_t snapshot_id) {
  TsRangeImgrationInfo ts_snapshot_info;
  {
    snapshot_mutex_.lock();
    Defer defer{[&](){
      snapshot_mutex_.unlock();
    }};
    if (snapshots_.find(snapshot_id) != snapshots_.end()) {
      ts_snapshot_info = snapshots_[snapshot_id];
    } else {
      LOG_ERROR("WriteSnapshotSuccess failed, cannot found snapshot [%lu]", snapshot_id);
      return KStatus::FAIL;
    }
  }
  auto s = BatchJobFinish(ctx, snapshot_id);
  if (s == KStatus::SUCCESS) {
    snapshot_mutex_.lock();
    snapshots_.erase(snapshot_id);
    snapshot_mutex_.unlock();
  }
  return s;
}
KStatus TSEngineV2Impl::WriteSnapshotRollback(kwdbContext_p ctx, uint64_t snapshot_id) {
  TsRangeImgrationInfo ts_snapshot_info;
  {
    snapshot_mutex_.lock();
    Defer defer{[&](){
      snapshot_mutex_.unlock();
    }};
    if (snapshots_.find(snapshot_id) != snapshots_.end()) {
      ts_snapshot_info = snapshots_[snapshot_id];
    } else {
      LOG_ERROR("WriteSnapshotRollback failed, cannot found snapshot [%lu]", snapshot_id);
      return KStatus::FAIL;
    }
  }
  auto s = CancelBatchJob(ctx, snapshot_id);
  if (s == KStatus::SUCCESS) {
    snapshot_mutex_.lock();
    snapshots_.erase(snapshot_id);
    snapshot_mutex_.unlock();
  }
  return s;
}
KStatus TSEngineV2Impl::DeleteSnapshot(kwdbContext_p ctx, uint64_t snapshot_id) {
  snapshot_mutex_.lock();
  Defer defer{[&](){
    snapshot_mutex_.unlock();
  }};
  if (snapshots_.find(snapshot_id) != snapshots_.end()) {
    LOG_WARN("snapshot[%lu] is not commit ar rollback.", snapshot_id);
    snapshots_.erase(snapshot_id);
  }
  return KStatus::SUCCESS;
}

// get max entity id
KStatus TSEngineV2Impl::GetMaxEntityIdByVGroupId(kwdbContext_p ctx, uint32_t vgroup_id, uint32_t& entity_id) {
  std::vector<std::shared_ptr<TsTableSchemaManager>> tb_schema_manager;
  KStatus s = GetAllTableSchemaMgrs(tb_schema_manager);
  if (s != KStatus::SUCCESS) {
    LOG_ERROR("Get all schema manager failed.");
  }
  std::shared_ptr<TagTable> tag_table;
  for (auto schema_mgr : tb_schema_manager) {
    s = schema_mgr->GetTagSchema(ctx, &tag_table);
    if (s != KStatus::SUCCESS) {
      return s;
    }
    tag_table->GetMaxEntityIdByVGroupId(vgroup_id, entity_id);
  }
  return KStatus::SUCCESS;
}
}  // namespace kwdbts<|MERGE_RESOLUTION|>--- conflicted
+++ resolved
@@ -1064,24 +1064,6 @@
   return ts_table->DeleteRangeEntities(ctx, range_grp_id, hash_span, count, mtr_id);
 }
 
-<<<<<<< HEAD
-=======
-std::string GetBatchDataKey(TSTableID table_id, uint32_t table_version, uint64_t begin_hash,
-                            uint64_t end_hash, KwTsSpan ts_span) {
-  char buffer[128];
-  std::snprintf(buffer, sizeof(buffer), "%lu-%d-%lu-%lu-%ld-%ld", table_id, table_version,
-                begin_hash, end_hash, ts_span.begin, ts_span.end);
-  return buffer;
-}
-
-std::string GetBatchDataKey(TSTableID table_id, uint32_t table_version) {
-  char buffer[64];
-  memset(buffer, 0, 64);
-  std::snprintf(buffer, sizeof(buffer), "%lu-%d", table_id, table_version);
-  return buffer;
-}
-
->>>>>>> e497742d
 KStatus TSEngineV2Impl::ReadBatchData(kwdbContext_p ctx, TSTableID table_id, uint32_t table_version, uint64_t begin_hash,
                       uint64_t end_hash, KwTsSpan ts_span, uint64_t job_id, TSSlice* data,
                       int32_t* row_num) {
@@ -1137,12 +1119,7 @@
   if (workers_it != read_batch_data_workers_.end()) {
     workers_it->second.insert({key, worker});
   } else {
-<<<<<<< HEAD
-    read_batch_data_workers_[job_id] = {};
-    read_batch_data_workers_[job_id].insert({key, worker});
-=======
-    batch_data_jobs_[job_id].insert({key, job});
->>>>>>> e497742d
+    read_batch_data_workers_[job_id].insert({key, job});
   }
   RW_LATCH_UNLOCK(&read_batch_workers_lock_);
   return worker->Read(ctx, data, row_num);
@@ -1207,14 +1184,9 @@
       kv.second->Cancel(ctx);
     }
   }
-<<<<<<< HEAD
   read_batch_data_workers_.erase(job_id);
   RW_LATCH_UNLOCK(&read_batch_workers_lock_);
-=======
-  batch_data_jobs_.erase(job_id);
-  RW_LATCH_UNLOCK(&batch_jobs_lock_);
-  return KStatus::SUCCESS;
->>>>>>> e497742d
+  return KStatus::SUCCESS;
 }
 
 KStatus TSEngineV2Impl::BatchJobFinish(kwdbContext_p ctx, uint64_t job_id) {
@@ -1238,13 +1210,8 @@
       kv.second->Finish(ctx);
     }
   }
-<<<<<<< HEAD
   read_batch_data_workers_.erase(job_id);
   RW_LATCH_UNLOCK(&read_batch_workers_lock_);
-=======
-  batch_data_jobs_.erase(job_id);
-  RW_LATCH_UNLOCK(&batch_jobs_lock_);
->>>>>>> e497742d
   return KStatus::SUCCESS;
 }
 
