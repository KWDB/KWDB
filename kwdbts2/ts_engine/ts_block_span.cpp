--- conflicted
+++ resolved
@@ -55,30 +55,12 @@
   return KStatus::SUCCESS;
 }
 
-<<<<<<< HEAD
-
 KStatus TsBlockSpan::GenDataConvert(uint32_t blk_version, uint32_t scan_version,
   const std::shared_ptr<TsTableSchemaManager>& tbl_schema_mgr, std::shared_ptr<TSBlkDataTypeConvert>& ret) {
   assert(blk_version > 0);
   if (scan_version > 0 && blk_version != scan_version) {
     ret = std::make_shared<TSBlkDataTypeConvert>(blk_version, scan_version, tbl_schema_mgr);
     auto s = ret->Init();
-=======
-TsBlockSpan::TsBlockSpan(TSEntityID entity_id, std::shared_ptr<TsBlock> block, int start, int nrow,
-                         const std::shared_ptr<TsTableSchemaManager>& tbl_schema_mgr,
-                         std::shared_ptr<MMapMetricsTable>& scan_schema)
-    : block_(block),
-      entity_id_(entity_id),
-      start_row_(start),
-      nrow_(nrow),
-      tbl_schema_mgr_(tbl_schema_mgr) {
-  assert(nrow_ >= 1);
-  uint32_t scan_version = scan_schema->GetVersionNum();
-  if (block_->GetTableVersion() != scan_version) {
-    convert_ = std::make_unique<TSBlkDataTypeConvert>(*this, tbl_schema_mgr,
-                                                    scan_version == 0 ? block->GetTableVersion() : scan_version);
-    auto s = convert_->Init();
->>>>>>> f08a63a5
     if (s != SUCCESS) {
       LOG_ERROR("GenDataConvert Init failed!");
       return KStatus::FAIL;
@@ -119,21 +101,10 @@
       nrow_(nrow),
       scan_attrs_(scan_attrs), convert_(convert) {
   assert(nrow_ >= 1);
-<<<<<<< HEAD
   if (convert == nullptr) {
     assert(block->GetTableVersion() == scan_version);
   } else {
     assert(convert->scan_version_ == scan_version && convert->block_version_ == block_->GetTableVersion());
-=======
-  uint32_t scan_version = scan_schema->GetVersionNum();
-  if (block_->GetTableVersion() != scan_version) {
-    convert_ = std::make_unique<TSBlkDataTypeConvert>(*this, tbl_schema_mgr,
-                                                    scan_version == 0 ? block->GetTableVersion() : scan_version);
-    auto s = convert_->Init();
-    if (s != SUCCESS) {
-      LOG_ERROR("convert_ Init failed!");
-    }
->>>>>>> f08a63a5
   }
   has_pre_agg_ = block_->HasPreAgg(start_row_, nrow_);
 }
