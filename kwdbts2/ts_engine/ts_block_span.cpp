--- conflicted
+++ resolved
@@ -59,7 +59,7 @@
 }
 
 TsBlockSpan::TsBlockSpan(uint32_t vgroup_id, TSEntityID entity_id, std::shared_ptr<TsBlock> block, int start, int nrow,
-                         std::shared_ptr<TsTableSchemaManager> tbl_schema_mgr, uint32_t scan_version)
+                         const std::shared_ptr<TsTableSchemaManager> tbl_schema_mgr, uint32_t scan_version)
     : vgroup_id_(vgroup_id), entity_id_(entity_id), block_(block), start_row_(start), nrow_(nrow),
       convert_(*this, tbl_schema_mgr, scan_version == 0 ? block->GetTableVersion() : scan_version) {
   assert(nrow_ >= 1);
@@ -82,22 +82,10 @@
   }
 }
 
-<<<<<<< HEAD
-void TsBlockSpan::operator=(TsBlockSpan &other) {
-  this->entity_id_ = other.entity_id_;
-  this->block_ = other.block_;
-  this->start_row_ = other.start_row_;
-  this->nrow_ = other.nrow_;
-  this->has_pre_agg_ = other.has_pre_agg_;
-  this->convert_ = std::move(other.convert_);
-}
-
 uint32_t TsBlockSpan::GetVGroupID() const {
   return vgroup_id_;
 }
 
-=======
->>>>>>> 701a4962
 TSEntityID TsBlockSpan::GetEntityID() const {
   return entity_id_;
 }
@@ -261,13 +249,8 @@
 
 void TsBlockSpan::SplitBack(int row_num, shared_ptr<TsBlockSpan>& back_span) {
   assert(row_num <= nrow_);
-<<<<<<< HEAD
   back_span = make_shared<TsBlockSpan>(vgroup_id_, entity_id_, block_, start_row_ + nrow_ - row_num, row_num,
-                                       convert_.tbl_schema_mgr_);
-=======
-  back_span = make_shared<TsBlockSpan>(entity_id_, block_, start_row_ + nrow_ - row_num, row_num,
                                        convert_.tbl_schema_mgr_, convert_.version_conv_->scan_version_);
->>>>>>> 701a4962
   // change current span info
   nrow_ -= row_num;
   convert_ = TSBlkDataTypeConvert(*this, convert_.tbl_schema_mgr_, convert_.version_conv_->scan_version_);
