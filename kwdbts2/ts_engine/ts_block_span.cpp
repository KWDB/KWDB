--- conflicted
+++ resolved
@@ -244,12 +244,8 @@
 
 void TsBlockSpan::SplitFront(int row_num, shared_ptr<TsBlockSpan>& front_span) {
   assert(row_num <= nrow_);
-<<<<<<< HEAD
-  assert(block_ != nullptr);
-  front_span = make_shared<TsBlockSpan>(entity_id_, block_, start_row_, row_num,
-=======
+  assert(block_ != nullptr);
   front_span = make_shared<TsBlockSpan>(vgroup_id_, entity_id_, block_, start_row_, row_num,
->>>>>>> 47877e62
                                         convert_.tbl_schema_mgr_, convert_.version_conv_->scan_version_);
   // change current span info
   start_row_ += row_num;
@@ -260,12 +256,8 @@
 
 void TsBlockSpan::SplitBack(int row_num, shared_ptr<TsBlockSpan>& back_span) {
   assert(row_num <= nrow_);
-<<<<<<< HEAD
-  assert(block_ != nullptr);
-  back_span = make_shared<TsBlockSpan>(entity_id_, block_, start_row_ + nrow_ - row_num, row_num,
-=======
+  assert(block_ != nullptr);
   back_span = make_shared<TsBlockSpan>(vgroup_id_, entity_id_, block_, start_row_ + nrow_ - row_num, row_num,
->>>>>>> 47877e62
                                        convert_.tbl_schema_mgr_, convert_.version_conv_->scan_version_);
   // change current span info
   nrow_ -= row_num;
