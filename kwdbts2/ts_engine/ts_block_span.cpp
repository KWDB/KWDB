--- conflicted
+++ resolved
@@ -18,24 +18,10 @@
 
 KStatus TsBlock::GetAggResult(uint32_t begin_row_idx, uint32_t row_num, uint32_t blk_col_idx,
                                const std::vector<AttributeInfo>& schema, const AttributeInfo& dest_type,
-                               const std::vector<Sumfunctype>& agg_types, uint64_t* count_ptr,
-                               void* max_addr, void* min_addr, void* sum_addr) {
+                               const Sumfunctype agg_type, TSSlice& agg_data) {
   TSBlkDataTypeConvert convert(this, begin_row_idx, row_num);
 
   if (!isVarLenType(dest_type.type)) {
-    bool need_max = false, need_min = false, need_sum = false, need_count = false;
-    for (auto agg_type : agg_types) {
-      switch (agg_type) {
-        case Sumfunctype::MAX:   need_max = true; break;
-        case Sumfunctype::MIN:   need_min = true; break;
-        case Sumfunctype::SUM:   need_sum = true; break;
-        case Sumfunctype::COUNT: need_count = true; break;
-        default:
-          LOG_ERROR("Unsupported aggregation type: %d", static_cast<int>(agg_type));
-          return KStatus::FAIL;
-      }
-    }
-
     char* value = nullptr;
     TsBitmap bitmap;
     auto s = convert.GetFixLenColAddr(blk_col_idx, schema, dest_type, &value, bitmap);
@@ -47,73 +33,16 @@
     AggCalculatorV2 calc(value, &bitmap, static_cast<DATATYPE>(dest_type.type), dest_type.size, row_num);
     uint64_t local_count = 0;
 
-    bool overflow = calc.MergeAggResultFromBlock(
-        need_count ? *count_ptr : local_count,
-        need_max ? max_addr : nullptr,
-        need_min ? min_addr : nullptr,
-        need_sum ? sum_addr : nullptr);
+    bool overflow = calc.MergeAggResultFromBlock(agg_data, agg_type);
 
     assert(!overflow);
-
-    return KStatus::SUCCESS;
-  } else {
-    bool need_count = false;
-    for (auto agg_type : agg_types) {
-      if (agg_type == Sumfunctype::COUNT) {
-        need_count = true;
-      } else {
-        LOG_ERROR("VarLenType only supports COUNT currently: type = %d", dest_type.type);
-        return KStatus::FAIL;
-      }
-    }
-
-    if (!need_count) {
-      LOG_ERROR("No supported aggregation type for VarLenType");
-      return KStatus::FAIL;
-    }
-
-    std::vector<std::string> var_mem(row_num);
-    unsigned char* bitmap = static_cast<unsigned char*>(malloc(KW_BITMAP_SIZE(row_num)));
-    if (bitmap == nullptr) {
-      return KStatus::FAIL;
-    }
-    memset(bitmap, 0x00, KW_BITMAP_SIZE(row_num));
-    for (uint32_t i = 0; i < row_num; ++i) {
-      TSSlice var_data;
-      DataFlags flag;
-
-      auto s = convert.GetVarLenTypeColAddr(i + begin_row_idx, blk_col_idx, schema, dest_type, flag, var_data);
-      if (s != KStatus::SUCCESS) {
-        LOG_ERROR("GetVarLenTypeColAddr failed at row %u", i);
-        return s;
-      }
-      if (flag != DataFlags::kValid) {
-        set_null_bitmap(bitmap, i);
-      }
-    }
-
-    VarColAggCalculatorV2 calc(var_mem, bitmap, dest_type.size, row_num);
-    std::string dummy_max, dummy_min;
-    uint16_t local_count = 0;
-    calc.CalcAllAgg(dummy_max, dummy_min, local_count);
-
-    if (count_ptr) {
-      *count_ptr += local_count;
-    }
-    return KStatus::SUCCESS;
-<<<<<<< HEAD
   } else {
     std::vector<string> var_rows;
-    TsBitmap blk_bitmap;
-    KStatus ret = this->GetColBitmap(col_id, schema, blk_bitmap);
-    if (ret != KStatus::SUCCESS) {
-      LOG_ERROR("GetColBitmap failed. col id [%u]", col_id);
-      return ret;
-    }
+    KStatus ret;
     for (int i = 0; i < row_num; ++i) {
       TSSlice slice;
       DataFlags flag;
-      ret = convert.GetVarLenTypeColAddr(i, col_id, schema, dest_type, flag, slice);
+      ret = convert.GetVarLenTypeColAddr(i, blk_col_idx, schema, dest_type, flag, slice);
       if (ret != KStatus::SUCCESS) {
         LOG_ERROR("GetVarLenTypeColAddr failed.");
         return ret;
@@ -123,53 +52,10 @@
       }
     }
     VarColAggCalculatorV2 calc(var_rows);
-    string min, max;
-    uint16_t count;
-    calc.CalcAllAgg(min, max, count);
-    for (auto agg_type : agg_types) {
-      TSSlice slice;
-
-      if (agg_type == Sumfunctype::COUNT) {
-        slice.len = sizeof(k_uint64);
-        slice.data = static_cast<char*>(malloc(slice.len));
-        if (!slice.data) {
-          LOG_ERROR("Failed to allocate memory for COUNT slice");
-          return KStatus::FAIL;
-        }
-        k_uint64 count_value = static_cast<k_uint64>(count);
-        memcpy(slice.data, &count_value, slice.len);
-      } else {
-        switch (agg_type) {
-          case Sumfunctype::MAX: {
-              slice.len = max.length() + 1 + MMapStringColumn::kStringLenLen;
-              slice.data = static_cast<char*>(malloc(slice.len));
-              KUint16(slice.data) = max.length();
-              memcpy(slice.data + MMapStringColumn::kStringLenLen, max.c_str(), max.length());
-              slice.data[MMapStringColumn::kStringLenLen + max.length()] = 0;
-            }
-            break;
-          case Sumfunctype::MIN: {
-              slice.len = min.length() + 1 + MMapStringColumn::kStringLenLen;
-              slice.data = static_cast<char*>(malloc(slice.len));
-              KUint16(slice.data) = min.length();
-              memcpy(slice.data + MMapStringColumn::kStringLenLen, min.c_str(), min.length());
-              slice.data[MMapStringColumn::kStringLenLen + min.length()] = 0;
-            }
-            break;
-          default:
-            LOG_ERROR("Failed to allocate memory for agg slice");
-            return KStatus::FAIL;
-            break;
-        }
-      }
-      agg_data.push_back(slice);
-    }
-    return KStatus::SUCCESS;
-=======
->>>>>>> 326a023a
+    calc.MergeAggResultFromBlock(agg_data, agg_type);
   }
-}
-
+  return KStatus::SUCCESS;
+}
 
 KStatus TsBlock::GetLastInfo(uint32_t begin_row_idx,
                              uint32_t row_num,
@@ -283,10 +169,9 @@
 }
 
 KStatus TsBlockSpan::GetAggResult(uint32_t blk_col_idx, const std::vector<AttributeInfo>& schema,
- const AttributeInfo& dest_type, std::vector<Sumfunctype> agg_types, uint64_t* count_ptr,
- void* max_addr, void* min_addr, void* sum_addr) {
+ const AttributeInfo& dest_type, Sumfunctype agg_type, TSSlice& agg_data) {
   return block_->GetAggResult(
-    start_row_, nrow_, blk_col_idx, schema, dest_type, agg_types, count_ptr, max_addr, min_addr, sum_addr);
+    start_row_, nrow_, blk_col_idx, schema, dest_type, agg_type, agg_data);
 }
 
 KStatus TsBlockSpan::GetLastInfo(uint32_t blk_col_idx, const std::vector<AttributeInfo>& schema,
