// Copyright (c) 2022-present, Shanghai Yunxi Technology Co, Ltd.
//
// This software (KWDB) is licensed under Mulan PSL v2.
// You can use this software according to the terms and conditions of the Mulan PSL v2.
// You may obtain a copy of Mulan PSL v2 at:
//          http://license.coscl.org.cn/MulanPSL2
// THIS SOFTWARE IS PROVIDED ON AN "AS IS" BASIS, WITHOUT WARRANTIES OF ANY KIND,
// EITHER EXPRESS OR IMPLIED, INCLUDING BUT NOT LIMITED TO NON-INFRINGEMENT,
// MERCHANTABILITY OR FIT FOR A PARTICULAR PURPOSE.
// See the Mulan PSL v2 for more details.

#include "ts_entity_segment.h"
#include "kwdb_type.h"
#include "libkwdbts2.h"
#include "ts_block_span_sorted_iterator.h"
#include "ts_coding.h"
#include "ts_lastsegment_builder.h"
#include "ts_timsort.h"
#include "ts_vgroup_partition.h"
#include "ts_compressor.h"
#include "ts_agg.h"

namespace kwdbts {

const char entity_item_meta_file_name[] = "header.e";
const char block_item_meta_file_name[] = "header.b";
const char block_data_file_name[] = "block";
const char block_agg_file_name[] = "agg";

KStatus TsEntitySegmentEntityItemFile::Open() {
  TSSlice result;
  KStatus s = file_->Read(0, sizeof(TsEntityItemFileHeader), &result, reinterpret_cast<char *>(&header_));
  if (header_.status != TsFileStatus::READY) {
    file_->Reset();
    header_.magic = TS_ENTITY_SEGMENT_ENTITY_ITEM_FILE_MAGIC;
    header_.status = TsFileStatus::READY;
    header_.entity_num = 0;
    s = file_->Append(TSSlice{reinterpret_cast<char *>(&header_), sizeof(TsEntityItemFileHeader)});
  }
  return s;
}

void TsEntitySegmentEntityItemFile::WrLock() {
  RW_LATCH_X_LOCK(&rw_latch_);
}

void TsEntitySegmentEntityItemFile::RdLock() {
  RW_LATCH_S_LOCK(&rw_latch_);
}

void TsEntitySegmentEntityItemFile::UnLock() {
  RW_LATCH_UNLOCK(&rw_latch_);
}

KStatus TsEntitySegmentEntityItemFile::UpdateEntityItem(uint64_t entity_id,
                                                       const TsEntitySegmentBlockItem& block_item_info,
                                                       bool lock) {
  TsEntityItem entity_item{};
  TSSlice result;
  if (lock) {
    WrLock();
  }
  Defer defer([&]() {
    if (lock) {
      UnLock();
    }
  });
  KStatus s = file_->Read(sizeof(TsEntityItemFileHeader) + (entity_id - 1) * sizeof(TsEntityItem), sizeof(TsEntityItem),
                          &result, reinterpret_cast<char *>(&entity_item));
  bool new_entity = false;
  if (entity_item.entity_id == 0) {
    entity_item.entity_id = entity_id;
    new_entity = true;
  }
  entity_item.cur_block_id = block_item_info.block_id;
  if (entity_item.max_ts < block_item_info.max_ts) {
    entity_item.max_ts = block_item_info.max_ts;
  }
  if (entity_item.min_ts > block_item_info.min_ts) {
    entity_item.min_ts = block_item_info.min_ts;
  }
  entity_item.row_written += block_item_info.n_rows;
  s = file_->Write(sizeof(TsEntityItemFileHeader) + (entity_id - 1) * sizeof(TsEntityItem),
                   TSSlice{reinterpret_cast<char *>(&entity_item), sizeof(entity_item)});
  if (s == KStatus::SUCCESS) {
    if (new_entity) {
      ++header_.entity_num;
      s = file_->Write(0, TSSlice{reinterpret_cast<char *>(&header_), sizeof(header_)});
      if (s != KStatus::SUCCESS) {
        LOG_ERROR("write entity header failed.")
        return s;
      }
    }
  } else {
    LOG_ERROR("write entity item[id=%lu] failed.", entity_id);
    return s;
  }
  return s;
}

KStatus TsEntitySegmentEntityItemFile::GetEntityCurBlockId(uint64_t entity_id, uint64_t& cur_block_id, bool lock) {
  TsEntityItem entity_item{};
  TSSlice result;
  if (lock) {
    RdLock();
  }
  KStatus s = file_->Read(sizeof(TsEntityItemFileHeader) + (entity_id - 1) * sizeof(TsEntityItem), sizeof(TsEntityItem),
                          &result, reinterpret_cast<char *>(&entity_item));
  if (lock) {
    UnLock();
  }

  cur_block_id = entity_item.cur_block_id;
  return s;
}

KStatus TsEntitySegmentBlockItemFile::Open() {
  TSSlice result;
  KStatus s = file_->Read(0, sizeof(TsBlockItemFileHeader), &result, reinterpret_cast<char *>(&header_));
  if (header_.status != TsFileStatus::READY) {
    file_->Reset();
    header_.status = TsFileStatus::READY;
    header_.magic = TS_ENTITY_SEGMENT_BLOCK_ITEM_FILE_MAGIC;
    s = file_->Append(TSSlice{reinterpret_cast<char *>(&header_), sizeof(TsBlockItemFileHeader)});
  }
  return s;
}

KStatus TsEntitySegmentBlockItemFile::AllocateBlockItem(uint64_t entity_id, TsEntitySegmentBlockItem& block_item_info) {
  RW_LATCH_X_LOCK(block_item_mtx_);
  // file header
  header_.block_num += 1;
  KStatus s = writeFileMeta(header_);
  // block item info
  block_item_info.block_id = header_.block_num;
  size_t offset = sizeof(TsBlockItemFileHeader) + (block_item_info.block_id - 1) * sizeof(TsEntitySegmentBlockItem);
  file_->Write(offset, TSSlice{reinterpret_cast<char *>(&block_item_info), sizeof(TsEntitySegmentBlockItem)});
  RW_LATCH_UNLOCK(block_item_mtx_);
  return s;
}

KStatus TsEntitySegmentBlockItemFile::GetBlockItem(uint64_t entity_id, uint64_t blk_id, TsEntitySegmentBlockItem& blk_item) {
  RW_LATCH_S_LOCK(block_item_mtx_);
  TSSlice result;
  file_->Read(sizeof(TsBlockItemFileHeader) + (blk_id - 1) * sizeof(TsEntitySegmentBlockItem),
              sizeof(TsEntitySegmentBlockItem), &result, reinterpret_cast<char *>(&(blk_item)));
  RW_LATCH_UNLOCK(block_item_mtx_);
  if (result.len != sizeof(TsEntitySegmentBlockItem)) {
    return KStatus::FAIL;
  }
  return KStatus::SUCCESS;
}


KStatus TsEntitySegmentBlockItemFile::readFileHeader(TsBlockItemFileHeader& block_meta) {
  TSSlice result;
  KStatus s = file_->Read(0, sizeof(TsBlockItemFileHeader), &result, reinterpret_cast<char *>(&block_meta));
  return s;
}

KStatus TsEntitySegmentBlockItemFile::writeFileMeta(TsBlockItemFileHeader& block_meta) {
  KStatus s = file_->Write(0, TSSlice{reinterpret_cast<char *>(&block_meta), sizeof(TsBlockItemFileHeader)});
  return s;
}

TsEntitySegmentMetaManager::TsEntitySegmentMetaManager(const string& path) :
  path_(path), entity_header_(path + "/" + entity_item_meta_file_name),
  block_header_(path + "/" + block_item_meta_file_name) {
}

KStatus TsEntitySegmentMetaManager::Open() {
  // Attempt to access the directory
  if (access(path_.c_str(), 0)) {
    LOG_ERROR("cannot open directory [%s].", path_.c_str());
    return KStatus::FAIL;
  }
  KStatus s = entity_header_.Open();
  if (s != KStatus::SUCCESS) {
    return s;
  }
  s = block_header_.Open();
  if (s != KStatus::SUCCESS) {
    return s;
  }
  return KStatus::SUCCESS;
}

KStatus TsEntitySegmentMetaManager::AppendBlockItem(TsEntitySegmentBlockItem& blk_item) {
  uint64_t entity_id = blk_item.entity_id;
  entity_header_.WrLock();
  Defer defer([&]() { entity_header_.UnLock(); });
  // get last block id
  uint64_t last_blk_id;
  KStatus s = entity_header_.GetEntityCurBlockId(entity_id, last_blk_id, false);
  if (s != KStatus::SUCCESS) {
    return s;
  }
  // allocate&add block item
  blk_item.prev_block_id = last_blk_id;
  s = block_header_.AllocateBlockItem(entity_id, blk_item);
  if (s != KStatus::SUCCESS) {
    return s;
  }
  // update entity item
  s = entity_header_.UpdateEntityItem(entity_id, blk_item, false);
  if (s != KStatus::SUCCESS) {
    return s;
  }
  return KStatus::SUCCESS;
}

KStatus TsEntitySegmentMetaManager::GetAllBlockItems(TSEntityID entity_id,
                                                    std::vector<TsEntitySegmentBlockItem>* blk_items) {
  uint64_t last_blk_id;
  KStatus s = entity_header_.GetEntityCurBlockId(entity_id, last_blk_id);
  if (s != KStatus::SUCCESS) {
    return s;
  }

  TsEntitySegmentBlockItem cur_blk_item;
  while (last_blk_id > 0) {
    s = block_header_.GetBlockItem(entity_id, last_blk_id, cur_blk_item);
    if (s != KStatus::SUCCESS) {
      return s;
    }
    blk_items->push_back(cur_blk_item);
    last_blk_id = cur_blk_item.prev_block_id;
  }
  return KStatus::SUCCESS;
}

KStatus TsEntitySegmentMetaManager::GetBlockSpans(const TsBlockItemFilterParams& filter, TsEntitySegment* blk_segment,
                                                 std::list<shared_ptr<TsBlockSpan>>& block_spans) {
  uint64_t last_blk_id;
  KStatus s = entity_header_.GetEntityCurBlockId(filter.entity_id, last_blk_id);
  if (s != KStatus::SUCCESS) {
    return s;
  }

  TsEntitySegmentBlockItem cur_blk_item;
  while (last_blk_id > 0) {
    s = block_header_.GetBlockItem(filter.entity_id, last_blk_id, cur_blk_item);
    if (s != KStatus::SUCCESS) {
      LOG_ERROR("get block item failed, entity_id=%lu, blk_id=%lu", filter.entity_id, last_blk_id);
      return s;
    }
<<<<<<< HEAD
    // todo(liangbo)  change lsn range if block item store.
    if (IsTsLsnSpanCrossSpans(filter.spans_, {cur_blk_item.min_ts, cur_blk_item.max_ts}, {0, UINT64_MAX})) {
      std::shared_ptr<TsEntityBlock> block = std::make_shared<TsEntityBlock>(filter.table_id, cur_blk_item,
                                                                             blk_segment);
=======

    if (isTimestampWithinSpans(filter.ts_spans_, cur_blk_item.min_ts, cur_blk_item.max_ts)) {
      std::shared_ptr<TsEntityBlock> block = std::make_shared<TsEntityBlock>(filter.table_id, cur_blk_item, blk_segment);
      // Because block item traverses from back to front, use push_front
      block_spans.push_front(make_shared<TsBlockSpan>(filter.entity_id, block, 0, cur_blk_item.n_rows));
    } else if (isTimestampInSpans(filter.ts_spans_, cur_blk_item.min_ts, cur_blk_item.max_ts)) {
      std::shared_ptr<TsEntityBlock> block = std::make_shared<TsEntityBlock>(filter.table_id, cur_blk_item, blk_segment);
>>>>>>> 48a1c91f
      // std::vector<std::pair<start_row, row_num>>
      std::vector<std::pair<int, int>> row_spans;
      s = block->GetRowSpans(filter.spans_, row_spans);
      if (s != KStatus::SUCCESS) {
        return s;
      }
      for (int i = row_spans.size() - 1; i >= 0; --i) {
        if (row_spans[i].second <= 0) {
          continue;
        }
        // Because block item traverses from back to front, use push_front
        block_spans.push_front(make_shared<TsBlockSpan>(filter.entity_id, block, row_spans[i].first,
                                                        row_spans[i].second));
      }
    }
    last_blk_id = cur_blk_item.prev_block_id;
  }
  return KStatus::SUCCESS;
}

TsEntityBlock::TsEntityBlock(uint32_t table_id, const TsEntitySegmentBlockItem& block_item,
                                         TsEntitySegment* block_segment) {
  table_id_ = table_id;
  table_version_ = block_item.table_version;
  entity_id_ = block_item.entity_id;
  n_rows_ = block_item.n_rows;
  n_cols_ = block_item.n_cols;
  block_offset_ = block_item.block_offset;
  block_length_ = block_item.block_len;
  agg_offset_ = block_item.agg_offset;
  agg_length_ = block_item.agg_len;
  entity_segment_ = block_segment;
  // column blocks
  column_blocks_.resize(block_item.n_cols);
}

TsEntityBlock::TsEntityBlock(uint32_t table_id, uint32_t table_version, uint64_t entity_id,
                                         std::vector<AttributeInfo>& metric_schema) :
  table_id_(table_id), table_version_(table_version),
  entity_id_(entity_id), metric_schema_(metric_schema) {
  n_cols_ = metric_schema.size() + 1;
  column_blocks_.resize(n_cols_);
  for (size_t col_idx = 1; col_idx < n_cols_; ++col_idx) {
    TsEntitySegmentColumnBlock& column_block = column_blocks_[col_idx];
    column_block.bitmap.Reset(EngineOptions::max_rows_per_block);
    DATATYPE d_type = static_cast<DATATYPE>(metric_schema_[col_idx - 1].type);
    if (isVarLenType(d_type)) {
      column_block.buffer.resize((EngineOptions::max_rows_per_block + 1) * sizeof(uint32_t));
    }
  }
  block_info_.col_block_offset.resize(n_cols_ + 1);
  block_info_.col_agg_offset.resize(n_cols_);
}
TsEntityBlock::TsEntityBlock(const TsEntityBlock& other) {
  table_id_ = other.table_id_;
  table_version_ = other.table_version_;
  entity_id_ = other.entity_id_;
  metric_schema_ = other.metric_schema_;
  block_info_ = other.block_info_;
  column_blocks_ = other.column_blocks_;
  n_rows_ = other.n_rows_;
  n_cols_ = other.n_cols_;
}

uint64_t TsEntityBlock::GetLSN(uint32_t row_idx) {
  return *reinterpret_cast<uint64_t*>(column_blocks_[0].buffer.data() + row_idx * sizeof(uint64_t));
}

timestamp64 TsEntityBlock::GetTimestamp(uint32_t row_idx) {
  return *reinterpret_cast<timestamp64*>(column_blocks_[1].buffer.data() + row_idx * sizeof(timestamp64));
}

KStatus TsEntityBlock::GetMetricValue(uint32_t row_idx, std::vector<TSSlice>& value, std::vector<DataFlags>& data_flags) {
  for (int col_idx = 1; col_idx < n_cols_; ++col_idx) {
    char* ptr = column_blocks_[col_idx].buffer.data();
    if (isVarLenType(metric_schema_[col_idx - 1].type)) {
      uint32_t start_offset = *reinterpret_cast<uint32_t*>(ptr + row_idx * sizeof(uint32_t));
      uint32_t end_offset = *reinterpret_cast<uint32_t*>(ptr + (row_idx + 1) * sizeof(uint32_t));
      value.push_back({ptr + start_offset, end_offset - start_offset});
    } else {
      size_t d_size = col_idx == 1 ? 8 : static_cast<DATATYPE>(metric_schema_[col_idx - 1].size);
      value.push_back({ptr + row_idx * d_size, d_size});
    }
    data_flags.push_back(column_blocks_[col_idx].bitmap[row_idx]);
  }
  return KStatus::SUCCESS;
}

char* TsEntityBlock::GetMetricColAddr(uint32_t col_idx) {
  assert(col_idx < column_blocks_.size() - 1);
  if (col_idx == 0) {
    if (extra_buffer_.empty()) {
      extra_buffer_.resize(n_rows_ * 16);
      for (int i = 0; i < n_rows_; ++i) {
        memcpy(extra_buffer_.data() + i * 16, column_blocks_[1].buffer.data() + i * 8, 8);
      }
    }
    return extra_buffer_.data();
  }
  return column_blocks_[col_idx + 1].buffer.data();
}

KStatus TsEntityBlock::GetMetricColValue(uint32_t row_idx, uint32_t col_idx, TSSlice& value) {
  assert(col_idx < column_blocks_.size() - 1);
  assert(row_idx < n_rows_);

  if (!metric_schema_.empty() && isVarLenType(metric_schema_[col_idx].type)) {
    char* ptr = column_blocks_[col_idx + 1].buffer.data();
    uint32_t offset = *reinterpret_cast<uint32_t*>(ptr + row_idx * sizeof(uint32_t));
    uint32_t next_row_offset = *reinterpret_cast<uint32_t*>(ptr + (row_idx + 1) * sizeof(uint32_t));
    value.data = column_blocks_[col_idx + 1].buffer.data() + offset;
    value.len = next_row_offset - offset;
  } else {
    size_t d_size = col_idx == 0 ? 8 : static_cast<DATATYPE>(metric_schema_[col_idx].size);
    value.data = column_blocks_[col_idx + 1].buffer.data() + row_idx * d_size;
    value.len = d_size;
  }
  return KStatus::SUCCESS;
}

KStatus TsEntityBlock::Append(shared_ptr<TsBlockSpan> span, bool& is_full) {
  size_t written_rows = span->GetRowNum() + n_rows_ > EngineOptions::max_rows_per_block ?
                   EngineOptions::max_rows_per_block - n_rows_ : span->GetRowNum();
  assert(span->GetRowNum() >= written_rows);
  for (int col_idx = 0; col_idx < n_cols_; ++col_idx) {
    DATATYPE d_type = col_idx == 0 ? DATATYPE::INT64 : static_cast<DATATYPE>(metric_schema_[col_idx - 1].type);
    size_t d_size = col_idx == 0 ? 8 : static_cast<DATATYPE>(metric_schema_[col_idx - 1].size);
    // lsn column do not contain bitmaps
    bool has_bitmap = col_idx != 0;

    bool is_var_col = isVarLenType(d_type);
    TsEntitySegmentColumnBlock& block = column_blocks_[col_idx];
    size_t row_idx_in_block = n_rows_;
    char* col_val = nullptr;
    TsBitmap bitmap;
    if (!is_var_col && has_bitmap) {
      KStatus s = span->GetFixLenColAddr(col_idx - 1, metric_schema_, metric_schema_[col_idx - 1], &col_val, bitmap);
      if (s != KStatus::SUCCESS) {
        LOG_ERROR("GetColBitmap failed");
        return s;
      }
    }
    for (size_t span_row_idx = 0; span_row_idx < written_rows; ++span_row_idx) {
      if (!is_var_col && has_bitmap) {
        block.bitmap[row_idx_in_block] = bitmap[span_row_idx];
      }
      if (is_var_col) {
        DataFlags data_flag;
        TSSlice value;
        KStatus s = span->GetVarLenTypeColAddr(span_row_idx, col_idx - 1, metric_schema_, metric_schema_[col_idx - 1],
                                              data_flag, value);
        if (s != KStatus::SUCCESS) {
          LOG_ERROR("GetValueSlice failed");
          return s;
        }
        block.bitmap[row_idx_in_block] = data_flag;
        uint32_t var_offset = block.buffer.size();
        memcpy(block.buffer.data() + row_idx_in_block * sizeof(uint32_t), &var_offset, sizeof(uint32_t));
        block.buffer.append(value.data, value.len);
        block.var_rows.emplace_back(value.data, value.len);
      } else if (col_idx == 1) {
        block.buffer.append(col_val + span_row_idx * d_size, sizeof(timestamp64));
      }
      row_idx_in_block++;
    }
    if (is_var_col) {
      uint32_t var_offset = block.buffer.size();
      memcpy(block.buffer.data() + row_idx_in_block * sizeof(uint32_t), &var_offset, sizeof(uint32_t));
    } else {
      if (col_idx == 0) {
        char* lsn_col_value = reinterpret_cast<char *>(span->GetLSNAddr(0));
        block.buffer.append(lsn_col_value, written_rows * d_size);
      } else if (col_idx != 1) {
        block.buffer.append(col_val, written_rows * d_size);
      }
    }
  }
  n_rows_ += written_rows;
  span->Truncate(written_rows);
  is_full = n_rows_ == EngineOptions::max_rows_per_block;
  return KStatus::SUCCESS;
}

KStatus TsEntityBlock::Flush(TsVGroupPartition* partition) {
  // compressor manager
  const auto& mgr = CompressorManager::GetInstance();
  // init col data offsets to data buffer
  string data_buffer;
  data_buffer.resize((n_cols_ + 1) * sizeof(uint32_t));
  // init col agg offsets to agg buffer, exclude lsn col
  string agg_buffer;
  agg_buffer.resize(n_cols_ * sizeof(uint32_t));

  // write column block data and column agg
  for (int col_idx = 0; col_idx < n_cols_; ++col_idx) {
    DATATYPE d_type = col_idx == 0 ? DATATYPE::INT64 : col_idx != 1 ?
                      static_cast<DATATYPE>(metric_schema_[col_idx - 1].type) : DATATYPE::TIMESTAMP64;
    bool has_bitmap = col_idx > 1;
    bool is_var_col = isVarLenType(d_type);

    // record col offset
    block_info_.col_block_offset[col_idx] = data_buffer.size();

    TsEntitySegmentColumnBlock& block = column_blocks_[col_idx];
    // compress
    // compress bitmap
    if (has_bitmap) {
      block.bitmap.Truncate(n_rows_);
      TSSlice bitmap_data = block.bitmap.GetData();
      // TODO(limeng04): compress bitmap
      char bitmap_compress_type = 0;
      data_buffer.append(&bitmap_compress_type);
      data_buffer.append(bitmap_data.data, bitmap_data.len);
    }
    TsBitmap* b = has_bitmap ? &block.bitmap : nullptr;
    // compress col data & write to buffer
    std::string compressed;
    auto [first, second] = mgr.GetDefaultAlgorithm(d_type);
    TSSlice plain{block.buffer.data(), block.buffer.size()};
    mgr.CompressData(plain, b, n_rows_, &compressed, first, second);
    data_buffer.append(compressed);
    // calculate aggregate
    if (0 == col_idx) {
      continue;
    }
    string col_agg;
    if (!is_var_col) {
      TsBitmap* bitmap = nullptr;
      if (has_bitmap) {
        bitmap = &block.bitmap;
      }
      uint16_t count = 0;
      string max, min, sum;
      int32_t col_size =
        (metric_schema_[col_idx - 1].type == DATATYPE::TIMESTAMP64_LSN ? 8 : metric_schema_[col_idx - 1].size);
      max.resize(col_size, '\0');
      min.resize(col_size, '\0');
      // count: 2 bytes
      // max/min: col size
      // sum: 1 byte is_overflow + 8 byte result (int64_t or double)
      sum.resize(9, '\0');

      AggCalculatorV2 aggCalc(block.buffer.data(), bitmap, DATATYPE(metric_schema_[col_idx - 1].type),
                              metric_schema_[col_idx - 1].size, n_rows_);
      *reinterpret_cast<bool *>(sum.data()) =  aggCalc.CalcAggForFlush(count, max.data(), min.data(), sum.data() + 1);
      if (0 == count) {
        continue;
      }
      col_agg.resize(sizeof(uint16_t) + 2 * col_size + 9, '\0');
      memcpy(col_agg.data(), &count, sizeof(uint16_t));
      memcpy(col_agg.data() + sizeof(uint16_t), max.data(), col_size);
      memcpy(col_agg.data() + sizeof(uint16_t) + col_size, min.data(), col_size);
      memcpy(col_agg.data() + sizeof(uint16_t) + col_size * 2, sum.data(), 9);
    } else {
      VarColAggCalculatorV2 aggCalc(block.var_rows);
      string max;
      string min;
      uint64_t count = 0;
      aggCalc.CalcAggForFlush(max, min, count);
      if (0 == count) {
        continue;
      }
      col_agg.resize(sizeof(uint16_t) + 2 * sizeof(uint32_t), '\0');
      memcpy(col_agg.data(), &count, sizeof(uint16_t));
      col_agg.append(max);
      col_agg.append(min);
      *reinterpret_cast<uint32_t *>(col_agg.data() + sizeof(uint16_t)) = max.size();
      *reinterpret_cast<uint32_t *>(col_agg.data() + sizeof(uint16_t) + sizeof(uint32_t)) = min.size();
    }
    uint32_t offset = agg_buffer.size();
    memcpy(agg_buffer.data() + (col_idx - 1) * sizeof(uint32_t), &offset, sizeof(uint32_t));
    agg_buffer.append(col_agg);
  }
  uint32_t offset = agg_buffer.size();
  memcpy(agg_buffer.data() + (n_cols_ - 1) * sizeof(uint32_t), &offset, sizeof(uint32_t));

  // record last col dataoffset
  block_info_.col_block_offset[n_cols_] = data_buffer.size();
  // write col data offset
  for (int i = 0; i < n_cols_ + 1; ++i) {
    memcpy(data_buffer.data() + i * sizeof(uint32_t), &(block_info_.col_block_offset[i]), sizeof(uint32_t));
  }

  // flush
  timestamp64 min_ts = GetTimestamp(0);
  timestamp64 max_ts = GetTimestamp(n_rows_ - 1);
  KStatus s = partition->AppendToBlockSegment(table_id_, entity_id_, table_version_, n_cols_, n_rows_, max_ts, min_ts,
                                    {data_buffer.data(), data_buffer.size()}, {agg_buffer.data(), agg_buffer.size()});
  if (s != KStatus::SUCCESS) {
    return s;
  }
  return KStatus::SUCCESS;
}

KStatus TsEntityBlock::LoadLSNColData(TSSlice buffer) {
  assert(block_info_.col_block_offset.size() == n_cols_ + 1);
  assert(column_blocks_.size() == n_cols_);
  uint32_t start_offset = block_info_.col_block_offset[0];
  uint32_t end_offset = block_info_.col_block_offset[1];
  // decompress
  TSSlice data{buffer.data, end_offset - start_offset};
  std::string plain;
  const auto& mgr = CompressorManager::GetInstance();
  bool ok = mgr.DecompressData(data, nullptr, n_rows_, &plain);
  if (!ok) {
    LOG_ERROR("block segment column[0] data decompress failed");
    return KStatus::FAIL;
  }
  // save decompressed col block data
  column_blocks_[0].buffer = std::move(plain);
  return KStatus::SUCCESS;
}

KStatus TsEntityBlock::LoadColData(int32_t col_idx, const std::vector<AttributeInfo>& metric_schema,
                                         TSSlice buffer) {
  assert(block_info_.col_block_offset.size() == n_cols_ + 1);
  assert(column_blocks_.size() == n_cols_);
  assert(column_blocks_.size() > col_idx + 1);
  const auto& mgr = CompressorManager::GetInstance();
  if (metric_schema_.empty()) {
    metric_schema_ = metric_schema;
  }
  uint32_t start_offset = block_info_.col_block_offset[col_idx + 1];
  uint32_t end_offset = block_info_.col_block_offset[col_idx + 2];
  assert(buffer.len == end_offset - start_offset);

  TSSlice data{buffer.data, end_offset - start_offset};
  size_t bitmap_len = 0;
  if (col_idx >= 1) {
    bitmap_len = TsBitmap::GetBitmapLen(n_rows_);
    column_blocks_[col_idx + 1].bitmap.Map({data.data, bitmap_len}, n_rows_);
  } else if (col_idx == 0) {
    // Timestamp Column Assign Default Value kValid
    column_blocks_[col_idx + 1].bitmap.SetCount(n_rows_);
  }
  RemovePrefix(&data, bitmap_len);
  std::string plain;
  bool ok = mgr.DecompressData(data, &column_blocks_[col_idx + 1].bitmap, n_rows_, &plain);
  if (!ok) {
    LOG_ERROR("block segment column[%u] data decompress failed", col_idx + 1);
    return KStatus::FAIL;
  }
  // save decompressed col block data
  column_blocks_[col_idx + 1].buffer = std::move(plain);
  return KStatus::SUCCESS;
}

KStatus TsEntityBlock::LoadAggData(int32_t col_idx, TSSlice buffer) {
  if (buffer.len > 0) {
    column_blocks_[col_idx + 1].agg.assign(buffer.data, buffer.len);
  }
  return KStatus::SUCCESS;
}

KStatus TsEntityBlock::LoadBlockInfo(TSSlice buffer) {
  for (int i = 0; i < n_cols_ + 1; ++i) {
    block_info_.col_block_offset.push_back(*reinterpret_cast<uint32_t*>(buffer.data + sizeof(uint32_t) * i));
  }
  return KStatus::SUCCESS;
}

KStatus TsEntityBlock::LoadAggInfo(TSSlice buffer) {
  for (int i = 0; i < n_cols_; ++i) {
    block_info_.col_agg_offset.push_back(*reinterpret_cast<uint32_t*>(buffer.data + sizeof(uint32_t) * i));
  }
  return KStatus::SUCCESS;
}

KStatus TsEntityBlock::LoadAllData(const std::vector<AttributeInfo>& metric_schema, TSSlice buffer) {
  metric_schema_ = metric_schema;
  assert(n_cols_ == metric_schema.size() + 1);
  // block info(col offsets)
  LoadBlockInfo(buffer);
  assert(block_info_.col_block_offset.size() == n_cols_ + 1);
  // lsn column block
  uint32_t start_offset = block_info_.col_block_offset[0];
  KStatus s = LoadLSNColData({buffer.data + start_offset, buffer.len - start_offset});
  if (s != KStatus::SUCCESS) {
    LOG_ERROR("block segment column[0] data load failed");
    return s;
  }
  // metric column blocks
  for (int i = 0; i < n_cols_ - 1; ++i) {
    start_offset = block_info_.col_block_offset[i + 1];
    s = LoadColData(i, metric_schema, {buffer.data + start_offset, buffer.len - start_offset});
    if (s != KStatus::SUCCESS) {
      LOG_ERROR("block segment column[%u] data load failed", i + 1);
      return s;
    }
  }
  return KStatus::SUCCESS;
}

KStatus TsEntityBlock::GetRowSpans(const std::vector<STScanRange>& spans,
                      std::vector<std::pair<int, int>>& row_spans) {
  if (!HasDataCached(0)) {
    KStatus s = entity_segment_->GetColumnBlock(0, {}, this);
    if (s != KStatus::SUCCESS) {
      LOG_ERROR("block segment column[0] data load failed");
      return s;
    }
  }

  timestamp64* ts_col = reinterpret_cast<timestamp64*>(column_blocks_[1].buffer.data());
  TS_LSN* lsn_col = reinterpret_cast<TS_LSN*>(column_blocks_[0].buffer.data());
  int start_idx = 0;
  bool match_found = false;
  // todo(liangbo) scan all rows, can we scan faster.
  for (int i = 0; i < n_rows_; i++) {
    if (IsTsLsnInSpans(ts_col[i], lsn_col[i], spans)) {
      if (!match_found) {
        start_idx = i;
        match_found = true;
      }
    } else {
      if (match_found) {
        match_found = false;
        row_spans.push_back({start_idx, i - start_idx});
      }
    }
  }
  if (match_found) {
    row_spans.push_back({start_idx, n_rows_ - start_idx});
  }
  return KStatus::SUCCESS;
}

KStatus TsEntityBlock::GetRowSpans(const std::vector<KwTsSpan>& ts_spans,
                      std::vector<std::pair<int, int>>& row_spans) {
  if (!HasDataCached(0)) {
    KStatus s = entity_segment_->GetColumnBlock(0, {}, this);
    if (s != KStatus::SUCCESS) {
      LOG_ERROR("block segment column[0] data load failed");
      return s;
    }
  }

  timestamp64* ts_col = reinterpret_cast<timestamp64*>(column_blocks_[1].buffer.data());
  timestamp64 max_ts = ts_col[n_rows_ - 1];
  timestamp64 min_ts = ts_col[0];
  int start_idx = 0;
  for (const KwTsSpan& span : ts_spans) {
    if (span.begin > max_ts || span.end < min_ts) {
      continue;
    }
    int begin_offset = 0, end_offset = 0;
    if (span.begin > ts_col[start_idx]) {
      timestamp64* ts = lower_bound(ts_col + start_idx, ts_col + n_rows_, span.begin);
      begin_offset = distance(ts_col + start_idx, ts);
    }
    start_idx += begin_offset;
    if (span.end >= max_ts) {
      end_offset = n_rows_ - start_idx - 1;
    } else {
      timestamp64* ts = upper_bound(ts_col + start_idx, ts_col + n_rows_, span.end);
      end_offset = distance(ts_col + start_idx, ts) - 1;
    }
    row_spans.push_back({start_idx, end_offset + 1});
    start_idx += end_offset;
  }
  return KStatus::SUCCESS;
}

KStatus TsEntityBlock::GetColAddr(uint32_t col_id, const std::vector<AttributeInfo>& schema,
                     char** value) {
  if (!HasDataCached(col_id)) {
    KStatus s = entity_segment_->GetColumnBlock(col_id, schema, this);
    if (s != KStatus::SUCCESS) {
      LOG_ERROR("block segment column[%u] data load failed", col_id);
      return s;
    }
  }
  *value = GetMetricColAddr(col_id);
  return KStatus::SUCCESS;
}

KStatus TsEntityBlock::GetColBitmap(uint32_t col_id, const std::vector<AttributeInfo>& schema,
                                          TsBitmap& bitmap) {
  if (!HasDataCached(col_id)) {
    KStatus s = entity_segment_->GetColumnBlock(col_id, schema, this);
    if (s != KStatus::SUCCESS) {
      LOG_ERROR("block segment column[%u] data load failed", col_id);
      return s;
    }
  }
  bitmap = column_blocks_[col_id + 1].bitmap;
  return KStatus::SUCCESS;
}

KStatus TsEntityBlock::GetValueSlice(int row_num, int col_id, const std::vector<AttributeInfo>& schema,
                                           TSSlice& value) {
  if (!HasDataCached(col_id)) {
    KStatus s = entity_segment_->GetColumnBlock(col_id, schema, this);
    if (s != KStatus::SUCCESS) {
      LOG_ERROR("block segment column[%u] data load failed", col_id);
      return s;
    }
  }
  return GetMetricColValue(row_num, col_id, value);
}

bool TsEntityBlock::IsColNull(int row_num, int col_id, const std::vector<AttributeInfo>& schema) {
  if (!HasDataCached(col_id)) {
    KStatus s = entity_segment_->GetColumnBlock(col_id, schema, this);
    if (s != KStatus::SUCCESS) {
      LOG_ERROR("block segment column[%u] data load failed", col_id);
      return s;
    }
  }
  assert(col_id < column_blocks_.size() - 1);
  assert(row_num < n_rows_);
  return column_blocks_[col_id + 1].bitmap[row_num] == DataFlags::kNull;
}

timestamp64 TsEntityBlock::GetTS(int row_num) {
  if (!HasDataCached(0)) {
    KStatus s = entity_segment_->GetColumnBlock(0, {}, this);
    if (s != KStatus::SUCCESS) {
      LOG_ERROR("block segment column[0] data load failed");
      return s;
    }
  }
  return GetTimestamp(row_num);
}

uint64_t* TsEntityBlock::GetLSNAddr(int row_num) {
  if (!HasDataCached(-1)) {
    KStatus s = entity_segment_->GetColumnBlock(-1, {}, this);
    if (s != KStatus::SUCCESS) {
      LOG_ERROR("block segment column[lsn] data load failed");
      return nullptr;
    }
  }
  return reinterpret_cast<uint64_t*>(column_blocks_[0].buffer.data() + row_num * sizeof(uint64_t));
}

void TsEntityBlock::Clear() {
  n_rows_ = 0;
  if (n_cols_ > 0) {
    column_blocks_[0].buffer.clear();
  }
  for (size_t col_idx = 1; col_idx < n_cols_; ++col_idx) {
    TsEntitySegmentColumnBlock& column_block = column_blocks_[col_idx];
    column_block.bitmap.Reset(EngineOptions::max_rows_per_block);
    column_block.buffer.clear();
    DATATYPE d_type = static_cast<DATATYPE>(metric_schema_[col_idx - 1].type);
    if (isVarLenType(d_type)) {
      column_block.buffer.resize((EngineOptions::max_rows_per_block + 1) * sizeof(uint32_t));
    }
    column_block.agg.clear();
    column_block.var_rows.clear();
  }
  block_info_.col_agg_offset.clear();
  block_info_.col_agg_offset.resize(n_cols_);
  block_info_.col_block_offset.clear();
  block_info_.col_block_offset.resize(n_cols_ + 1);
}

bool TsEntityBlock::HasPreAgg(uint32_t begin_row_idx, uint32_t row_num) {
  return 0 == begin_row_idx && row_num == n_rows_;
}

KStatus TsEntityBlock::GetPreCount(uint32_t blk_col_idx, uint16_t& count) {
  auto s = entity_segment_->GetColumnAgg(blk_col_idx, this);
  if (s != SUCCESS) {
    return s;
  }
  auto& col_blk = column_blocks_[blk_col_idx + 1];
  count = *reinterpret_cast<uint16_t*>(col_blk.agg.data());
  return KStatus::SUCCESS;
}

KStatus TsEntityBlock::GetPreSum(uint32_t blk_col_idx, int32_t size, void* &pre_sum, bool& is_overflow) {
  auto s = entity_segment_->GetColumnAgg(blk_col_idx, this);
  if (s != SUCCESS) {
    return s;
  }
  auto& col_blk = column_blocks_[blk_col_idx + 1];
  void* pre_agg_ = static_cast<void*>(col_blk.agg.data());
  is_overflow = *static_cast<bool*>(pre_agg_ + sizeof(uint16_t) + size * 2);
  pre_sum = pre_agg_ + sizeof(uint16_t) + size * 2 + 1;
  return KStatus::SUCCESS;
}

KStatus TsEntityBlock::GetPreMax(uint32_t blk_col_idx, void* &pre_max) {
  auto s = entity_segment_->GetColumnAgg(blk_col_idx, this);
  if (s != SUCCESS) {
    return s;
  }
  auto& col_blk = column_blocks_[blk_col_idx + 1];
  pre_max = static_cast<void*>(col_blk.agg.data() + sizeof(uint16_t));

  return KStatus::SUCCESS;
}

KStatus TsEntityBlock::GetPreMin(uint32_t blk_col_idx, int32_t size, void* &pre_min) {
  auto s = entity_segment_->GetColumnAgg(blk_col_idx, this);
  if (s != SUCCESS) {
    return s;
  }
  auto& col_blk = column_blocks_[blk_col_idx + 1];
  pre_min = static_cast<void*>(col_blk.agg.data() + sizeof(uint16_t) + size);

  return KStatus::SUCCESS;
}

KStatus TsEntityBlock::GetVarPreMax(uint32_t blk_col_idx, TSSlice& pre_max) {
  auto s = entity_segment_->GetColumnAgg(blk_col_idx, this);
  if (s != SUCCESS) {
    return s;
  }
  auto& col_blk = column_blocks_[blk_col_idx + 1];
  void* pre_agg_ = static_cast<void*>(col_blk.agg.data());
  pre_max.len = *static_cast<uint32_t *>(pre_agg_ + sizeof(uint16_t));
  pre_max.data = static_cast<char*>(pre_agg_ + sizeof(uint16_t) + sizeof(uint32_t) * 2);

  return KStatus::SUCCESS;
}

KStatus TsEntityBlock::GetVarPreMin(uint32_t blk_col_idx, TSSlice& pre_min) {
  auto s = entity_segment_->GetColumnAgg(blk_col_idx, this);
  if (s != SUCCESS) {
    return s;
  }
  auto& col_blk = column_blocks_[blk_col_idx + 1];
  void* pre_agg_ = static_cast<void*>(col_blk.agg.data());
  uint32_t max_len = *static_cast<uint32_t *>(pre_agg_ + sizeof(uint16_t));
  pre_min.len = *static_cast<uint32_t *>(pre_agg_+ sizeof(uint16_t) + sizeof(uint32_t));
  pre_min.data = static_cast<char*>(pre_agg_ + sizeof(uint16_t) + sizeof(uint32_t) * 2 + max_len);
  return KStatus::SUCCESS;
}

KStatus TsEntityBlock::GetAggResult(uint32_t begin_row_idx, uint32_t row_num, uint32_t blk_col_idx,
                                    const std::vector<AttributeInfo>& schema, const AttributeInfo& dest_type,
                                    const Sumfunctype agg_type, TSSlice& agg_data, bool& is_overflow) {
  if (0 == begin_row_idx && row_num == n_rows_ && isSameType(schema[blk_col_idx], dest_type) &&
      (agg_type == COUNT || agg_type == MAX || agg_type == MIN || agg_type == SUM)) {
    auto s = entity_segment_->GetColumnAgg(blk_col_idx, this);
    if (s != SUCCESS) {
      return s;
    }
    auto& col_blk = column_blocks_[blk_col_idx + 1];
    uint16_t count = *reinterpret_cast<uint16_t *>(col_blk.agg.data());
    if (count == 0) {
      return SUCCESS;
    }
    if (isVarLenType(dest_type.type)) {
      VarColAggCalculatorV2 calc(col_blk.agg.data(), static_cast<DATATYPE>(dest_type.type), count);
      s = calc.MergeAggResultFromPreAgg(agg_data, agg_type);
    } else {
      AggCalculatorV2 calc(col_blk.agg.data(),  static_cast<DATATYPE>(dest_type.type), dest_type.size, count);
      s = calc.MergeAggResultFromPreAgg(agg_data, agg_type, is_overflow);
    }

    return s;
  }
  return TsBlock::GetAggResult(begin_row_idx, row_num, blk_col_idx, schema, dest_type, agg_type, agg_data, is_overflow);
}

TsEntitySegment::TsEntitySegment(const std::filesystem::path& root)
  : dir_path_(root), meta_mgr_(root), block_file_(root / block_data_file_name),
    agg_file_(root / block_agg_file_name) {
  Open();
}

KStatus TsEntitySegment::Open() {
  KStatus s = meta_mgr_.Open();
  if (s != KStatus::SUCCESS) {
    return s;
  }
  s = block_file_.Open();
  if (s != KStatus::SUCCESS) {
    return s;
  }
  s = agg_file_.Open();
  if (s != KStatus::SUCCESS) {
    return s;
  }
  return KStatus::SUCCESS;
}

KStatus TsEntitySegment::AppendBlockData(TsEntitySegmentBlockItem& blk_item, const TSSlice& data, const TSSlice& agg) {
  uint64_t blk_offset = 0;
  KStatus s = block_file_.AppendBlock(data, &blk_offset);
  if (s != KStatus::SUCCESS) {
    LOG_ERROR("append to block file failed. data len: %lu.", data.len);
    return s;
  }
  uint64_t agg_offset = 0;
  s = agg_file_.AppendAggBlock(agg, &agg_offset);
  if (s != SUCCESS) {
    LOG_ERROR("append to agg file failed. agg len: %lu.", agg.len);
    return s;
  }
  blk_item.block_offset = blk_offset;
  blk_item.block_len = data.len;
  blk_item.agg_offset = agg_offset;
  blk_item.agg_len = agg.len;
  s = meta_mgr_.AppendBlockItem(blk_item);
  if (s != KStatus::SUCCESS) {
    LOG_ERROR("append to meta file failed. data len: %lu.", data.len);
    return s;
  }
  return KStatus::SUCCESS;
}

KStatus TsEntitySegment::GetAllBlockItems(TSEntityID entity_id,
                                         std::vector<TsEntitySegmentBlockItem>* blk_items) {
  return meta_mgr_.GetAllBlockItems(entity_id, blk_items);
}

KStatus TsEntitySegment::GetBlockSpans(const TsBlockItemFilterParams& filter,
                                      std::list<shared_ptr<TsBlockSpan>>& block_spans) {
  return meta_mgr_.GetBlockSpans(filter, this, block_spans);
}

KStatus TsEntitySegment::GetColumnBlock(int32_t col_idx, const std::vector<AttributeInfo>& metric_schema,
                                       TsEntityBlock* block) {
  // init block info
  if (block->GetBlockInfo().col_block_offset.empty()) {
    TSSlice buffer;
    buffer.len = sizeof(uint32_t) * (block->GetNCols() + 1);
    buffer.data = new char[buffer.len];
    Defer defer {[&]() { delete[] buffer.data; }};
    KStatus s = block_file_.ReadData(block->GetBlockOffset(), buffer.data, buffer.len);
    if (s != KStatus::SUCCESS) {
      LOG_ERROR("TsEntitySegment::GetColumnBlock read block info data failed")
      return s;
    }
    s = block->LoadBlockInfo({buffer.data, buffer.len});
    if (s != KStatus::SUCCESS) {
      LOG_ERROR("TsEntitySegment::GetColumnBlock block info init failed")
      return s;
    }
  }
  // init column block
  if (!block->HasDataCached(col_idx)) {
    uint32_t start_offset = block->GetBlockInfo().col_block_offset[col_idx + 1];
    uint32_t end_offset = block->GetBlockInfo().col_block_offset[col_idx + 2];
    TSSlice buffer;
    buffer.len = end_offset - start_offset;
    buffer.data = new char[buffer.len];
    Defer defer {[&]() { delete[] buffer.data; }};
    KStatus s = block_file_.ReadData(block->GetBlockOffset() + start_offset, buffer.data, buffer.len);
    if (s != KStatus::SUCCESS) {
      LOG_ERROR("TsEntitySegment::GetColumnBlock read column[%u] block data failed", col_idx + 1);
      return s;
    }
    s = block->LoadColData(col_idx, metric_schema, {buffer.data, buffer.len});
    if (s != KStatus::SUCCESS) {
      LOG_ERROR("TsEntitySegment::GetColumnBlock column[%u] block init failed", col_idx + 1);
      return s;
    }
  }
  return KStatus::SUCCESS;
}

KStatus TsEntitySegment::GetColumnAgg(int32_t col_idx, TsEntityBlock *block) {
  if (block->GetBlockInfo().col_agg_offset.empty()) {
    TSSlice agg_offsets;
    agg_offsets.len = sizeof(uint32_t) * block->GetNCols();
    agg_offsets.data = new char[agg_offsets.len];
    Defer defer {[&]() { delete[] agg_offsets.data; }};
    KStatus s = agg_file_.ReadAggData(block->GetAggOffset(), agg_offsets.data, agg_offsets.len);
    if (s != KStatus::SUCCESS) {
      LOG_ERROR("TsEntitySegment::GetColumnBlock read agg data failed")
      return s;
    }
    s = block->LoadAggInfo(agg_offsets);
    if (s != KStatus::SUCCESS) {
      LOG_ERROR("TsEntitySegment::GetColumnBlock agg info init failed")
      return s;
    }
  }
  if (!block->HasAggData(col_idx)) {
    uint32_t start_offset = block->GetBlockInfo().col_agg_offset[col_idx];
    uint32_t end_offset = block->GetBlockInfo().col_agg_offset[col_idx + 1];
    TSSlice col_agg_buffer;
    col_agg_buffer.len = end_offset - start_offset;
    col_agg_buffer.data = new char[col_agg_buffer.len];
    Defer defer {[&]() { delete[] col_agg_buffer.data; }};
    KStatus s = agg_file_.ReadAggData(block->GetAggOffset() + start_offset, col_agg_buffer.data, col_agg_buffer.len);
    if (s != KStatus::SUCCESS) {
      LOG_ERROR("TsEntitySegment::GetColumnBlock read column[%u] block data failed", col_idx + 1);
      return s;
    }
    block->LoadAggData(col_idx, {col_agg_buffer.data, col_agg_buffer.len});
  }

  return KStatus::SUCCESS;
}

KStatus TsEntitySegmentBuilder::BuildAndFlush() {
  KStatus s;
  // 1. The iterator will be used to read MAX_COMPACT_NUM last segment data
  shared_ptr<TsBlockSpan> block_span{nullptr};
  bool is_finished = false;
  TsEngineSchemaManager* schema_mgr = partition_->GetSchemaMgr();
  // 2. new last segment
  std::unique_ptr<TsFile> last_segment = nullptr;
  std::unique_ptr<TsLastSegmentBuilder> builder = nullptr;
  // 3. Traverse the last segment data and write the data to the block segment
  std::vector<std::list<shared_ptr<TsBlockSpan>>> block_spans;
  block_spans.resize(last_segments_.size());
  for (int i = 0; i < last_segments_.size(); ++i) {
    s = last_segments_[i]->GetBlockSpans(block_spans[i]);
    if (s != KStatus::SUCCESS) {
      LOG_ERROR("TsEntitySegmentBuilder::BuildAndFlush failed, get block spans failed.")
      return s;
    }
  }
  TsBlockSpanSortedIterator iter(block_spans, EngineOptions::g_dedup_rule);
  iter.Init();
  TsEntityKey entity_key;
  std::shared_ptr<TsEntityBlock> block = nullptr;
  std::vector<std::shared_ptr<TsEntityBlock>> cached_blocks;
  while (true) {
    if (!block_span || block_span->GetRowNum() == 0) {
      s = iter.Next(block_span, &is_finished);
      if (s != KStatus::SUCCESS) {
        LOG_ERROR("TsEntitySegmentBuilder::BuildAndFlush failed, iterate last segments failed.")
        return s;
      }
      if (is_finished) {
        break;
      }
    }
    TsEntityKey cur_entity_key = {block_span->GetTableID(), block_span->GetTableVersion(), block_span->GetEntityID()};
    if (entity_key != cur_entity_key) {
      if (block && block->HasData()) {
        if (block->GetRowNum() >= EngineOptions::min_rows_per_block) {
          s = block->Flush(partition_);
          if (s != KStatus::SUCCESS) {
            LOG_ERROR("TsEntitySegmentBuilder::BuildAndFlush failed, flush block failed.")
            return s;
          }
          block->Clear();
        } else {
          // Create new last segment
          if (builder == nullptr && block->GetRowNum() > 0) {
            uint32_t file_number;
            s = partition_->NewLastSegmentFile(&last_segment, &file_number);
            if (s != KStatus::SUCCESS) {
              LOG_ERROR("TsEntitySegmentBuilder::BuildAndFlush failed, new last segment failed.")
              return s;
            }
            builder = std::make_unique<TsLastSegmentBuilder>(schema_mgr, std::move(last_segment), file_number);
          }
          // Writes the incomplete data back to the last segment
          for (uint32_t row_idx = 0; row_idx < block->GetRowNum(); ++row_idx) {
            uint64_t lsn = block->GetLSN(row_idx);
            std::vector<TSSlice> metric_value;
            std::vector<DataFlags> data_flags;
            block->GetMetricValue(row_idx, metric_value, data_flags);
            s = builder->PutColData(entity_key.table_id, entity_key.table_version, entity_key.entity_id, lsn,
                                   metric_value, data_flags);
            if (s != KStatus::SUCCESS) {
              LOG_ERROR("TsEntitySegmentBuilder::BuildAndFlush failed, TsLastSegmentBuilder put failed.")
              return s;
            }
          }
          if (builder != nullptr) {
            cached_blocks.push_back(block);
            if (entity_key.table_id != cur_entity_key.table_id ||
                entity_key.table_version != cur_entity_key.table_version) {
              s = builder->FlushBuffer();
              if (s != KStatus::SUCCESS) {
                LOG_ERROR("TsEntitySegmentBuilder::BuildAndFlush failed, TsLastSegmentBuilder flush buffer failed.")
                return s;
              }
              cached_blocks.clear();
            }
          }
        }
      }
      // Get the metric schema
      std::vector<AttributeInfo> metric_schema;
      if (block == nullptr || entity_key.table_id != cur_entity_key.table_id ||
          entity_key.table_version != cur_entity_key.table_version) {
        std::shared_ptr<MMapMetricsTable> table_schema_;
        s = schema_mgr->GetTableMetricSchema({}, block_span->GetTableID(), block_span->GetTableVersion(), &table_schema_);
        if (s != KStatus::SUCCESS) {
          LOG_ERROR("get table schema failed. table id: %lu, table version: %u.",
                    block_span->GetTableID(), block_span->GetTableVersion());
          return s;
        }
        metric_schema = table_schema_->getSchemaInfoExcludeDropped();
      } else {
        metric_schema = block->GetMetricSchema();
      }
      // init the block segment block
      block = std::make_shared<TsEntityBlock>(block_span->GetTableID(), block_span->GetTableVersion(),
                                              block_span->GetEntityID(), metric_schema);
      entity_key = cur_entity_key;
    }

    // write data to block buffer
    bool is_full = false;
    s = block->Append(block_span, is_full);
    if (s != KStatus::SUCCESS) {
      LOG_ERROR("TsEntitySegmentBuilder::BuildAndFlush failed, append block failed.")
      return s;
    }
    // flush block if full
    if (is_full) {
      s = block->Flush(partition_);
      if (s != KStatus::SUCCESS) {
        LOG_ERROR("TsEntitySegmentBuilder::BuildAndFlush failed, flush block failed.")
        return s;
      }
      block->Clear();
    }
  }
  // 4. Writes the incomplete data back to the last segment
  if (block && block->HasData()) {
    // Create new last segment
    if (builder == nullptr && block->GetRowNum() > 0) {
      uint32_t file_number;
      s = partition_->NewLastSegmentFile(&last_segment, &file_number);
      if (s != KStatus::SUCCESS) {
        LOG_ERROR("TsEntitySegmentBuilder::BuildAndFlush failed, new last segment failed.")
        return s;
      }
      builder = std::make_unique<TsLastSegmentBuilder>(schema_mgr, std::move(last_segment), file_number);
    }
    // Writes the incomplete data back to the last segment
    for (uint32_t row_idx = 0; row_idx < block->GetRowNum(); ++row_idx) {
      uint64_t lsn = block->GetLSN(row_idx);
      std::vector<TSSlice> metric_value;
      std::vector<DataFlags> data_flags;
      block->GetMetricValue(row_idx, metric_value, data_flags);
      s = builder->PutColData(entity_key.table_id, entity_key.table_version, entity_key.entity_id,
                             lsn, metric_value, data_flags);
      if (s != KStatus::SUCCESS) {
        LOG_ERROR("TsEntitySegmentBuilder::BuildAndFlush failed, TsLastSegmentBuilder put failed.")
        return s;
      }
    }
  }
  // 5. flush the last segment block
  if (builder != nullptr) {
    s = builder->Finalize();
    if (s != KStatus::SUCCESS) {
      LOG_ERROR("TsEntitySegmentBuilder::BuildAndFlush failed, TsLastSegmentBuilder finalize failed.")
      return s;
    }
    partition_->PublicLastSegment(builder->GetFileNumber());
  }
  return KStatus::SUCCESS;
}

}  //  namespace kwdbts<|MERGE_RESOLUTION|>--- conflicted
+++ resolved
@@ -244,20 +244,11 @@
       LOG_ERROR("get block item failed, entity_id=%lu, blk_id=%lu", filter.entity_id, last_blk_id);
       return s;
     }
-<<<<<<< HEAD
     // todo(liangbo)  change lsn range if block item store.
+    // todo(limeng) opts: Because block item traverses from back to front, use push_front
     if (IsTsLsnSpanCrossSpans(filter.spans_, {cur_blk_item.min_ts, cur_blk_item.max_ts}, {0, UINT64_MAX})) {
       std::shared_ptr<TsEntityBlock> block = std::make_shared<TsEntityBlock>(filter.table_id, cur_blk_item,
                                                                              blk_segment);
-=======
-
-    if (isTimestampWithinSpans(filter.ts_spans_, cur_blk_item.min_ts, cur_blk_item.max_ts)) {
-      std::shared_ptr<TsEntityBlock> block = std::make_shared<TsEntityBlock>(filter.table_id, cur_blk_item, blk_segment);
-      // Because block item traverses from back to front, use push_front
-      block_spans.push_front(make_shared<TsBlockSpan>(filter.entity_id, block, 0, cur_blk_item.n_rows));
-    } else if (isTimestampInSpans(filter.ts_spans_, cur_blk_item.min_ts, cur_blk_item.max_ts)) {
-      std::shared_ptr<TsEntityBlock> block = std::make_shared<TsEntityBlock>(filter.table_id, cur_blk_item, blk_segment);
->>>>>>> 48a1c91f
       // std::vector<std::pair<start_row, row_num>>
       std::vector<std::pair<int, int>> row_spans;
       s = block->GetRowSpans(filter.spans_, row_spans);
