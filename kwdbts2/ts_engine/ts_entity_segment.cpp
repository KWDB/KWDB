--- conflicted
+++ resolved
@@ -673,17 +673,8 @@
   return KStatus::SUCCESS;
 }
 
-<<<<<<< HEAD
 TsEntitySegment::TsEntitySegment(const std::filesystem::path& root, EntitySegmentHandleInfo info)
     : dir_path_(root), meta_mgr_(root, info), block_file_(root, info), agg_file_(root, info), info_(info) {
-=======
-TsEntitySegment::TsEntitySegment(const std::filesystem::path& root, TsVersionUpdate::EntitySegmentVersionInfo info)
-    : dir_path_(root),
-      meta_mgr_(root, info.header_e_file_number, info.header_b_size),
-      block_file_(root / block_data_file_name, info.block_file_size),
-      agg_file_(root / block_agg_file_name, info.agg_file_size),
-      info_(info) {
->>>>>>> 75a9b111
   Open();
 }
 
