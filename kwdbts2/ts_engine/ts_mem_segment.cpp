--- conflicted
+++ resolved
@@ -176,13 +176,8 @@
     }
   }
   for (auto& mem_blk : mem_block) {
-<<<<<<< HEAD
-    block_spans.push_back(make_shared<TsBlockSpan>(mem_blk->GetEntityId(), mem_blk, 0, mem_blk->GetRowNum(),
+    block_spans.push_back(make_shared<TsBlockSpan>(vgroup_->GetVGroupID(), mem_blk->GetEntityId(), mem_blk, 0, mem_blk->GetRowNum(),
                                                    tbl_schema_mgr, scan_version));
-=======
-    block_spans.push_back(make_shared<TsBlockSpan>(vgroup_->GetVGroupID(), mem_blk->GetEntityId(),
-                                                   mem_blk, 0, mem_blk->GetRowNum()));
->>>>>>> c55dd0e0
   }
   return KStatus::SUCCESS;
 }
@@ -459,13 +454,8 @@
     }
   }
   for (auto& mem_blk : mem_blocks) {
-<<<<<<< HEAD
-    blocks.push_back(make_shared<TsBlockSpan>(mem_blk->GetEntityId(),
+    blocks.push_back(make_shared<TsBlockSpan>(filter.vgroup_id, mem_blk->GetEntityId(),
                                   mem_blk, 0, mem_blk->GetRowNum(), tbl_schema_mgr, scan_version));
-=======
-    blocks.push_back(make_shared<TsBlockSpan>(filter.vgroup_id, mem_blk->GetEntityId(),
-                                              mem_blk, 0, mem_blk->GetRowNum()));
->>>>>>> c55dd0e0
   }
   return KStatus::SUCCESS;
 }
