// Copyright (c) 2022-present, Shanghai Yunxi Technology Co, Ltd.
//
// This software (KWDB) is licensed under Mulan PSL v2.
// You can use this software according to the terms and conditions of the Mulan PSL v2.
// You may obtain a copy of Mulan PSL v2 at:
//          http://license.coscl.org.cn/MulanPSL2
// THIS SOFTWARE IS PROVIDED ON AN "AS IS" BASIS, WITHOUT WARRANTIES OF ANY KIND,
// EITHER EXPRESS OR IMPLIED, INCLUDING BUT NOT LIMITED TO NON-INFRINGEMENT,
// MERCHANTABILITY OR FIT FOR A PARTICULAR PURPOSE.
// See the Mulan PSL v2 for more details.

#include "ts_mem_segment_mgr.h"
#include "ts_vgroup.h"
#include "ts_instance_params.h"

namespace kwdbts {

// WAL CreateCheckPoint call this function to persistent metric datas.
void TsMemSegmentManager::SwitchMemSegment(std::shared_ptr<TsMemSegment>* segments) {
  segments->reset();
  segment_lock_.lock();
  if (segment_.size() > 0) {
    *segments = segment_.back();
    segment_.push_back(std::make_shared<TsMemSegment>(TsEngineInstanceParams::mem_segment_max_height));
    cur_mem_seg_ = segment_.back();
  }
  segment_lock_.unlock();
  if (segments->get() != nullptr) {
    if (!(*segments)->SetImm()) {
      LOG_ERROR("can not switch mem segment.");
    }
    auto row_num = (*segments)->GetRowNum();
    uint32_t new_heigh = log2(row_num) / 2;
    TsEngineInstanceParams::mem_segment_max_height = new_heigh;
  }
}

void TsMemSegmentManager::RemoveMemSegment(const std::shared_ptr<TsMemSegment>& mem_seg) {
  segment_lock_.lock();
  bool found_seg = false;
  // remove deleted mem segments.
  while (segment_.size() > 0) {
    std::shared_ptr<TsMemSegment>& cur_seg = segment_.front();
    if (cur_seg == nullptr) {
      segment_.pop_front();
    } else if (cur_seg.get() == mem_seg.get()) {
      found_seg = true;
      segment_.pop_front();
    } else {
      break;
    }
  }
  if (!found_seg) {
    auto it = segment_.begin();
    while (it != segment_.end()) {
      if (it->get() == mem_seg.get()) {
        it->reset();
        break;
      }
      it++;
    }
  }
  segment_lock_.unlock();
}

bool TsMemSegmentManager::GetMetricSchema(TSTableID table_id, uint32_t version, std::vector<AttributeInfo>& schema) {
  std::shared_ptr<kwdbts::TsTableSchemaManager> schema_mgr;
  auto s = vgroup_->GetEngineSchemaMgr()->GetTableSchemaMgr(table_id, schema_mgr);
  if (s != KStatus::SUCCESS) {
    LOG_ERROR("cannot found table [%lu] schema manager.", table_id);
    return false;
  }
  s = schema_mgr->GetColumnsExcludeDropped(schema, version);
  if (s != KStatus::SUCCESS) {
    LOG_ERROR("cannot found table [%lu] with version[%u].", table_id, version);
    return false;
  }
  return true;
}

KStatus TsMemSegmentManager::PutData(const TSSlice& payload, TSEntityID entity_id) {
  
  auto table_id = TsRawPayload::GetTableIDFromSlice(payload);
  auto table_version = TsRawPayload::GetTableVersionFromSlice(payload);
  std::vector<AttributeInfo> schema;
  if (!GetMetricSchema(table_id, table_version, schema)) {
    LOG_ERROR("GetMetricSchema failed.");
    return KStatus::FAIL;
  }
  TSMemSegRowData row_data(vgroup_->GetEngineSchemaMgr()->GetDBIDByTableID(table_id), table_id, table_version, entity_id);
  TsRawPayload pd(payload, schema);
  uint32_t row_num = pd.GetRowCount();
  if (cur_mem_seg_ == 0) {
    segment_lock_.lock();
    segment_.push_back(std::make_shared<TsMemSegment>(TsEngineInstanceParams::mem_segment_max_height));
    cur_mem_seg_ = segment_.back();
    segment_lock_.unlock();
  }
  auto cur_mem_seg = cur_mem_seg_;
  cur_mem_seg->AllocRowNum(row_num);
  for (size_t i = 0; i < row_num; i++) {
    // todo(liangbo01) add lsn of wal.
    // TODO(Yongyan): Somebody needs to update lsn later.
    row_data.SetData(pd.GetTS(i), 1, pd.GetRowData(i));
    bool ret = cur_mem_seg->AppendOneRow(row_data);
    if (!ret) {
      LOG_ERROR("failed to AppendOneRow for table [%lu]", row_data.table_id);
      cur_mem_seg->AllocRowNum(0 - (row_num - i));
      return KStatus::FAIL;
    }
  }
  return KStatus::SUCCESS;
}

KStatus TsMemSegmentManager::GetBlockItems(const TsBlockITemFilterParams& filter,
                                          std::list<std::shared_ptr<TsBlockSpanInfo>>* blocks) {
  blocks->clear();
  segment_lock_.lock();
  std::list<std::shared_ptr<TsMemSegment>> segments = segment_;
  segment_lock_.unlock();
  std::list<kwdbts::TSMemSegRowData*> row_datas;
  for (auto& mem : segments) {
    bool ok = mem->GetEntityRows(filter, &row_datas);
    if (!ok) {
      LOG_ERROR("GetBlockItems failed in GetEntityRows.");
      return KStatus::FAIL;
    }
    if (row_datas.size() == 0) {
      continue;
    }
    std::shared_ptr<TsMemSegBlockItemInfo> cur_blk_item = nullptr;
    for (auto row : row_datas) {
      if (cur_blk_item == nullptr || !cur_blk_item->InsertRow(row)) {
        cur_blk_item = std::make_shared<TsMemSegBlockItemInfo>(mem);
        blocks->push_back(cur_blk_item);
        cur_blk_item->InsertRow(row);
      }
    }
  }
  return KStatus::SUCCESS;
}

char* TsMemSegBlockItemInfo::GetColAddr(uint32_t col_id, const std::vector<AttributeInfo>& schema) {
  assert(!isVarLenType(schema[col_id].type));
  auto col_len = schema[col_id].size;
  auto col_based_len = col_len * row_data_.size();
  char* col_based_mem = reinterpret_cast<char*>(malloc(col_based_len));
  if (col_based_mem == nullptr) {
    return nullptr;
  }
  col_based_mems_.push_back(col_based_mem);
  if (parser_ == nullptr) {
    parser_ = std::make_unique<TsRawPayloadRowParser>(schema);
  }
  TSSlice value;
  char* cur_offset = col_based_mem;
  for (auto& row : row_data_) {
    auto ok = parser_->GetColValueAddr(row->row_data, col_id, &value);
    if (!ok) {
      LOG_ERROR("GetColValueAddr failed.");
      return nullptr;
    }
    memcpy(cur_offset, value.data, value.len);
    cur_offset += value.len;
  }
  return col_based_mem;
}

KStatus TsMemSegBlockItemInfo::GetValueSlice(int row_num, int col_id,
  const std::vector<AttributeInfo>& schema, TSSlice& value) {
  assert(row_data_.size() > row_num);
  if (parser_ == nullptr) {
    parser_ = std::make_unique<TsRawPayloadRowParser>(schema);
  }
  auto ok = parser_->GetColValueAddr(row_data_[row_num]->row_data, col_id, &value);
  if (!ok) {
    return KStatus::FAIL;
  }
  return KStatus::SUCCESS;
}

<<<<<<< HEAD
bool TsMemSegment::AppendOneRow(TSMemSegRowData& row) {
  size_t malloc_size = sizeof(TSMemSegRowData) + row.row_data.len + TSMemSegRowData::GetKeyLen();
  char* buf = skiplist_.AllocateKey(malloc_size);
  if (buf != nullptr) {
    TSMemSegRowData* cur_row = reinterpret_cast<TSMemSegRowData*>(buf + + TSMemSegRowData::GetKeyLen());
=======
bool TsMemSegBlockItemInfo::IsColNull(int row_num, int col_id, const std::vector<AttributeInfo>& schema) {
  assert(row_data_.size() > row_num);
  if (parser_ == nullptr) {
    parser_ = std::make_unique<TsRawPayloadRowParser>(schema);
  }
  return parser_->IsColNull(row_data_[row_num]->row_data, col_id);
}

bool TsMemSegment::AppendOneRow(const TSMemSegRowData& row) {
  size_t malloc_size = sizeof(TSMemSegRowData) + row.row_data.len;
  auto alloc_space = arena_.AllocateAligned(malloc_size);
  if (alloc_space != nullptr) {
    TSMemSegRowData* cur_row = reinterpret_cast<TSMemSegRowData*>(alloc_space);
>>>>>>> 70382102
    memcpy(cur_row, &row, sizeof(TSMemSegRowData));
    cur_row->row_data.data = buf + sizeof(TSMemSegRowData) + TSMemSegRowData::GetKeyLen();
    cur_row->row_data.len = row.row_data.len;
    memcpy(cur_row->row_data.data, row.row_data.data, row.row_data.len);
    cur_row->GenKey(buf);
    auto ok = skiplist_.InsertConcurrently(buf);
    if (ok) {
      cur_size_.fetch_add(malloc_size);
      written_row_num_.fetch_add(1);
    } else {
      LOG_ERROR("insert failed. duplicated rows.");
    }
    return ok;
  }
  return false;
}

bool TsMemSegment::GetEntityRows(const TsBlockITemFilterParams& filter, std::list<TSMemSegRowData*>* rows) {
  rows->clear();
  InlineSkipList<TSRowDataComparator>::Iterator iter(&skiplist_);
  char key[TSMemSegRowData::GetKeyLen() + sizeof(TSMemSegRowData)];
  TSMemSegRowData* begin = new(key +TSMemSegRowData::GetKeyLen()) TSMemSegRowData(filter.db_id, filter.table_id, 0, filter.entity_id);
  begin->SetData(0, 0, {nullptr, 0});
  begin->GenKey(key);
  iter.Seek(reinterpret_cast<char*>(&key));
  while (iter.Valid()) {
    auto cur_row = TSRowDataComparator::decode_key(iter.key());
    assert(cur_row != nullptr);
    if (!cur_row->SameTableId(begin)) {
      break;
    }
    if (cur_row->entity_id == filter.entity_id && cur_row->InTsSpan(filter.start_ts, filter.end_ts)) {
      rows->push_back(cur_row);
    }
    iter.Next();
  }
  return true;
}

bool TsMemSegment::GetAllEntityRows(std::list<TSMemSegRowData*>* rows) {
  rows->clear();
  InlineSkipList<TSRowDataComparator>::Iterator iter(&skiplist_);
  iter.SeekToFirst();
  while (iter.Valid()) {
    auto cur_row = TSRowDataComparator::decode_key(iter.key());
    assert(cur_row != nullptr);
    rows->push_back(cur_row);
    iter.Next();
  }
  return true;
}

void TsMemSegment::Traversal(std::function<bool(TSMemSegRowData* row)> func, bool waiting_done) {
  if (waiting_done) {
    int re_try_times = 0;
    while (intent_row_num_.load() != written_row_num_.load()) {
      if (++re_try_times % 10 == 0)
        LOG_WARN("TsMemSegment intent_row_num_[%u] != written_row_num_[%u], sleep 1ms. times[%d].",
                intent_row_num_.load(), written_row_num_.load(), re_try_times);
      usleep(1000);
    }
  }

  bool run_ok = true;
  InlineSkipList<TSRowDataComparator>::Iterator iter(&skiplist_);
  iter.SeekToFirst();
  while (iter.Valid()) {
    auto cur_row = TSRowDataComparator::decode_key(iter.key());
    assert(cur_row != nullptr);
    auto ok = func(cur_row);
    if (!ok) {
      // exec failed. no need run left.
      return;
    }
    iter.Next();
  }
}


}  //  namespace kwdbts
<|MERGE_RESOLUTION|>--- conflicted
+++ resolved
@@ -179,27 +179,19 @@
   return KStatus::SUCCESS;
 }
 
-<<<<<<< HEAD
+bool TsMemSegBlockItemInfo::IsColNull(int row_num, int col_id, const std::vector<AttributeInfo>& schema) {
+  assert(row_data_.size() > row_num);
+  if (parser_ == nullptr) {
+    parser_ = std::make_unique<TsRawPayloadRowParser>(schema);
+  }
+  return parser_->IsColNull(row_data_[row_num]->row_data, col_id);
+}
+
 bool TsMemSegment::AppendOneRow(TSMemSegRowData& row) {
   size_t malloc_size = sizeof(TSMemSegRowData) + row.row_data.len + TSMemSegRowData::GetKeyLen();
   char* buf = skiplist_.AllocateKey(malloc_size);
   if (buf != nullptr) {
     TSMemSegRowData* cur_row = reinterpret_cast<TSMemSegRowData*>(buf + + TSMemSegRowData::GetKeyLen());
-=======
-bool TsMemSegBlockItemInfo::IsColNull(int row_num, int col_id, const std::vector<AttributeInfo>& schema) {
-  assert(row_data_.size() > row_num);
-  if (parser_ == nullptr) {
-    parser_ = std::make_unique<TsRawPayloadRowParser>(schema);
-  }
-  return parser_->IsColNull(row_data_[row_num]->row_data, col_id);
-}
-
-bool TsMemSegment::AppendOneRow(const TSMemSegRowData& row) {
-  size_t malloc_size = sizeof(TSMemSegRowData) + row.row_data.len;
-  auto alloc_space = arena_.AllocateAligned(malloc_size);
-  if (alloc_space != nullptr) {
-    TSMemSegRowData* cur_row = reinterpret_cast<TSMemSegRowData*>(alloc_space);
->>>>>>> 70382102
     memcpy(cur_row, &row, sizeof(TSMemSegRowData));
     cur_row->row_data.data = buf + sizeof(TSMemSegRowData) + TSMemSegRowData::GetKeyLen();
     cur_row->row_data.len = row.row_data.len;
