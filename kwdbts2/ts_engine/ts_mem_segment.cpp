// Copyright (c) 2022-present, Shanghai Yunxi Technology Co, Ltd.
//
// This software (KWDB) is licensed under Mulan PSL v2.
// You can use this software according to the terms and conditions of the Mulan PSL v2.
// You may obtain a copy of Mulan PSL v2 at:
//          http://license.coscl.org.cn/MulanPSL2
// THIS SOFTWARE IS PROVIDED ON AN "AS IS" BASIS, WITHOUT WARRANTIES OF ANY KIND,
// EITHER EXPRESS OR IMPLIED, INCLUDING BUT NOT LIMITED TO NON-INFRINGEMENT,
// MERCHANTABILITY OR FIT FOR A PARTICULAR PURPOSE.
// See the Mulan PSL v2 for more details.

#include <cstdint>
#include "ts_mem_segment_mgr.h"
#include "ts_vgroup.h"

namespace kwdbts {

TsMemSegment::TsMemSegment(int32_t height) : skiplist_(comp_, &arena_, height) {}

TsMemSegmentManager::TsMemSegmentManager(TsVGroup* vgroup)
    : vgroup_(vgroup), cur_mem_seg_(TsMemSegment::Create(EngineOptions::mem_segment_max_height)) {
  segment_.push_back(cur_mem_seg_);
}

// WAL CreateCheckPoint call this function to persistent metric datas.
void TsMemSegmentManager::SwitchMemSegment(std::shared_ptr<TsMemSegment>* segments) {
  {
    std::unique_lock lock{segment_lock_};
    if (!cur_mem_seg_->SetImm()) {
      LOG_ERROR("can not switch mem segment.");
    }
    *segments = cur_mem_seg_;
    cur_mem_seg_ = TsMemSegment::Create(EngineOptions::mem_segment_max_height);
    segment_.push_back(cur_mem_seg_);
  }
  auto row_num = (*segments)->GetRowNum();
  uint32_t new_heigh = log2(row_num);
  if (EngineOptions::mem_segment_max_height < new_heigh) {
    EngineOptions::mem_segment_max_height = new_heigh;
  }
}

void TsMemSegmentManager::RemoveMemSegment(const std::shared_ptr<TsMemSegment>& mem_seg) {
  std::unique_lock lock{segment_lock_};
  segment_.remove(mem_seg);
}

void TsMemSegmentManager::GetAllMemSegments(std::list<std::shared_ptr<TsMemSegment>>* mems) {
  std::shared_lock lock(segment_lock_);
  *mems = segment_;
}

bool TsMemSegmentManager::GetMetricSchemaAndMeta(TSTableID table_id, uint32_t version, std::vector<AttributeInfo>& schema,
                                                LifeTime* lifetime) {
  std::shared_ptr<kwdbts::TsTableSchemaManager> schema_mgr;
  auto s = vgroup_->GetEngineSchemaMgr()->GetTableSchemaMgr(table_id, schema_mgr);
  if (s != KStatus::SUCCESS) {
    LOG_ERROR("cannot found table [%lu] schema manager.", table_id);
    return false;
  }
  s = schema_mgr->GetColumnsExcludeDropped(schema, version);
  if (s != KStatus::SUCCESS) {
    LOG_ERROR("cannot found table [%lu] with version[%u].", table_id, version);
    return false;
  }
  *lifetime = schema_mgr->GetLifeTime();
  return true;
}

KStatus TsMemSegmentManager::PutData(const TSSlice& payload, TSEntityID entity_id, TS_LSN lsn,
 std::list<TSMemSegRowData>* rows) {
  auto table_id = TsRawPayload::GetTableIDFromSlice(payload);
  auto table_version = TsRawPayload::GetTableVersionFromSlice(payload);
  // get column info and life time
  std::vector<AttributeInfo> schema;
  LifeTime life_time{};
  if (!GetMetricSchemaAndMeta(table_id, table_version, schema, &life_time)) {
    LOG_ERROR("GetMetricSchemaAndMeta failed.");
    return KStatus::FAIL;
  }
  // calculate acceptable timestamp with life time
  int64_t acceptable_ts = INT64_MIN;
  if (life_time.ts != 0) {
    auto now = std::chrono::time_point_cast<std::chrono::seconds>(std::chrono::system_clock::now());
    acceptable_ts = (now.time_since_epoch().count() - life_time.ts) * life_time.precision;
  }
  TSMemSegRowData row_data(vgroup_->GetEngineSchemaMgr()->GetDBIDByTableID(table_id), table_id, table_version, entity_id);
  TsRawPayload pd(payload, schema);
  uint32_t row_num = pd.GetRowCount();
  auto cur_mem_seg = CurrentMemSegment();
  cur_mem_seg->AllocRowNum(row_num);
  for (size_t i = 0; i < row_num; i++) {
    auto row_ts = pd.GetTS(i);
    if (row_ts < acceptable_ts) {
      // TODO(qinlipeng): add reject row_num
      cur_mem_seg->AllocRowNum(-1);
      continue;
    }
    // TODO(Yongyan): Somebody needs to update lsn later.
    row_data.SetData(row_ts, lsn, pd.GetRowData(i));
    bool ret = cur_mem_seg->AppendOneRow(row_data);
    if (!ret) {
      LOG_ERROR("failed to AppendOneRow for table [%lu]", row_data.table_id);
      cur_mem_seg->AllocRowNum(0 - (row_num - i));
      return KStatus::FAIL;
    }
    if (rows != nullptr) {
      rows->push_back(row_data);
    }
  }
  return KStatus::SUCCESS;
}

KStatus TsMemSegmentManager::GetBlockSpans(const TsBlockItemFilterParams& filter,
<<<<<<< HEAD
                                           std::list<shared_ptr<TsBlockSpan>>& block_spans) {
  std::list<std::shared_ptr<TsMemSegment>> segments;
  {
    std::shared_lock lock(segment_lock_);
    segments = segment_;
  }
=======
                                           std::list<shared_ptr<TsBlockSpan>>& block_spans,
                                           std::shared_ptr<TsTableSchemaManager> tbl_schema_mgr,
                                           uint32_t scan_version) {
  segment_lock_.lock();
  std::list<std::shared_ptr<TsMemSegment>> segments = segment_;
  segment_lock_.unlock();
>>>>>>> 127d2147
  std::list<kwdbts::TSMemSegRowData*> row_datas;
  std::list<std::shared_ptr<TsMemSegBlock>> mem_block;
  for (auto& mem : segments) {
    bool ok = mem->GetEntityRows(filter, &row_datas);
    if (!ok) {
      LOG_ERROR("GetBlockSpans failed in GetEntityRows.");
      return KStatus::FAIL;
    }
    if (row_datas.size() == 0) {
      continue;
    }
    std::shared_ptr<TsMemSegBlock> cur_blk_item = nullptr;
    if (EngineOptions::g_dedup_rule == DedupRule::OVERRIDE) {
      TSMemSegRowData* last_row_data = nullptr;
      for (auto& row : row_datas) {
        if (last_row_data == nullptr || last_row_data->SameEntityAndTs(row)) {
          last_row_data = row;
          continue;
        }
        if (cur_blk_item == nullptr || !cur_blk_item->InsertRow(last_row_data)) {
          cur_blk_item = std::make_shared<TsMemSegBlock>(mem);
          mem_block.push_back(cur_blk_item);
          cur_blk_item->InsertRow(last_row_data);
        }
        last_row_data = row;
      }
      if (last_row_data != nullptr) {
        if (cur_blk_item == nullptr || !cur_blk_item->InsertRow(last_row_data)) {
          cur_blk_item = std::make_shared<TsMemSegBlock>(mem);
          mem_block.push_back(cur_blk_item);
          cur_blk_item->InsertRow(last_row_data);
        }
      }
    } else if (EngineOptions::g_dedup_rule == DedupRule::DISCARD) {
      TSMemSegRowData* last_row_data = nullptr;
      for (auto& row : row_datas) {
        if (last_row_data == nullptr || !last_row_data->SameEntityAndTs(row)) {
          if (cur_blk_item == nullptr || !cur_blk_item->InsertRow(row)) {
            cur_blk_item = std::make_shared<TsMemSegBlock>(mem);
            mem_block.push_back(cur_blk_item);
            cur_blk_item->InsertRow(row);
          }
          last_row_data = row;
        }
      }
    } else {
      for (auto& row : row_datas) {
        if (cur_blk_item == nullptr || !cur_blk_item->InsertRow(row)) {
          cur_blk_item = std::make_shared<TsMemSegBlock>(mem);
          mem_block.push_back(cur_blk_item);
          cur_blk_item->InsertRow(row);
        }
      }
    }
  }
  for (auto& mem_blk : mem_block) {
    block_spans.push_back(make_shared<TsBlockSpan>(mem_blk->GetEntityId(), mem_blk, 0, mem_blk->GetRowNum(),
                                                   tbl_schema_mgr, scan_version));
  }
  return KStatus::SUCCESS;
}

KStatus TsMemSegBlock::GetColBitmap(uint32_t col_id, const std::vector<AttributeInfo>& schema, TsBitmap& bitmap) {
  auto iter = col_bitmaps_.find(col_id);
  if (iter != col_bitmaps_.end()) {
    bitmap = iter->second;
    return KStatus::SUCCESS;
  }
  bitmap.SetCount(row_data_.size());
  for (int i = 0; i < row_data_.size(); i++) {
    auto row = row_data_[i];
    if (parser_->IsColNull(row->row_data, col_id)) {
      bitmap[i] = DataFlags::kNull;
    }
  }
  col_bitmaps_[col_id] = bitmap;
  return KStatus::SUCCESS;
}

KStatus TsMemSegBlock::GetColAddr(uint32_t col_id, const std::vector<AttributeInfo>& schema,
                                          char** value) {
  assert(!isVarLenType(schema[col_id].type));
  auto iter = col_based_mems_.find(col_id);
  if (iter != col_based_mems_.end() && iter->second != nullptr) {
    *value = iter->second;
    return KStatus::SUCCESS;
  }
  auto col_len = schema[col_id].size;
  auto col_based_len = col_len * row_data_.size();
  char* col_based_mem = reinterpret_cast<char*>(malloc(col_based_len));
  if (col_based_mem == nullptr) {
    LOG_ERROR("malloc memroy failed.");
    return KStatus::FAIL;
  }
  col_based_mems_[col_id] = col_based_mem;
  if (parser_ == nullptr) {
    parser_ = std::make_unique<TsRawPayloadRowParser>(schema);
  }
  TSSlice value_slice;
  char* cur_offset = col_based_mem;
  for (int i = 0; i < row_data_.size(); i++) {
    auto row = row_data_[i];
    if (!parser_->IsColNull(row->row_data, col_id)) {
      auto ok = parser_->GetColValueAddr(row->row_data, col_id, &value_slice);
      if (!ok) {
        LOG_ERROR("GetColValueAddr failed.");
        return KStatus::FAIL;
      }
      assert(col_len == value_slice.len);
      memcpy(cur_offset, value_slice.data, col_len);
    }
    cur_offset += col_len;
  }
  *value = col_based_mem;
  return KStatus::SUCCESS;
}

KStatus TsMemSegBlock::GetValueSlice(int row_num, int col_id,
  const std::vector<AttributeInfo>& schema, TSSlice& value) {
  assert(row_data_.size() > row_num);
  if (parser_ == nullptr) {
    parser_ = std::make_unique<TsRawPayloadRowParser>(schema);
  }
  auto ok = parser_->GetColValueAddr(row_data_[row_num]->row_data, col_id, &value);
  if (!ok) {
    return KStatus::FAIL;
  }
  return KStatus::SUCCESS;
}

bool TsMemSegBlock::IsColNull(int row_num, int col_id, const std::vector<AttributeInfo>& schema) {
  assert(row_data_.size() > row_num);
  if (parser_ == nullptr) {
    parser_ = std::make_unique<TsRawPayloadRowParser>(schema);
  }
  return parser_->IsColNull(row_data_[row_num]->row_data, col_id);
}

bool TsMemSegment::AppendOneRow(TSMemSegRowData& row) {
  size_t malloc_size = sizeof(TSMemSegRowData) + row.row_data.len + TSMemSegRowData::GetKeyLen();
  char* buf = skiplist_.AllocateKey(malloc_size);
  if (buf != nullptr) {
    TSMemSegRowData* cur_row = reinterpret_cast<TSMemSegRowData*>(buf + + TSMemSegRowData::GetKeyLen());
    memcpy(cur_row, &row, sizeof(TSMemSegRowData));
    cur_row->row_data.data = buf + sizeof(TSMemSegRowData) + TSMemSegRowData::GetKeyLen();
    cur_row->row_data.len = row.row_data.len;
    memcpy(cur_row->row_data.data, row.row_data.data, row.row_data.len);
    cur_row->GenKey(buf);
    auto ok = skiplist_.InsertConcurrently(buf);
    if (ok) {
      cur_size_.fetch_add(malloc_size);
      written_row_num_.fetch_add(1);
    } else {
      LOG_ERROR("insert failed. duplicated rows.");
    }
    return ok;
  }
  return false;
}

bool TsMemSegment::HasEntityRows(const TsScanFilterParams& filter) {
  InlineSkipList<TSRowDataComparator>::Iterator iter(&skiplist_);
  char key[TSMemSegRowData::GetKeyLen() + sizeof(TSMemSegRowData)];
  uint32_t cur_version = 1;
  while (true) {
    TSMemSegRowData* begin = new(key + TSMemSegRowData::GetKeyLen()) TSMemSegRowData
                            (filter.db_id, filter.table_id, cur_version, filter.entity_id);
    begin->SetData(INT64_MIN, 0, {nullptr, 0});
    begin->GenKey(key);
    iter.Seek(reinterpret_cast<char*>(&key));
    bool scan_over = false;
    while (iter.Valid()) {
      auto cur_row = TSRowDataComparator::decode_key(iter.key());
      assert(cur_row != nullptr);
      if (!cur_row->SameTableId(begin)) {
        scan_over = true;
        break;
      }
      if (cur_row->entity_id > filter.entity_id) {
        cur_version = cur_row->table_version + 1;
        break;
      }
      if (cur_row->entity_id < filter.entity_id) {
        cur_version = cur_row->table_version;
        break;
      }
      if (CheckIfTsInSpan(cur_row->ts, filter.ts_spans_)) {
        return true;
      }
      iter.Next();
    }
    if (scan_over || !iter.Valid()) {
      break;
    }
  }
  return false;
}

bool TsMemSegment::GetEntityRows(const TsBlockItemFilterParams& filter, std::list<TSMemSegRowData*>* rows) {
  rows->clear();
  InlineSkipList<TSRowDataComparator>::Iterator iter(&skiplist_);
  char key[TSMemSegRowData::GetKeyLen() + sizeof(TSMemSegRowData)];
  uint32_t cur_version = 1;
  while (true) {
    TSMemSegRowData* begin = new(key + TSMemSegRowData::GetKeyLen()) TSMemSegRowData
                            (filter.db_id, filter.table_id, cur_version, filter.entity_id);
    begin->SetData(INT64_MIN, 0, {nullptr, 0});
    begin->GenKey(key);
    iter.Seek(reinterpret_cast<char*>(&key));
    bool scan_over = false;
    while (iter.Valid()) {
      auto cur_row = TSRowDataComparator::decode_key(iter.key());
      assert(cur_row != nullptr);
      if (!cur_row->SameTableId(begin)) {
        scan_over = true;
        break;
      }
      if (cur_row->entity_id > filter.entity_id) {
        cur_version = cur_row->table_version + 1;
        break;
      }
      if (cur_row->entity_id < filter.entity_id) {
        cur_version = cur_row->table_version;
        break;
      }
      if (IsTsLsnInSpans(cur_row->ts, cur_row->lsn, filter.spans_)) {
        rows->push_back(cur_row);
      }
      iter.Next();
    }
    if (scan_over || !iter.Valid()) {
      break;
    }
  }

  return true;
}


bool TsMemSegment::GetAllEntityRows(std::list<TSMemSegRowData*>* rows) {
  rows->clear();
  InlineSkipList<TSRowDataComparator>::Iterator iter(&skiplist_);
  iter.SeekToFirst();
  while (iter.Valid()) {
    auto cur_row = TSRowDataComparator::decode_key(iter.key());
    assert(cur_row != nullptr);
    rows->push_back(cur_row);
    iter.Next();
  }
  return true;
}

void TsMemSegment::Traversal(std::function<bool(TSMemSegRowData* row)> func, bool waiting_done) {
  if (waiting_done) {
    int re_try_times = 0;
    while (intent_row_num_.load() != written_row_num_.load()) {
      if (++re_try_times % 10 == 0)
        LOG_WARN("TsMemSegment intent_row_num_[%u] != written_row_num_[%u], sleep 1ms. times[%d].",
                intent_row_num_.load(), written_row_num_.load(), re_try_times);
      usleep(1000);
    }
  }

  bool run_ok = true;
  InlineSkipList<TSRowDataComparator>::Iterator iter(&skiplist_);
  iter.SeekToFirst();
  while (iter.Valid()) {
    auto cur_row = TSRowDataComparator::decode_key(iter.key());
    assert(cur_row != nullptr);
    auto ok = func(cur_row);
    if (!ok) {
      // exec failed. no need run left.
      return;
    }
    iter.Next();
  }
}

KStatus TsMemSegment::GetBlockSpans(const TsBlockItemFilterParams& filter,
                                    std::list<shared_ptr<TsBlockSpan>>& blocks,
                                    std::shared_ptr<TsTableSchemaManager> tbl_schema_mgr,
                                    uint32_t scan_version) {
  std::list<kwdbts::TSMemSegRowData*> row_datas;
  bool ok = GetEntityRows(filter, &row_datas);
  if (!ok) {
    LOG_ERROR("GetBlockSpans failed in GetEntityRows.");
    return KStatus::FAIL;
  }
  std::list<std::shared_ptr<TsMemSegBlock>> mem_blocks;
  std::shared_ptr<TsMemSegBlock> cur_blk_item = nullptr;
  auto self = shared_from_this();
  if (EngineOptions::g_dedup_rule == DedupRule::OVERRIDE) {
    TSMemSegRowData* last_row_data = nullptr;
    for (auto& row : row_datas) {
      if (last_row_data == nullptr || last_row_data->SameEntityAndTs(row)) {
        last_row_data = row;
        continue;
      }
      if (cur_blk_item == nullptr || !cur_blk_item->InsertRow(last_row_data)) {
        cur_blk_item = std::make_shared<TsMemSegBlock>(self);
        mem_blocks.push_back(cur_blk_item);
        cur_blk_item->InsertRow(last_row_data);
      }
      last_row_data = row;
    }
    if (last_row_data != nullptr) {
      if (cur_blk_item == nullptr || !cur_blk_item->InsertRow(last_row_data)) {
        cur_blk_item = std::make_shared<TsMemSegBlock>(self);
        mem_blocks.push_back(cur_blk_item);
        cur_blk_item->InsertRow(last_row_data);
      }
    }
  } else if (EngineOptions::g_dedup_rule == DedupRule::DISCARD) {
    TSMemSegRowData* last_row_data = nullptr;
    for (auto& row : row_datas) {
      if (last_row_data == nullptr || !last_row_data->SameEntityAndTs(row)) {
        if (cur_blk_item == nullptr || !cur_blk_item->InsertRow(row)) {
          cur_blk_item = std::make_shared<TsMemSegBlock>(self);
          mem_blocks.push_back(cur_blk_item);
          cur_blk_item->InsertRow(row);
        }
        last_row_data = row;
      }
    }
  } else {
    for (auto& row : row_datas) {
      if (cur_blk_item == nullptr || !cur_blk_item->InsertRow(row)) {
        cur_blk_item = std::make_shared<TsMemSegBlock>(self);
        mem_blocks.push_back(cur_blk_item);
        cur_blk_item->InsertRow(row);
      }
    }
  }
  for (auto& mem_blk : mem_blocks) {
    blocks.push_back(make_shared<TsBlockSpan>(mem_blk->GetEntityId(),
                                  mem_blk, 0, mem_blk->GetRowNum(), tbl_schema_mgr, scan_version));
  }
  return KStatus::SUCCESS;
}

}  //  namespace kwdbts<|MERGE_RESOLUTION|>--- conflicted
+++ resolved
@@ -112,21 +112,14 @@
 }
 
 KStatus TsMemSegmentManager::GetBlockSpans(const TsBlockItemFilterParams& filter,
-<<<<<<< HEAD
-                                           std::list<shared_ptr<TsBlockSpan>>& block_spans) {
+                                           std::list<shared_ptr<TsBlockSpan>>& block_spans,
+                                           std::shared_ptr<TsTableSchemaManager> tbl_schema_mgr,
+                                           uint32_t scan_version) {
   std::list<std::shared_ptr<TsMemSegment>> segments;
   {
     std::shared_lock lock(segment_lock_);
     segments = segment_;
   }
-=======
-                                           std::list<shared_ptr<TsBlockSpan>>& block_spans,
-                                           std::shared_ptr<TsTableSchemaManager> tbl_schema_mgr,
-                                           uint32_t scan_version) {
-  segment_lock_.lock();
-  std::list<std::shared_ptr<TsMemSegment>> segments = segment_;
-  segment_lock_.unlock();
->>>>>>> 127d2147
   std::list<kwdbts::TSMemSegRowData*> row_datas;
   std::list<std::shared_ptr<TsMemSegBlock>> mem_block;
   for (auto& mem : segments) {
