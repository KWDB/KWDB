--- conflicted
+++ resolved
@@ -168,23 +168,9 @@
   vgroup_->UpdateEntityAndMaxTs(table_id, max_ts, entity_id);
   vgroup_->UpdateEntityLatestRow(entity_id, max_ts);
 
-<<<<<<< HEAD
   if (cur_mem_seg->GetPayloadMemUsage() > EngineOptions::mem_segment_max_size) {
     if (this->SwitchMemSegment(cur_mem_seg.get())) {
       TsFlushJobPool::GetInstance().AddFlushJob(vgroup_, cur_mem_seg);
-=======
-
-
-  if (cur_mem_seg->GetMemSegmentSize() > EngineOptions::mem_segment_max_size) {
-    // prepare to switch, add lock
-    {
-      std::unique_lock lk{put_lock_};
-      // check again
-      if (cur_mem_seg->GetMemSegmentSize() > EngineOptions::mem_segment_max_size) {
-        std::shared_ptr<TsMemSegment> segments = this->SwitchMemSegment();
-        TsFlushJobPool::GetInstance().AddFlushJob(vgroup_, segments);
-      }
->>>>>>> 64af55fe
     }
   }
   return KStatus::SUCCESS;
