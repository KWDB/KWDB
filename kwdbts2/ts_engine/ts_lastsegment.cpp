// Copyright (c) 2022-present, Shanghai Yunxi Technology Co, Ltd.
//
// This software (KWDB) is licensed under Mulan PSL v2.
// You can use this software according to the terms and conditions of the Mulan PSL v2.
// You may obtain a copy of Mulan PSL v2 at:
//          http://license.coscl.org.cn/MulanPSL2
// THIS SOFTWARE IS PROVIDED ON AN "AS IS" BASIS, WITHOUT WARRANTIES OF ANY KIND,
// EITHER EXPRESS OR IMPLIED, INCLUDING BUT NOT LIMITED TO NON-INFRINGEMENT,
// MERCHANTABILITY OR FIT FOR A PARTICULAR PURPOSE.
// See the Mulan PSL v2 for more details.

#include "ts_lastsegment.h"

#include <algorithm>
#include <atomic>
#include <cassert>
#include <cstddef>
#include <cstdint>
#include <cstdio>
#include <cstring>
#include <memory>
#include <shared_mutex>
#include <string>
#include <unordered_map>
#include <utility>
#include <vector>

#include "data_type.h"
#include "kwdb_type.h"
#include "lg_api.h"
#include "libkwdbts2.h"
#include "mmap/mmap_entity_block_meta.h"
#include "ts_bitmap.h"
#include "ts_block.h"
#include "ts_coding.h"
#include "ts_common.h"
#include "ts_compressor.h"
#include "ts_compressor_impl.h"
#include "ts_io.h"
#include "ts_segment.h"
namespace kwdbts {

int TsLastSegment::kNRowPerBlock = 4096;

static void ParseBlockInfo(TSSlice data, TsLastSegmentBlockInfo* info) {
  GetFixed64(&data, &info->block_offset);
  GetFixed32(&data, &info->nrow);
  GetFixed32(&data, &info->ncol);
  GetFixed32(&data, &info->var_offset);
  GetFixed32(&data, &info->var_len);
  info->col_infos.resize(info->ncol);
  for (int i = 0; i < info->ncol; ++i) {
    GetFixed32(&data, &info->col_infos[i].offset);
    GetFixed16(&data, &info->col_infos[i].bitmap_len);
    GetFixed32(&data, &info->col_infos[i].data_len);
  }
  assert(data.len == 0);
}

static KStatus LoadBlockInfo(TsRandomReadFile* file, const TsLastSegmentBlockIndex& index,
                             TsLastSegmentBlockInfo* info) {
  assert(info != nullptr);
  TSSlice result;
  auto buf = std::make_unique<char[]>(index.length);
  auto s = file->Read(index.offset, index.length, &result, buf.get());
  if (s != SUCCESS) {
    return s;
  }
  ParseBlockInfo(result, info);
  return SUCCESS;
}

static KStatus ReadColumnBitmap(TsRandomReadFile* file, const TsLastSegmentBlockInfo& info, int col_id,
                                std::unique_ptr<TsBitmap>* bitmap) {
  size_t offset = info.block_offset + info.col_infos[col_id].offset;
  size_t len = info.col_infos[col_id].bitmap_len;
  bool has_bitmap = info.col_infos[col_id].bitmap_len != 0;
  TSSlice result;
  auto buf = std::make_unique<char[]>(len);
  auto s = file->Read(offset, len, &result, buf.get());
  if (s == FAIL) {
    return FAIL;
  }

  bitmap->reset();
  char* ptr = result.data;
  if (has_bitmap) {
    BitmapCompAlg alg = static_cast<BitmapCompAlg>(ptr[0]);
    switch (alg) {
      case BitmapCompAlg::kPlain: {
        size_t len = info.col_infos[col_id].bitmap_len - 1;
        *bitmap = std::make_unique<TsBitmap>(TSSlice{ptr + 1, len}, info.nrow);
        break;
      }
      case BitmapCompAlg::kCompressed:
        assert(false);
      default:
        assert(false);
    }
  }
  return SUCCESS;
}

static KStatus ReadColumnBlock(TsRandomReadFile* file, const TsLastSegmentBlockInfo& info, int col_id,
                               std::string* col_data, std::unique_ptr<TsBitmap>* bitmap) {
  bitmap->reset();
  auto s = ReadColumnBitmap(file, info, col_id, bitmap);
  if (s == FAIL) {
    LOG_ERROR("cannot read column bitmap");
    return s;
  }
  size_t offset = info.block_offset + info.col_infos[col_id].offset;
  offset += info.col_infos[col_id].bitmap_len;
  size_t len = info.col_infos[col_id].data_len;
  TSSlice result;
  auto buf = std::make_unique<char[]>(len);
  s = file->Read(offset, len, &result, buf.get());
  if (s == FAIL) {
    return FAIL;
  }

  // Metric
  const auto& mgr = CompressorManager::GetInstance();
  bool ok = mgr.DecompressData(result, bitmap->get(), info.nrow, col_data);
  if (!ok) {
    LOG_ERROR("cannot decompress data");
  }
  return ok ? SUCCESS : FAIL;
}

static KStatus ReadVarcharBlock(TsRandomReadFile* file, const TsLastSegmentBlockInfo& info,
                                std::string* out) {
  bool has_varchar = info.var_offset != 0;
  if (!has_varchar) {
    LOG_ERROR("no varcha block to read");
    return FAIL;
  }
  size_t offset = info.block_offset + info.var_offset;
  size_t len = info.var_len;
  auto buf = std::make_unique<char[]>(len);
  TSSlice result;

  assert(len > 0);
  file->Read(offset, len, &result, buf.get());
  char *ptr = result.data;
  GenCompAlg type = static_cast<GenCompAlg>(ptr[0]);
  RemovePrefix(&result, 1);
  int ok = true;
  switch (type) {
    case GenCompAlg::kPlain: {
      out->assign(result.data, result.len);
      break;
    }
    case GenCompAlg::kSnappy: {
      const auto& snappy = SnappyString::GetInstance();
      ok = snappy.Decompress(result, 0, out);
      break;
    }
    default:
      assert(false);
  }
  return ok ? SUCCESS : FAIL;
}

KStatus TsLastSegment::GetFooter(TsLastSegmentFooter* footer) const {
  TSSlice result;
  size_t offset = file_->GetFileSize() - sizeof(TsLastSegmentFooter);
  auto s =
      file_->Read(offset, sizeof(TsLastSegmentFooter), &result, reinterpret_cast<char*>(footer));
  if (s == FAIL) {
    return s;
  }
  // important, Read function may not fill the buffer;
  *footer = *reinterpret_cast<TsLastSegmentFooter*>(result.data);
  if (result.len != sizeof(TsLastSegmentFooter) || footer->magic_number != FOOTER_MAGIC) {
    LOG_ERROR("last segment[%s] GetFooter failed.", file_->GetFilePath().c_str());
    return KStatus::FAIL;
  }
  return KStatus::SUCCESS;
}

KStatus TsLastSegment::GetAllBlockIndex(std::vector<TsLastSegmentBlockIndex>* block_indices) {
  TsLastSegmentFooter footer;
  auto s = GetFooter(&footer);
  if (s != SUCCESS) {
    return FAIL;
  }
  std::vector<TsLastSegmentBlockIndex> tmp_indices;
  tmp_indices.resize(footer.n_data_block);
  TSSlice result;
  auto buf = std::make_unique<char[]>(footer.n_data_block * sizeof(TsLastSegmentBlockIndex));
  file_->Read(footer.block_info_idx_offset, tmp_indices.size() * sizeof(TsLastSegmentBlockIndex),
              &result, buf.get());
  assert(result.len == tmp_indices.size() * sizeof(TsLastSegmentBlockIndex));
  for (int i = 0; i < tmp_indices.size(); ++i) {
    GetFixed64(&result, &tmp_indices[i].offset);
    GetFixed64(&result, &tmp_indices[i].length);
    GetFixed64(&result, &tmp_indices[i].table_id);
    GetFixed32(&result, &tmp_indices[i].table_version);
    GetFixed32(&result, &tmp_indices[i].n_entity);
    uint64_t v;
    GetFixed64(&result, &v);
    tmp_indices[i].min_ts = v;
    GetFixed64(&result, &v);
    tmp_indices[i].max_ts = v;
    GetFixed64(&result, &tmp_indices[i].min_entity_id);
    GetFixed64(&result, &tmp_indices[i].max_entity_id);
  }
  assert(result.len == 0);
  block_indices->swap(tmp_indices);
  return SUCCESS;
}

using DataBlock = std::unique_ptr<std::string>;
using BitmapBlock = std::unique_ptr<TsBitmap>;
struct ColumnBlockV2 {
  bool bitmap_cached = false, data_cached = false;
  BitmapBlock bitmap;
  DataBlock data;
  bool HasBitmap() const { return bitmap != nullptr; }
};

struct ColumnBlockCacheV2 {
  std::unordered_map<int, std::unique_ptr<ColumnBlockV2>> cache_;
  void PutData(int col_id, std::string&& data) {
    if (cache_[col_id] == nullptr) {
      cache_[col_id] = std::make_unique<ColumnBlockV2>();
    }
    assert(!cache_[col_id]->data_cached);
    cache_[col_id]->data = std::make_unique<std::string>(std::move(data));
    cache_[col_id]->data_cached = true;
  }
  void PutBitmap(int col_id, std::unique_ptr<TsBitmap>&& bitmap) {
    if (cache_[col_id] == nullptr) {
      cache_[col_id] = std::make_unique<ColumnBlockV2>();
    }
    assert(!cache_[col_id]->bitmap_cached);
    cache_[col_id]->bitmap = std::move(bitmap);
    cache_[col_id]->bitmap_cached = true;
  }
  ColumnBlockV2* GetColumnBlock(int col_id) { return cache_[col_id].get(); }
  bool HasDataCached(int col_id) {
    auto p = GetColumnBlock(col_id);
    return p != nullptr && p->data_cached;
  }
  bool HasBitmapCached(int col_id) {
    auto p = GetColumnBlock(col_id);
    return p != nullptr && p->bitmap_cached;
  }
};

static inline bool need_convert_ts(int dtype) {
  return (dtype == TIMESTAMP64_LSN_MICRO || dtype == TIMESTAMP64_LSN ||
          dtype == TIMESTAMP64_LSN_NANO);
}

constexpr static int VARCHAR_CACHE_ID = -1;
constexpr static int TIMESTAMP8_CACHE_ID = -2;

class TsLastBlock : public TsBlock {
 private:
  std::shared_ptr<TsLastSegment> lastsegment_;

  int block_id_;

  TsLastSegmentBlockIndex block_index_;
  TsLastSegmentBlockInfo block_info_;

  std::unique_ptr<ColumnBlockCacheV2> column_cache_;

 public:
  TsLastBlock(std::shared_ptr<TsLastSegment> lastseg, int block_id,
              TsLastSegmentBlockIndex block_index, TsLastSegmentBlockInfo block_info)
      : lastsegment_(std::move(lastseg)),
        block_id_(block_id),
        block_index_(block_index),
        block_info_(std::move(block_info)),
        column_cache_(std::make_unique<ColumnBlockCacheV2>()) {}
  TSTableID GetTableId() override { return block_index_.table_id; }
  uint32_t GetTableVersion() override { return block_index_.table_version; }
  size_t GetRowNum() override { return block_info_.nrow; }

  KStatus GetColBitmap(uint32_t col_id, const std::vector<AttributeInfo>& schema,
                       TsBitmap& bitmap) override {
    int actual_colid = col_id + 2;
    auto s = LoadBitmapToCache(actual_colid);
    if (s == FAIL) {
      return FAIL;
    }

    // should we avoid copy and just return the pointer?
    bitmap = *column_cache_->GetColumnBlock(actual_colid)->bitmap;
    return SUCCESS;
  }
  KStatus GetColAddr(uint32_t col_id, const std::vector<AttributeInfo>& schema,
                     char** value) override {
    int dtype = schema[col_id].type;
    if (isVarLenType(dtype)) {
      *value = nullptr;
      return FAIL;
    }

    int actual_colid = col_id + 2;
    auto s = LoadAllDataToCache(actual_colid);
    if (s == FAIL) {
      return FAIL;
    }
    if (need_convert_ts(dtype)) {
      ConvertTS8to16(actual_colid);
      actual_colid = TIMESTAMP8_CACHE_ID;
    }
    *value = column_cache_->GetColumnBlock(actual_colid)->data->data();
    return SUCCESS;
  }
  KStatus GetValueSlice(int row_num, int col_id, const std::vector<AttributeInfo>& schema,
                        TSSlice& value) override {
    int dtype = schema[col_id].type;
    int actual_colid = col_id + 2;
    auto s = LoadAllDataToCache(actual_colid);
    if (s == FAIL) {
      return FAIL;
    }

    if (need_convert_ts(dtype)) {
      ConvertTS8to16(actual_colid);
      actual_colid = TIMESTAMP8_CACHE_ID;
    }
    char* ptr = column_cache_->GetColumnBlock(actual_colid)->data->data();

    if (isVarLenType(dtype)) {
      s = LoadVarcharToCache();
      if (s == FAIL) {
        return FAIL;
      }
      const uint32_t* data = reinterpret_cast<const uint32_t*>(ptr);
      size_t offset = data[row_num];
      TSSlice result{column_cache_->GetColumnBlock(VARCHAR_CACHE_ID)->data->data() + offset, 2};
      uint16_t len;
      GetFixed16(&result, &len);
      value.data = result.data;
      value.len = len;
      return SUCCESS;
    }
    int dsize = schema[col_id].size;
    if (need_convert_ts(dtype)) {
      dsize = 16;
    }
    value.len = dsize;
    value.data = ptr + dsize * row_num;

    return SUCCESS;
  }
  bool IsColNull(int row_num, int col_id, const std::vector<AttributeInfo>& schema) override {
    int actual_colid = col_id + 2;
    LoadBitmapToCache(actual_colid);
    ColumnBlockV2* p = column_cache_->GetColumnBlock(actual_colid);
    if (!p->HasBitmap()) {
      // this column is not nullable
      return false;
    }
    const TsBitmap& bitmap = *column_cache_->GetColumnBlock(actual_colid)->bitmap;
    return bitmap[row_num] == kNull;
  }
  // if just get timestamp , this function return fast.
  timestamp64 GetTS(int row_num) override {
    assert(block_info_.ncol > 2);
    auto ts = GetTimestamps();
    if (ts == nullptr) {
      return INVALID_TS;
    }
    return ts[row_num];
  }

  uint64_t* GetLSNAddr(int row_num) override {
    assert(block_info_.ncol > 2);
    auto seq_nos = GetSeqNos();
    if (seq_nos == nullptr) {
      LOG_ERROR("cannot get lsn addr");
      return nullptr;
    }
    return const_cast<uint64_t*>(&seq_nos[row_num]);
  }

  int GetBlockID() const { return block_id_; }

 private:
  friend class TsLastSegment;
  KStatus LoadBitmapToCache(int actual_colid) {
    if (!column_cache_->HasBitmapCached(actual_colid)) {
      std::unique_ptr<TsBitmap> bitmap;
      auto s = ReadColumnBitmap(lastsegment_->file_.get(), block_info_, actual_colid, &bitmap);
      if (s == FAIL) {
        return FAIL;
      }
      column_cache_->PutBitmap(actual_colid, std::move(bitmap));
    }
    return SUCCESS;
  }

  void ConvertTS8to16(int ts_col_id) {
    if (column_cache_->HasDataCached(TIMESTAMP8_CACHE_ID)) {
      return;
    }
    assert(column_cache_->HasDataCached(ts_col_id));
    const std::string& cached = *column_cache_->GetColumnBlock(ts_col_id)->data;
    auto sz = cached.size();
    assert(sz % 8 == 0);
    auto count = sz / 8;
    std::string tmp;
    tmp.resize(count * 16);
    struct TsWithLSN {
      timestamp64 ts;
      TS_LSN lsn;
    };
    TsWithLSN* ptr = reinterpret_cast<TsWithLSN*>(tmp.data());
    const timestamp64* p_ts = reinterpret_cast<const timestamp64*>(cached.data());
    for (int i = 0; i < count; ++i) {
      ptr[i].ts = p_ts[i];
    }
    column_cache_->PutData(TIMESTAMP8_CACHE_ID, std::move(tmp));
  }

  KStatus LoadAllDataToCache(int actual_colid) {
    if (!column_cache_->HasDataCached(actual_colid)) {
      std::unique_ptr<TsBitmap> bitmap;
      std::string data;
      auto s =
          ReadColumnBlock(lastsegment_->file_.get(), block_info_, actual_colid, &data, &bitmap);
      if (s == FAIL) {
        LOG_ERROR("cannot read column block %d", actual_colid);
        return FAIL;
      }
      column_cache_->PutData(actual_colid, std::move(data));
      if (bitmap != nullptr && !column_cache_->HasBitmapCached(actual_colid)) {
        column_cache_->PutBitmap(actual_colid, std::move(bitmap));
      }
    }
    return SUCCESS;
  }
  KStatus LoadVarcharToCache() {
    if (!column_cache_->HasDataCached(VARCHAR_CACHE_ID)) {
      std::string data;
      auto s = ReadVarcharBlock(lastsegment_->file_.get(), block_info_, &data);
      if (s == FAIL) {
        return FAIL;
      }
      column_cache_->PutData(VARCHAR_CACHE_ID, std::move(data));
    }
    return SUCCESS;
  }
  const TSEntityID* GetEntities() {
    auto s = LoadAllDataToCache(0);
    if (s == FAIL) {
      LOG_ERROR("cannot load entitiy column");
      return nullptr;
    }
    const std::string& data = *column_cache_->GetColumnBlock(0)->data;
    const TSEntityID* entities = reinterpret_cast<const TSEntityID*>(data.data());
    return entities;
  }

  const uint64_t* GetSeqNos() {
    auto s = LoadAllDataToCache(1);
    if (s == FAIL) {
      LOG_ERROR("cannot load lsn column");
      return nullptr;
    }
    const std::string& data = *column_cache_->GetColumnBlock(1)->data;
    const uint64_t* seq_nos = reinterpret_cast<const uint64_t*>(data.data());
    return seq_nos;
  }

  const timestamp64* GetTimestamps() {
    auto s = LoadAllDataToCache(2);
    if (s == FAIL) {
      LOG_ERROR("cannot load timestamp column");
      return nullptr;
    }
    const std::string& data = *column_cache_->GetColumnBlock(2)->data;
    const timestamp64* ts = reinterpret_cast<const timestamp64*>(data.data());
    return ts;
  }
};

struct Element_ {
  TSEntityID e_id;
  timestamp64 ts;
  bool operator==(const Element_& rhs) const { return e_id == rhs.e_id && ts == rhs.ts; }
  bool operator<(const Element_& rhs) const {
    return e_id < rhs.e_id || (e_id == rhs.e_id && ts < rhs.ts);
  }
};

int FindUpperBound(const Element_& target, const TSEntityID* entities, const timestamp64* tss,
                   int start, int end) {
  int l = start, r = end;
  while (r - l > 0) {
    int m = (l + r) / 2;
    Element_ current{entities[m], tss[m]};
    if (current < target || current == target) {
      l = m + 1;
      continue;
    }
    r = m;
  }
  return r;
}

int FindLowerBound(const Element_& target, const TSEntityID* entities, const timestamp64* tss,
                   int start, int end) {
  int l = start, r = end;
  while (r - l > 0) {
    int m = (l + r) / 2;
    Element_ current{entities[m], tss[m]};
    if (current < target) {
      l = m + 1;
      continue;
    }
    r = m;
  }
  return r;
}

KStatus TsLastSegment::GetBlockSpans(std::list<shared_ptr<TsBlockSpan>>& block_spans,
                                     TsEngineSchemaManager* schema_mgr) {
  std::vector<TsLastSegmentBlockIndex> block_indices;
  auto s = GetAllBlockIndex(&block_indices);
  if (s == FAIL) {
    return FAIL;
  }

  for (int idx = 0; idx < block_indices.size(); ++idx) {
    TsLastSegmentBlockInfo info;
    s = LoadBlockInfo(file_.get(), block_indices[idx], &info);
    if (s == FAIL) {
      return FAIL;
    }
    auto self = shared_from_this();
    auto block = std::make_shared<TsLastBlock>(self, idx, block_indices[idx], info);

    // split current block to several span;
    int prev_end = 0;
    auto entities = block->GetEntities();
    if (entities == nullptr) {
      LOG_ERROR("cannot load entity column");
    }
    auto ts = block->GetTimestamps();
    if (ts == nullptr) {
      LOG_ERROR("cannot load timestamp column");
    }
    std::shared_ptr<TsTableSchemaManager> tbl_schema_mgr = {nullptr};
    s = schema_mgr->GetTableSchemaMgr(block->GetTableId(), tbl_schema_mgr);
    if (s != KStatus::SUCCESS) {
      LOG_ERROR("get table schema manager failed. table id: %lu", block->GetTableId());
      return s;
    }
    while (prev_end < info.nrow) {
      int start = prev_end;
      auto current_entity = entities[start];
      auto upper_bound =
          FindUpperBound({current_entity, INT64_MAX}, entities, ts, start, info.nrow);
      block_spans.emplace_back(
          make_shared<TsBlockSpan>(current_entity, block, start, upper_bound - start, tbl_schema_mgr));
      prev_end = upper_bound;
    }
  }
  return SUCCESS;
}

KStatus TsLastSegment::GetBlockSpans(const TsBlockItemFilterParams& filter,
                                     std::list<shared_ptr<TsBlockSpan>>& block_spans,
                                     std::shared_ptr<TsTableSchemaManager> tbl_schema_mgr,
                                     uint32_t scan_version) {
  if (!MayExistEntity(filter.entity_id)) {
    return SUCCESS;
  }
  // spans->clear();
  if (filter.spans_.empty()) {
    return SUCCESS;
  }
  std::vector<TsLastSegmentBlockIndex> block_indices;
  auto s = GetAllBlockIndex(&block_indices);
  if (s == FAIL) {
    return FAIL;
  }

  TSEntityID entity_id = filter.entity_id;
  int block_idx = 0;
  int span_idx = 0;
  for (; block_idx < block_indices.size(); ++block_idx) {
    const TsLastSegmentBlockIndex& cur_block = block_indices[block_idx];
    // Filter table, entity first
    // TODO(zzr) use binary search here?
    if (cur_block.table_id == filter.table_id && entity_id >= cur_block.min_entity_id &&
        entity_id <= cur_block.max_entity_id) {
      break;
    }
    if (cur_block.table_id > filter.table_id) {
      return SUCCESS;
    }
  }
  if (block_idx == block_indices.size()) {
    return SUCCESS;
  }

  for (; block_idx < block_indices.size(); ++block_idx) {
    const TsLastSegmentBlockIndex& cur_block = block_indices[block_idx];
    if (cur_block.table_id != filter.table_id || entity_id < cur_block.min_entity_id) {
      // no need to read following blocks
      break;
    }
    // todo(liangbo)  store lsn info.
    if (!IsTsLsnSpanCrossSpans(filter.spans_, {cur_block.min_ts, cur_block.max_ts}, {0, UINT64_MAX})) {
      continue;
    }
    // todo(zhangzirui)  code review.
    TsLastSegmentBlockInfo info;
    s = LoadBlockInfo(file_.get(), cur_block, &info);
    if (s == FAIL) {
      return FAIL;
    }
    auto block = std::make_shared<TsLastBlock>(shared_from_this(), block_idx,
                                          block_indices[block_idx], info);

    auto row_num = block->GetRowNum();
    auto ts = block->GetTimestamps();
    auto lsn = block->GetSeqNos();
    auto entities = block->GetEntities();
    int start_idx = 0;
    int end_idx = 0;
    bool match_found = false;
    for (size_t i = 0; i < row_num; i++) {
      if (entities[i] > entity_id) {
        end_idx = i;
        break;
      }
<<<<<<< HEAD
      if (entities[i] != entity_id) {
        continue;
=======
      if (block == nullptr) {
        TsLastSegmentBlockInfo info;
        s = LoadBlockInfo(file_.get(), cur_block, &info);
        if (s == FAIL) {
          return FAIL;
        }
        block = std::make_shared<TsLastBlock>(shared_from_this(), block_idx,
                                              block_indices[block_idx], info);
      }
      auto entities = block->GetEntities();
      auto ts = block->GetTimestamps();
      const TsLastSegmentBlockInfo& info = block->block_info_;
      int start = FindLowerBound({entity_id, current_span.begin}, entities, ts, 0, info.nrow);

      if (start >= info.nrow || entities[start] != entity_id) {
        // The entity cannot be found within this block. At this stage, we already know that
        // cur_block.max_entity_id >= entity_id >= cur_block.min_entity_id. If the entity with this
        // entity_id is not present in the current block, it cannot be present in the subsequent
        // block either. Otherwise, we would reach the conclusion that entity_id >=
        // next_block.min_entity_id >= cur_block.max_entity_id >= entity_id. In other words,
        // next_block.min_entity_id would be equal to cur_block.max_entity_id. Given that the
        // minimum and maximum entity_ids definitely exist within their corresponding blocks, this
        // would conflict with the previous conclusion. Therefore, if the entity cannot be found in
        // the current block, we can simply terminate the search.
        return SUCCESS;
      }
      int end = FindUpperBound({entity_id, current_span.end}, entities, ts, start, info.nrow);
      if (end - start > 0) {
        block_spans.emplace_back(make_shared<TsBlockSpan>(filter.vgroup_id, entity_id, block, start,
                            end - start));
>>>>>>> c55dd0e0
      }
      if (IsTsLsnInSpans(ts[i], lsn[i], filter.spans_)) {
        if (!match_found) {
          start_idx = i;
          match_found = true;
        }
      } else {
        if (match_found) {
          match_found = false;
          block_spans.emplace_back(make_shared<TsBlockSpan>(entity_id, block, start_idx, i - start_idx,
                                                            tbl_schema_mgr, scan_version));
        }
      }
    }
    if (match_found) {
      match_found = false;
      block_spans.emplace_back(make_shared<TsBlockSpan>(entity_id, block, start_idx,
                                end_idx == 0 ? row_num - start_idx : end_idx - start_idx,
                                tbl_schema_mgr, scan_version));
    }
  }

  return SUCCESS;
}

}  // namespace kwdbts<|MERGE_RESOLUTION|>--- conflicted
+++ resolved
@@ -634,41 +634,8 @@
         end_idx = i;
         break;
       }
-<<<<<<< HEAD
       if (entities[i] != entity_id) {
         continue;
-=======
-      if (block == nullptr) {
-        TsLastSegmentBlockInfo info;
-        s = LoadBlockInfo(file_.get(), cur_block, &info);
-        if (s == FAIL) {
-          return FAIL;
-        }
-        block = std::make_shared<TsLastBlock>(shared_from_this(), block_idx,
-                                              block_indices[block_idx], info);
-      }
-      auto entities = block->GetEntities();
-      auto ts = block->GetTimestamps();
-      const TsLastSegmentBlockInfo& info = block->block_info_;
-      int start = FindLowerBound({entity_id, current_span.begin}, entities, ts, 0, info.nrow);
-
-      if (start >= info.nrow || entities[start] != entity_id) {
-        // The entity cannot be found within this block. At this stage, we already know that
-        // cur_block.max_entity_id >= entity_id >= cur_block.min_entity_id. If the entity with this
-        // entity_id is not present in the current block, it cannot be present in the subsequent
-        // block either. Otherwise, we would reach the conclusion that entity_id >=
-        // next_block.min_entity_id >= cur_block.max_entity_id >= entity_id. In other words,
-        // next_block.min_entity_id would be equal to cur_block.max_entity_id. Given that the
-        // minimum and maximum entity_ids definitely exist within their corresponding blocks, this
-        // would conflict with the previous conclusion. Therefore, if the entity cannot be found in
-        // the current block, we can simply terminate the search.
-        return SUCCESS;
-      }
-      int end = FindUpperBound({entity_id, current_span.end}, entities, ts, start, info.nrow);
-      if (end - start > 0) {
-        block_spans.emplace_back(make_shared<TsBlockSpan>(filter.vgroup_id, entity_id, block, start,
-                            end - start));
->>>>>>> c55dd0e0
       }
       if (IsTsLsnInSpans(ts[i], lsn[i], filter.spans_)) {
         if (!match_found) {
@@ -678,14 +645,14 @@
       } else {
         if (match_found) {
           match_found = false;
-          block_spans.emplace_back(make_shared<TsBlockSpan>(entity_id, block, start_idx, i - start_idx,
+          block_spans.emplace_back(make_shared<TsBlockSpan>(filter.vgroup_id, entity_id, block, start_idx, i - start_idx,
                                                             tbl_schema_mgr, scan_version));
         }
       }
     }
     if (match_found) {
       match_found = false;
-      block_spans.emplace_back(make_shared<TsBlockSpan>(entity_id, block, start_idx,
+      block_spans.emplace_back(make_shared<TsBlockSpan>(filter.vgroup_id, entity_id, block, start_idx,
                                 end_idx == 0 ? row_num - start_idx : end_idx - start_idx,
                                 tbl_schema_mgr, scan_version));
     }
