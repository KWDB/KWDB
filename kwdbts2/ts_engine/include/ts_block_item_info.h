--- conflicted
+++ resolved
@@ -33,13 +33,6 @@
 
 class TsBlockSpanInfo {
  public:
-<<<<<<< HEAD
-  virtual TSEntityID GetEntityId() const = 0;
-  virtual TSTableID GetTableId() const = 0;
-  virtual uint32_t GetTableVersion() const = 0;
-  virtual void GetTSRange(timestamp64* min_ts, timestamp64* max_ts) const = 0;
-  virtual size_t GetRowNum() const = 0;
-=======
   virtual TSEntityID GetEntityId() = 0;
   virtual TSTableID GetTableId() = 0;
   virtual uint32_t GetTableVersion() = 0;
@@ -47,7 +40,6 @@
   virtual size_t GetRowNum() = 0;
   // if has three rows, this return three value for certain column using col-based storege struct.
   virtual char* GetColAddr(uint32_t col_id, const std::vector<AttributeInfo>& schema) = 0;
->>>>>>> c996c579
   virtual KStatus GetValueSlice(int row_num, int col_id, const std::vector<AttributeInfo>& schema, TSSlice& value) = 0;
   virtual inline bool IsColNull(int row_num, int col_id, const std::vector<AttributeInfo>& schema) = 0;
   // if just get timestamp , this function return fast.
