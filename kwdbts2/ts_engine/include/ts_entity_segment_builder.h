--- conflicted
+++ resolved
@@ -77,13 +77,8 @@
   size_t file_size_ = 0;
 
  public:
-<<<<<<< HEAD
-  explicit TsEntitySegmentBlockItemFileBuilder(const string& file_path, uint64_t file_number, bool override)
-      : file_path_(file_path), file_number_(file_number), override_(override) {
-=======
-  explicit TsEntitySegmentBlockItemFileBuilder(const string& file_path, size_t file_size)
-      : file_path_(file_path), file_size_(file_size) {
->>>>>>> 75a9b111
+  explicit TsEntitySegmentBlockItemFileBuilder(const string& file_path, uint64_t file_number, size_t file_size)
+      : file_path_(file_path), file_number_(file_number), file_size_(file_size) {
     memset(&header_, 0, sizeof(TsBlockItemFileHeader));
   }
 
@@ -103,13 +98,8 @@
   size_t file_size_ = 0;
 
  public:
-<<<<<<< HEAD
-  explicit TsEntitySegmentBlockFileBuilder(const string& file_path, uint64_t file_number, bool override)
-      : file_path_(file_path), file_number_(file_number), override_(override) {
-=======
-  explicit TsEntitySegmentBlockFileBuilder(const string& file_path, size_t file_size)
-      : file_path_(file_path), file_size_(file_size) {
->>>>>>> 75a9b111
+  explicit TsEntitySegmentBlockFileBuilder(const string& file_path, uint64_t file_number, size_t file_size)
+      : file_path_(file_path), file_number_(file_number), file_size_(file_size) {
     memset(&header_, 0, sizeof(TsAggAndBlockFileHeader));
   }
 
@@ -129,13 +119,8 @@
   size_t file_size_ = 0;
 
  public:
-<<<<<<< HEAD
-  explicit TsEntitySegmentAggFileBuilder(const string& file_path, uint64_t file_number, bool override)
-      : file_path_(file_path), file_number_(file_number), override_(override) {
-=======
-  explicit TsEntitySegmentAggFileBuilder(const string& file_path, size_t file_size)
-    : file_path_(file_path), file_size_(file_size) {
->>>>>>> 75a9b111
+  explicit TsEntitySegmentAggFileBuilder(const string& file_path, uint64_t file_number, size_t file_size)
+      : file_path_(file_path), file_number_(file_number), file_size_(file_size) {
     memset(&header_, 0, sizeof(TsAggAndBlockFileHeader));
   }
 
@@ -238,10 +223,6 @@
   explicit TsEntitySegmentBuilder(const std::string& root_path, TsEngineSchemaManager* schema_manager,
                                   TsVersionManager* version_manager, PartitionIdentifier partition_id,
                                   std::shared_ptr<TsEntitySegment> entity_segment,
-<<<<<<< HEAD
-=======
-                                  TsVersionUpdate::EntitySegmentVersionInfo info,
->>>>>>> 75a9b111
                                   std::vector<std::shared_ptr<TsLastSegment>> last_segments)
       : root_path_(root_path),
         schema_manager_(schema_manager),
@@ -251,15 +232,10 @@
         last_segments_(last_segments) {
     auto entity_header_file_num = version_manager_->NewFileNumber();
     // entity header file
-<<<<<<< HEAD
     std::string entity_header_file_path = root_path_ / EntityHeaderFileName(entity_header_file_num);
-=======
-    std::string entity_header_file_path = root_path + "/" + EntityHeaderFileName(info.header_e_file_number);
->>>>>>> 75a9b111
     entity_item_builder_ =
-        std::make_unique<TsEntitySegmentEntityItemFileBuilder>(entity_header_file_path, info.header_e_file_number);
+        std::make_unique<TsEntitySegmentEntityItemFileBuilder>(entity_header_file_path, entity_header_file_num);
     bool override = cur_entity_segment_ == nullptr ? true : false;
-<<<<<<< HEAD
     uint64_t block_header_file_num;
     uint64_t datablock_file_num;
     uint64_t aggblock_file_num;
@@ -286,39 +262,6 @@
     // block agg file
     std::string agg_file_path = root_path_ / EntityAggFileName(aggblock_file_num);
     agg_file_builder_ = std::make_unique<TsEntitySegmentAggFileBuilder>(agg_file_path, aggblock_file_num, override);
-=======
-    // block header file
-    std::string block_header_file_path = root_path + "/" + block_item_file_name;
-    block_item_builder_ = std::make_unique<TsEntitySegmentBlockItemFileBuilder>(block_header_file_path, info.header_b_size);
-    // block data file
-    std::string block_file_path = root_path + "/" + block_data_file_name;
-    block_file_builder_ = std::make_unique<TsEntitySegmentBlockFileBuilder>(block_file_path, info.block_file_size);
-    // block agg file
-    std::string agg_file_path = root_path + "/" + block_agg_file_name;
-    agg_file_builder_ = std::make_unique<TsEntitySegmentAggFileBuilder>(agg_file_path, info.agg_file_size);
-  }
-
-  TsEntitySegmentBuilder(const std::string& root_path,
-                         PartitionIdentifier partition_id,
-                         std::shared_ptr<TsEntitySegment> entity_segment,
-                         TsVersionUpdate::EntitySegmentVersionInfo info)
-    : root_path_(root_path),
-      partition_id_(partition_id),
-      cur_entity_segment_(entity_segment) {
-    // entity header file
-    std::string entity_header_file_path = root_path + "/" + EntityHeaderFileName(info.header_e_file_number);
-    entity_item_builder_ =
-      std::make_unique<TsEntitySegmentEntityItemFileBuilder>(entity_header_file_path, info.header_e_file_number);
-    // block header file
-    std::string block_header_file_path = root_path + "/" + block_item_file_name;
-    block_item_builder_ = std::make_unique<TsEntitySegmentBlockItemFileBuilder>(block_header_file_path, info.header_b_size);
-    // block data file
-    std::string block_file_path = root_path + "/" + block_data_file_name;
-    block_file_builder_ = std::make_unique<TsEntitySegmentBlockFileBuilder>(block_file_path, info.block_file_size);
-    // block agg file
-    std::string agg_file_path = root_path + "/" + block_agg_file_name;
-    agg_file_builder_ = std::make_unique<TsEntitySegmentAggFileBuilder>(agg_file_path, info.agg_file_size);
->>>>>>> 75a9b111
   }
 
   TsEntitySegmentBuilder(const std::string& root_path, TsVersionManager* version_manager,
