// Copyright (c) 2022-present, Shanghai Yunxi Technology Co, Ltd.
//
// This software (KWDB) is licensed under Mulan PSL v2.
// You can use this software according to the terms and conditions of the Mulan PSL v2.
// You may obtain a copy of Mulan PSL v2 at:
//          http://license.coscl.org.cn/MulanPSL2
// THIS SOFTWARE IS PROVIDED ON AN "AS IS" BASIS, WITHOUT WARRANTIES OF ANY KIND,
// EITHER EXPRESS OR IMPLIED, INCLUDING BUT NOT LIMITED TO NON-INFRINGEMENT,
// MERCHANTABILITY OR FIT FOR A PARTICULAR PURPOSE.
// See the Mulan PSL v2 for more details.

#pragma once

#include <string>
#include <vector>
#include "data_type.h"
#include "ts_common.h"
#include "ts_bitmap.h"

namespace kwdbts {
class AggCalculatorV2 {
 public:
  AggCalculatorV2(void* mem, TsBitmap* bitmap, DATATYPE type, int32_t size, int32_t count) :
      mem_(mem), bitmap_(bitmap), type_(type), size_(size), count_(count) {
    if (type_ == DATATYPE::TIMESTAMP64_LSN) {
      size_ = 8;
    }
    if (is_overflow_) {
      sum_type_ = (DATATYPE)DOUBLE;
      sum_size_ = sizeof(double);
    } else {
      sum_type_ = type_;
      sum_size_ = getSumSize(type_);
    }
  }

  bool CalcAllAgg(uint16_t& count, void* max_addr, void* min_addr, void* sum_addr);
  bool MergeAggResultFromBlock(uint64_t& count, void* max_addr, void* min_addr, void* sum_addr);

 private:
  int cmp(void* l, void* r);

  bool isnull(size_t row);

 private:
  void* mem_;
  TsBitmap* bitmap_ = nullptr;
  // size_t first_row_;
  DATATYPE type_;
  int32_t size_;
  uint16_t count_;
  bool is_overflow_ = false;
  DATATYPE sum_type_;
  int32_t sum_size_;
};

class VarColAggCalculatorV2 {
 public:
  explicit VarColAggCalculatorV2(const std::vector<string>& var_rows) : var_rows_(var_rows) {
    count_ = var_rows.size();
  }

<<<<<<< HEAD
=======
  VarColAggCalculatorV2(const std::vector<string>& var_mem, unsigned char* bitmap,
                        int32_t size, int32_t count) :
                        var_rows_(var_mem), bitmap_(bitmap), size_(size), count_(count) {
  }

>>>>>>> 326a023a
  void CalcAllAgg(string& max, string& min, uint16_t& count);
  bool isnull(size_t row);

 private:
  std::vector<string> var_rows_;
<<<<<<< HEAD
=======
  void* bitmap_ = nullptr;
  int32_t size_;
>>>>>>> 326a023a
  uint16_t count_;
};



}  // namespace kwdbts<|MERGE_RESOLUTION|>--- conflicted
+++ resolved
@@ -35,11 +35,12 @@
   }
 
   bool CalcAllAgg(uint16_t& count, void* max_addr, void* min_addr, void* sum_addr);
-  bool MergeAggResultFromBlock(uint64_t& count, void* max_addr, void* min_addr, void* sum_addr);
+  bool MergeAggResultFromBlock(TSSlice& agg_data, Sumfunctype agg_type);
 
  private:
   int cmp(void* l, void* r);
-
+  void InitSumValue(void* ptr);
+  void InitAggData(TSSlice& agg_data);
   bool isnull(size_t row);
 
  private:
@@ -57,28 +58,14 @@
 class VarColAggCalculatorV2 {
  public:
   explicit VarColAggCalculatorV2(const std::vector<string>& var_rows) : var_rows_(var_rows) {
-    count_ = var_rows.size();
   }
 
-<<<<<<< HEAD
-=======
-  VarColAggCalculatorV2(const std::vector<string>& var_mem, unsigned char* bitmap,
-                        int32_t size, int32_t count) :
-                        var_rows_(var_mem), bitmap_(bitmap), size_(size), count_(count) {
-  }
-
->>>>>>> 326a023a
-  void CalcAllAgg(string& max, string& min, uint16_t& count);
-  bool isnull(size_t row);
+  void CalcAllAgg(string& max, string& min, uint64_t& count);
+  void MergeAggResultFromBlock(TSSlice& agg_data, Sumfunctype agg_type);
 
  private:
   std::vector<string> var_rows_;
-<<<<<<< HEAD
-=======
-  void* bitmap_ = nullptr;
-  int32_t size_;
->>>>>>> 326a023a
-  uint16_t count_;
+  DATATYPE type_;
 };
 
 
