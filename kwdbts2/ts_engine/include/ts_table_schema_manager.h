--- conflicted
+++ resolved
@@ -112,16 +112,13 @@
     return cur_schema_version_;
   }
 
-<<<<<<< HEAD
   TSTableID GetTableId() {
     return table_id_;
   }
 
   KStatus CreateTableSchema(kwdbContext_p ctx, roachpb::CreateTsTable* meta, uint32_t ts_version,
                             ErrorInfo& err_info, uint32_t cur_version = 0);
-=======
   KStatus CreateTable(kwdbContext_p ctx, roachpb::CreateTsTable* meta, uint32_t ts_version, ErrorInfo& err_info);
->>>>>>> 183d666b
 
   KStatus AddMetricSchema(vector<AttributeInfo>& schema, uint32_t cur_version, uint32_t new_version, ErrorInfo& err_info);
 
