// Copyright (c) 2022-present, Shanghai Yunxi Technology Co, Ltd.
//
// This software (KWDB) is licensed under Mulan PSL v2.
// You can use this software according to the terms and conditions of the Mulan PSL v2.
// You may obtain a copy of Mulan PSL v2 at:
//          http://license.coscl.org.cn/MulanPSL2
// THIS SOFTWARE IS PROVIDED ON AN "AS IS" BASIS, WITHOUT WARRANTIES OF ANY KIND,
// EITHER EXPRESS OR IMPLIED, INCLUDING BUT NOT LIMITED TO NON-INFRINGEMENT,
// MERCHANTABILITY OR FIT FOR A PARTICULAR PURPOSE.
// See the Mulan PSL v2 for more details.

#pragma once

#include <fcntl.h>
#include <sys/mman.h>
#include <unistd.h>

#include <algorithm>
#include <atomic>
#include <cassert>
#include <cerrno>
#include <cstddef>
#include <cstdio>
#include <cstring>
#include <filesystem>
#include <string>
<<<<<<< HEAD
#include <string_view>
=======
#include <vector>
>>>>>>> a2cd153b

#include "kwdb_type.h"
#include "lg_api.h"
#include "libkwdbts2.h"
#include "ts_file_vector_index.h"
#include "sys_utils.h"

namespace kwdbts {

enum TsFileStatus {
  NOT_READY = 0,
  READY = 1,
};

class TsFile {
 protected:
  std::atomic_bool delete_after_free = false;
  std::filesystem::path filename_;

 public:
  explicit TsFile(const std::string& path) : filename_(path) {}
  virtual ~TsFile() {
    if (delete_after_free) {
      unlink(filename_.c_str());
    }
  }

  virtual size_t GetFileSize() const = 0;

  virtual KStatus Sync() = 0;
  virtual KStatus Flush() = 0;

  virtual KStatus Append(const TSSlice&) = 0;
  virtual KStatus Append(const std::string& data) {
    return this->Append(TSSlice{const_cast<char*>(data.data()), data.size()});
  }

  virtual KStatus Read(size_t offset, size_t n, TSSlice* result, char* buffer) = 0;

  virtual KStatus Write(size_t offset, const TSSlice& data) = 0;

  virtual KStatus Reset() = 0;

  virtual KStatus Close() = 0;

  void MarkDelete() { delete_after_free.store(true); }

  std::string GetFilePath() { return filename_.string(); }
};

class TsMMapFile final : public TsFile {
 private:
  int fd_ = -1;
  char* addr_ = nullptr;

  size_t len_ = 0;
  size_t size_ = 0;

 public:
  TsMMapFile(const std::string& path, bool read_only) : TsFile(path) {
    bool exists = std::filesystem::exists(path);
    void* base = nullptr;
    if (exists) {
      int oflag = read_only ? O_RDONLY : O_RDWR;
      fd_ = open(path.c_str(), oflag);
      len_ = lseek(fd_, 0, SEEK_END);
      size_ = len_;

      int prot = PROT_READ | (read_only ? 0 : PROT_WRITE);
      base = mmap(nullptr, len_, prot, MAP_SHARED, fd_, 0);
    } else {
      assert(!read_only);
      fd_ = open(path.c_str(), O_RDWR | O_CREAT, 0644);
      len_ = getpagesize();
      ftruncate(fd_, len_);
      base = mmap(nullptr, len_, PROT_READ | PROT_WRITE, MAP_SHARED, fd_, 0);
    }
    addr_ = reinterpret_cast<char*>(base);
  }

  ~TsMMapFile() override { Close(); }

  KStatus Read(size_t offset, size_t n, TSSlice* result, char* buffer) override {
    size_t size = size_;

    if (offset >= size) {
      result->len = 0;
      return KStatus::SUCCESS;
    }

    size_t nread = std::min(size - offset, n);
    memcpy(buffer, addr_ + offset, nread);
    result->len = nread;
    result->data = buffer;
    return KStatus::SUCCESS;
  }

  KStatus Write(size_t offset, const TSSlice& data) override {
    size_t new_len = len_;
    while (new_len < offset + data.len) {
      new_len *= 2;
    }
    int err_code;
    if (new_len != len_) {
      err_code = ftruncate(fd_, new_len);
      if (err_code < 0) {
        close(fd_);
        LOG_ERROR("resize file failed, error code:%d", err_code);
        return KStatus::FAIL;
      }
      void* base = mremap(addr_, len_, new_len, MREMAP_MAYMOVE);
      if (base == MAP_FAILED) {
        err_code = errno;
        char *error_msg = strerror(err_code);
        LOG_ERROR("mremap failed, error: %s, old length:%lu, new length:%lu", error_msg, len_, new_len);
        munmap(addr_, len_);
        base = mmap(nullptr, new_len, PROT_READ | PROT_WRITE, MAP_SHARED, fd_, 0);
        if (base == MAP_FAILED) {
          err_code = errno;
          error_msg = strerror(err_code);
          LOG_ERROR("mmap failed, error: %s, old length:%lu, new length:%lu", error_msg, len_, new_len);
        }
      }
      assert(base != MAP_FAILED);
      addr_ = reinterpret_cast<char*>(base);
      len_ = new_len;
    }
    memcpy(addr_ + offset, data.data, data.len);
    if (offset + data.len > size_) {
      size_ = offset + data.len;
    }
    return KStatus::SUCCESS;
  }

  using TsFile::Append;
  KStatus Append(const TSSlice& data) override {
    size_t newlen = len_;
    while (newlen - size_ < data.len) {
      uint64_t threshold = 4UL << 20;
      if (len_ < threshold) {
        newlen *= 2;
      } else {
        newlen += threshold;
      }
    }

    if (newlen != len_) {
      if (ftruncate(fd_, newlen) == -1) {
        LOG_ERROR("ftruncate error %s.", strerror(errno));
        return KStatus::FAIL;
      }
      void* base = mremap(addr_, len_, newlen, MREMAP_MAYMOVE);
      if (base == MAP_FAILED) {
        switch (errno) {
          case EAGAIN:
          case EFAULT:
            munmap(addr_, len_);
            base = mmap(nullptr, newlen, PROT_READ | PROT_WRITE, MAP_SHARED, fd_, 0);
            if (base == MAP_FAILED) {
              LOG_ERROR("mmap error %s.", strerror(errno))
              return KStatus::FAIL;
            }
            break;
          case EINVAL:
            assert(false);
          case ENOMEM:
            LOG_ERROR("mremap error %s.", strerror(errno));
            return KStatus::FAIL;
        }
      }
      assert(base != MAP_FAILED);
      addr_ = reinterpret_cast<char*>(base);
      int pgsz = getpagesize();
      size_t offset = size_ / pgsz * pgsz;
      madvise(addr_, offset, MADV_DONTNEED);
      madvise(addr_ + offset, newlen - offset, MADV_SEQUENTIAL);
      len_ = newlen;
    }
    memcpy(addr_ + size_, data.data, data.len);
    size_ += data.len;
    return KStatus::SUCCESS;
  }

  KStatus Close() override {
    if (fd_ != -1) {
      Sync();
      ftruncate(fd_, size_);
      close(fd_);
      munmap(addr_, len_);
      fd_ = -1;
      addr_ = nullptr;
    }
    return KStatus::SUCCESS;
  }

  KStatus Reset() override {
    munmap(addr_, len_);
    size_ = 0;
    len_ = getpagesize();
    ftruncate(fd_, len_);
    void* base = mmap(nullptr, len_, PROT_READ | PROT_WRITE, MAP_SHARED, fd_, 0);
    if (base == MAP_FAILED) {
      int err_code = errno;
      char* error_msg = strerror(err_code);
      std::string err_info = "mmap[" + filename_.string() + "] failed, error_no: " + std::to_string(err_code)
                             + ", error_msg: " + error_msg + ", length:" + std::to_string(len_);
      LOG_ERROR("%s", err_info.c_str());
      return KStatus::FAIL;
    }
    addr_ = reinterpret_cast<char*>(base);
    return KStatus::SUCCESS;
  }

  KStatus Sync() override {
    int err = msync(addr_, len_, MS_SYNC);
    if (err != 0) {
      LOG_ERROR("msync failed. err: %d", err);
      return KStatus::FAIL;
    }
    return KStatus::SUCCESS;
  }
  KStatus Flush() override { return KStatus::SUCCESS; }

  size_t GetFileSize() const override { return size_; }
};

<<<<<<< HEAD

// Prepare for TsVersion

class TsAppendOnlyFile {
 protected:
  const std::string path_;

 public:
  explicit TsAppendOnlyFile(const std::string& path) : path_(path) {}
  virtual ~TsAppendOnlyFile() {}

  virtual KStatus Append(std::string_view) = 0;
  virtual KStatus Append(TSSlice slice) {
    return this->Append(std::string_view{slice.data, slice.len});
  }

  virtual size_t GetFileSize() const = 0;
  std::string GetFilePath() const { return path_; }

  virtual KStatus Sync() = 0;
  virtual KStatus Flush() = 0;

  virtual KStatus Close() = 0;
};

class TsRandomReadFile {
 protected:
  bool delete_after_free = false;  // remove it later
  const std::string path_;

 public:
  explicit TsRandomReadFile(const std::string& path) : path_(path) {}
  virtual ~TsRandomReadFile() {
    if (delete_after_free) {
      unlink(path_.c_str());
    }
  }

  virtual KStatus Prefetch(size_t offset, size_t n) = 0;
  virtual KStatus Read(size_t offset, size_t n, TSSlice* result, char* buffer) const = 0;

  virtual size_t GetFileSize() const = 0;
  std::string GetFilePath() const { return path_; }

  void MarkDelete() { delete_after_free = true; }
};

class TsSequentialReadFile {
 protected:
  bool delete_after_free = false;  // remove it later
  const std::string path_;

 public:
  explicit TsSequentialReadFile(const std::string& path) : path_(path) {}
  virtual ~TsSequentialReadFile() {
    if (delete_after_free) {
      unlink(path_.c_str());
    }
  }

  virtual KStatus Read(size_t n, TSSlice* slice, char* buf) = 0;
  virtual KStatus Skip(size_t n) = 0;
};

class TsMMapAppendOnlyFile : public TsAppendOnlyFile {
 private:
  int fd_;

  char* mmap_start_ = nullptr;
  char* mmap_end_ = nullptr;
  char* dest_ = nullptr;
  char* synced_ = nullptr; // address before synced_ are synced by msync

  const size_t page_size_;
  size_t mmap_size_;
  size_t file_size_;

  KStatus UnmapCurrent();
  KStatus MMapNew();

 public:
  TsMMapAppendOnlyFile(const std::string& path, int fd, size_t offset /*append from offset*/)
      : TsAppendOnlyFile(path),
        fd_(fd),
        page_size_(getpagesize()),
        mmap_size_(16 * page_size_),
        file_size_(offset) {}
  ~TsMMapAppendOnlyFile();

  KStatus Append(std::string_view data) override;
  size_t GetFileSize() const override { return file_size_; }
  KStatus Sync() override;
  KStatus Flush() override { return SUCCESS; }

  KStatus Close() override;
};

class TsMMapRandomReadFile : public TsRandomReadFile {
  int fd_;
  char* mmap_start_;
  size_t file_size_;
  size_t page_size_;

 public:
  TsMMapRandomReadFile(const std::string& path, int fd, char* addr, size_t filesize)
      : TsRandomReadFile(path),
        fd_(fd),
        mmap_start_(addr),
        file_size_(filesize),
        page_size_(getpagesize()) {
    assert(mmap_start_);
    assert(file_size_ > 0);
  }
  ~TsMMapRandomReadFile() {
    munmap(mmap_start_, file_size_);
    close(fd_);
  }
  KStatus Prefetch(size_t offset, size_t n) override;
  KStatus Read(size_t offset, size_t n, TSSlice* result, char* buffer) const override;

  size_t GetFileSize() const override { return file_size_; }
};

class TsIOEnv {
 public:
  virtual ~TsIOEnv() {}
  virtual KStatus NewAppendOnlyFile(const std::string& filepath,
                                    std::unique_ptr<TsAppendOnlyFile>* file, bool overwrite = true,
                                    size_t offset = -1) = 0;
  virtual KStatus NewRandomReadFile(const std::string& filepath,
                                    std::unique_ptr<TsRandomReadFile>* file,
                                    size_t file_size = -1) = 0;
  virtual KStatus NewDirectory(const std::string& path) = 0;
  virtual KStatus DeleteDir(const std::string& path) = 0;
  virtual KStatus DeleteFile(const std::string& path) = 0;
};

class TsMMapIOEnv : public TsIOEnv {
 public:
  static TsIOEnv& GetInstance();
  KStatus NewAppendOnlyFile(const std::string& filepath, std::unique_ptr<TsAppendOnlyFile>* file,
                            bool overrite = true, size_t offset = -1) override;
  KStatus NewRandomReadFile(const std::string& filepath, std::unique_ptr<TsRandomReadFile>* file,
                            size_t file_size = -1) override;
  KStatus NewDirectory(const std::string& path) override;
  KStatus DeleteFile(const std::string& path) override;
  KStatus DeleteDir(const std::string& path) override;
};
=======
class TsMMapAllocFile : public FileWithIndex {
 private:
  struct FileHeader {
    uint64_t file_len;
    uint64_t alloc_offset;
    uint64_t index_header_offset;
    char reserved[104];
  };
static_assert(sizeof(FileHeader) == 128, "wrong size of FileHeader, please check compatibility.");

  std::string path_;
  int fd_ = -1;
  std::vector<TSSlice> addrs_;
  std::mutex mutex_;
  KRWLatch* rw_lock_;

 public:
  explicit TsMMapAllocFile(const std::string& path) : path_(path) {}
  KStatus Open() {
    bool exists = std::filesystem::exists(path_);
    void* base = nullptr;
    size_t file_len;
    if (exists) {
      int oflag = O_RDWR;
      fd_ = open(path_.c_str(), oflag);
      file_len = lseek(fd_, 0, SEEK_END);
      int prot = PROT_READ | PROT_WRITE;
      base = mmap(nullptr, file_len, prot, MAP_SHARED, fd_, 0);
    } else {
      fd_ = open(path_.c_str(), O_RDWR | O_CREAT, 0644);
      if (fd_ == -1) {
        return KStatus::FAIL;
      }
      file_len = getpagesize();
      ftruncate(fd_, file_len);
      base = mmap(nullptr, file_len, PROT_READ | PROT_WRITE, MAP_SHARED, fd_, 0);
    }
    addrs_.push_back({reinterpret_cast<char*>(base), file_len});
    if (!exists) {
      auto header = getHeader();
      header->alloc_offset = sizeof(FileHeader);
      header->file_len = file_len;
    }
    assert(file_len == getHeader()->file_len);
    rw_lock_ = new KRWLatch(RWLATCH_ID_MMAP_DEL_ITEM_RWLOCK);
    return KStatus::SUCCESS;
  }

  ~TsMMapAllocFile() {
    Close();
    if (rw_lock_) {
      delete rw_lock_;
    }
  }

  uint64_t GetStartPos() {
    return sizeof(FileHeader);
  }

  FileHeader* getHeader() {
    return reinterpret_cast<FileHeader*>(addrs_[0].data);
  }

  KStatus resize(uint64_t add_size) {
    size_t new_len = getHeader()->file_len;
    while (add_size > (new_len - getHeader()->file_len)) {
      uint64_t threshold = 4UL << 20;
      if (new_len < threshold) {
        new_len *= 2;
      } else {
        new_len += threshold;
      }
    }
    if (ftruncate(fd_, new_len) == -1) {
      LOG_ERROR("ftruncate size[%lu] error %s.", new_len, strerror(errno));
      return KStatus::FAIL;
    }

    auto cur_mmap_len = new_len - getHeader()->file_len;
    auto base = mmap(nullptr, cur_mmap_len, PROT_READ | PROT_WRITE, MAP_SHARED, fd_, getHeader()->file_len);
    if (base == MAP_FAILED) {
      LOG_ERROR("mmap [%lu] error %s.", cur_mmap_len, strerror(errno));
      return KStatus::FAIL;
    }
    addrs_.push_back({reinterpret_cast<char*>(base), cur_mmap_len});
    getHeader()->alloc_offset = getHeader()->file_len;
    getHeader()->file_len = new_len;
    return KStatus::SUCCESS;
  }

  void offsetAssigned() {
    auto header = getHeader();
    auto left = (header->alloc_offset + 7) % 8;
    header->alloc_offset += 7 - left;
  }

  char* addr(size_t offset) {
    uint64_t cur_offset = 0;
    for (int i = 0; i < addrs_.size(); i++) {
      if (cur_offset + addrs_[i].len > offset) {
        return addrs_[i].data + (offset - cur_offset);
      } else {
        cur_offset += addrs_[i].len;
      }
    }
    return nullptr;
  }

  uint64_t AllocateAssigned(size_t size, uint8_t fill_number) override {
    RW_LATCH_X_LOCK(rw_lock_);
    offsetAssigned();
    auto header = getHeader();
    uint64_t ret;
    bool ok = true;
    if (header->alloc_offset + size >= header->file_len) {
      if (resize(size) != KStatus::SUCCESS) {
        LOG_ERROR("resize failed.");
        ok = false;
      }
    }
    if (ok) {
      ret = header->alloc_offset;
      header->alloc_offset += size;
      memset(addr(ret), fill_number, size);
    } else {
      ret = INVALID_POSITION;
    }
    RW_LATCH_UNLOCK(rw_lock_);
    return ret;
  }
  char* GetAddrForOffset(uint64_t offset, uint32_t reading_bytes) override {
    RW_LATCH_S_LOCK(rw_lock_);
    auto ret = addr(offset);
    RW_LATCH_UNLOCK(rw_lock_);
    return ret;
  }

  KStatus Close() {
    if (fd_ != -1) {
      Sync();
      close(fd_);
      for (auto addr : addrs_) {
        munmap(addr.data, addr.len);
      }
      fd_ = -1;
      addrs_.clear();
    }
    return KStatus::SUCCESS;
  }

  KStatus DropAll() {
    if (Close()) {
      std::string cmd = "rm -rf " + path_;
      if (System(cmd)) {
        return KStatus::SUCCESS;
      }
    }
    return KStatus::FAIL;
  }

  KStatus Sync() {
    RW_LATCH_X_LOCK(rw_lock_);
    KStatus s = KStatus::SUCCESS;
    for (auto addr : addrs_) {
      int err = msync(addr.data, addr.len, MS_SYNC);
      if (err != 0) {
        LOG_ERROR("msync failed. err: %d", err);
        s = KStatus::FAIL;
        break;
      }
    }
    RW_LATCH_UNLOCK(rw_lock_);
    return s;
  }
};

>>>>>>> a2cd153b
}  // namespace kwdbts<|MERGE_RESOLUTION|>--- conflicted
+++ resolved
@@ -24,11 +24,8 @@
 #include <cstring>
 #include <filesystem>
 #include <string>
-<<<<<<< HEAD
 #include <string_view>
-=======
 #include <vector>
->>>>>>> a2cd153b
 
 #include "kwdb_type.h"
 #include "lg_api.h"
@@ -255,7 +252,6 @@
   size_t GetFileSize() const override { return size_; }
 };
 
-<<<<<<< HEAD
 
 // Prepare for TsVersion
 
@@ -404,7 +400,7 @@
   KStatus DeleteFile(const std::string& path) override;
   KStatus DeleteDir(const std::string& path) override;
 };
-=======
+
 class TsMMapAllocFile : public FileWithIndex {
  private:
   struct FileHeader {
@@ -581,5 +577,4 @@
   }
 };
 
->>>>>>> a2cd153b
 }  // namespace kwdbts