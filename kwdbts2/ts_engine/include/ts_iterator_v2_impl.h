--- conflicted
+++ resolved
@@ -106,13 +106,6 @@
   KStatus Next(ResultSet* res, k_uint32* count, bool* is_finished, timestamp64 ts = INVALID_TS) override;
 
  protected:
-<<<<<<< HEAD
-  k_uint32 cur_entity_index_;
-  k_uint32 cur_partition_index_;
-  std::unique_ptr<TsMemSegmentScanner> mem_segment_scanner_ = nullptr;
-  std::unique_ptr<TsLastSegmentIterator> last_segment_iterator_ = nullptr;
-=======
->>>>>>> 31952210
   std::vector<Sumfunctype> scan_agg_types_;
 };
 
@@ -128,8 +121,11 @@
   virtual KStatus ScanCount(k_uint32* count);
 
  protected:
-  KStatus AddBlockData(std::shared_ptr<TsBlockSpanInfo> ts_block, ResultSet* res, k_uint32* count);
-  std::list<std::shared_ptr<TsBlockSpanInfo>> ts_block_spans_;
+  KStatus AddBlockData(std::shared_ptr<TsBlock> ts_block, ResultSet* res, k_uint32* count);
+
+  KStatus AddBlockSpanData(const TsBlockSpan& ts_block, ResultSet* res, k_uint32* count);
+
+  std::list<TsBlockSpan> ts_block_spans_;
   uint32_t entity_id_;
   std::shared_ptr<TsVGroupPartition> ts_partition_{nullptr};
 
@@ -184,17 +180,7 @@
                          std::shared_ptr<TsTableSchemaManager> table_schema_mgr, uint32_t table_version);
   ~TsBlockSegmentIterator();
 
-<<<<<<< HEAD
-  KStatus Init(bool is_reversed) override;
-  KStatus Next(ResultSet* res, k_uint32* count, bool* is_finished, timestamp64 ts = INVALID_TS) override;
-  KStatus ScanAgg(k_uint32* count, timestamp64 ts);
- private:
-  uint32_t entity_id_;
-  std::shared_ptr<TsVGroupPartition> ts_partition_;
-  std::list<TsBlockSpan> ts_blocks_;
-=======
   KStatus Init() override;
->>>>>>> 31952210
 };
 
 }  //  namespace kwdbts