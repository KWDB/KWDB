// Copyright (c) 2022-present, Shanghai Yunxi Technology Co, Ltd.
//
// This software (KWDB) is licensed under Mulan PSL v2.
// You can use this software according to the terms and conditions of the Mulan PSL v2.
// You may obtain a copy of Mulan PSL v2 at:
//          http://license.coscl.org.cn/MulanPSL2
// THIS SOFTWARE IS PROVIDED ON AN "AS IS" BASIS, WITHOUT WARRANTIES OF ANY KIND,
// EITHER EXPRESS OR IMPLIED, INCLUDING BUT NOT LIMITED TO NON-INFRINGEMENT,
// MERCHANTABILITY OR FIT FOR A PARTICULAR PURPOSE.
// See the Mulan PSL v2 for more details.

#pragma once

#include <list>
#include <memory>
#include <stdexcept>
#include <vector>

#include "data_type.h"
#include "kwdb_type.h"
#include "libkwdbts2.h"
#include "ts_bitmap.h"
#include "ts_block.h"
<<<<<<< HEAD
#include "ts_table_schema_manager.h"
=======
#include "ts_del_item_manager.h"
>>>>>>> 1beca27d

namespace kwdbts {

class TsSegmentBase;
<<<<<<< HEAD
// conditions used for filtering blockitem data.
=======
// conditions used for flitering data.
struct TsScanFilterParams {
  uint32_t db_id;
  TSTableID table_id;
  TSEntityID entity_id;
  const std::vector<KwTsSpan>& ts_spans_;
};

// conditions used for flitering blockitem data.
>>>>>>> 1beca27d
struct TsBlockItemFilterParams {
  uint32_t db_id;
  TSTableID table_id;
  TSEntityID entity_id;
  std::vector<STScanRange> spans_;
};

// base class for data segment
class TsSegmentBase {
 public:
  // filter blockspans that satisfied condition.
  virtual KStatus GetBlockSpans(const TsBlockItemFilterParams& filter,
                                std::list<shared_ptr<TsBlockSpan>>& block_spans,
                                std::shared_ptr<TsTableSchemaManager> tbl_schema_mgr,
                                uint32_t scan_version,
                                const std::vector<uint32_t>& ts_scan_cols) = 0;

  virtual bool MayExistEntity(TSEntityID entity_id) const { return true; }

  virtual ~TsSegmentBase() {}
};

inline bool IsTsLsnInSpans(timestamp64 ts, TS_LSN lsn, const std::vector<STScanRange>& spans) {
  for (auto& span : spans) {
    if (ts >= span.ts_span.begin && ts <= span.ts_span.end &&
        lsn >= span.lsn_span.begin && lsn <= span.lsn_span.end) {
      return true;
    }
  }
  return false;
}

inline bool IsLsnInSpan(const STScanRange& span, TS_LSN lsn) {
  return (span.lsn_span.begin >= lsn && lsn <= span.lsn_span.end);
}

inline bool IsTsLsnSpanCrossSpans(const std::vector<STScanRange>& spans,
                                KwTsSpan ts_span, KwLSNSpan lsn_span) {
  for (auto& span : spans) {
    if (ts_span.begin <= span.ts_span.end && ts_span.end >= span.ts_span.begin &&
        lsn_span.begin <= span.lsn_span.end && lsn_span.end >= span.lsn_span.begin) {
      return true;
    }
  }
  return false;
}

}  // namespace kwdbts<|MERGE_RESOLUTION|>--- conflicted
+++ resolved
@@ -21,18 +21,12 @@
 #include "libkwdbts2.h"
 #include "ts_bitmap.h"
 #include "ts_block.h"
-<<<<<<< HEAD
+#include "ts_del_item_manager.h"
 #include "ts_table_schema_manager.h"
-=======
-#include "ts_del_item_manager.h"
->>>>>>> 1beca27d
 
 namespace kwdbts {
 
 class TsSegmentBase;
-<<<<<<< HEAD
-// conditions used for filtering blockitem data.
-=======
 // conditions used for flitering data.
 struct TsScanFilterParams {
   uint32_t db_id;
@@ -42,7 +36,6 @@
 };
 
 // conditions used for flitering blockitem data.
->>>>>>> 1beca27d
 struct TsBlockItemFilterParams {
   uint32_t db_id;
   TSTableID table_id;
