--- conflicted
+++ resolved
@@ -68,20 +68,12 @@
 
 struct TsEntityItem {
   uint64_t entity_id = 0;
-<<<<<<< HEAD
-  uint64_t cur_block_id = 0;        // block id that is allocating space for writing.
-  int64_t max_ts = INT64_MIN;       // max ts of current entity in this Partition
-  int64_t min_ts = INT64_MAX;       // min ts of current entity in this Partition
-  uint64_t row_written = 0;         // row num that has written into file.
-  uint32_t table_id = 0;
-  char reserved[80] = {0};          // reserved for user-defined information.
-=======
   uint64_t cur_block_id = 0;   // block id that is allocating space for writing.
   int64_t max_ts = INT64_MIN;  // max ts of current entity in this Partition
   int64_t min_ts = INT64_MAX;  // min ts of current entity in this Partition
   uint64_t row_written = 0;    // row num that has written into file.
-  char reserved[88] = {0};     // reserved for user-defined information.
->>>>>>> 0a50a358
+  uint32_t table_id = 0;
+  char reserved[80] = {0};     // reserved for user-defined information.
 };
 static_assert(sizeof(TsEntityItem) == 128, "wrong size of TsEntityItem, please check compatibility.");
 static_assert(std::has_unique_object_representations_v<TsEntityItem>, "check padding in TsEntityItem");
