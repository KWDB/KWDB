--- conflicted
+++ resolved
@@ -272,13 +272,7 @@
 
   uint64_t* GetLSNAddr(int row_num) override;
 
-<<<<<<< HEAD
   KStatus GetCompressDataFromFile(uint32_t table_version, int32_t nrow, std::string& data) override;
-=======
-  KStatus GetCompressData(TSSlice* data, int32_t* row_num) override { return KStatus::SUCCESS; }
-
-  KStatus GetCompressDataWithEntityID(TSSlice* data, int32_t* row_num) override { return KStatus::SUCCESS; }
->>>>>>> d3c8baca
 
   bool HasPreAgg(uint32_t begin_row_idx, uint32_t row_num) override;
   KStatus GetPreCount(uint32_t blk_col_idx, uint16_t& count) override;
