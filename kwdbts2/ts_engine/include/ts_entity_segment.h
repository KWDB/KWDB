--- conflicted
+++ resolved
@@ -42,12 +42,8 @@
   uint32_t agg_len = 0;
   uint16_t non_null_row_count = 0;  // the number of non-null rows
   bool is_agg_res_available = false;  //  agg for block is valid.
-<<<<<<< HEAD
   char reserved[48] = {0};      // reserved for user-defined information.
   // todo(liangbo01) add lsn to filter quickyly
-=======
-  char reserved[49] = {0};      // reserved for user-defined information. (should be 49, 48 valgrind error)
->>>>>>> 48a1c91f
 };
 static_assert(sizeof(TsEntitySegmentBlockItem) == 128,
               "wrong size of TsEntitySegmentBlockItem, please check compatibility.");
