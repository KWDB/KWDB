// Copyright (c) 2022-present, Shanghai Yunxi Technology Co, Ltd.
//
// This software (KWDB) is licensed under Mulan PSL v2.
// You can use this software according to the terms and conditions of the Mulan PSL v2.
// You may obtain a copy of Mulan PSL v2 at:
//          http://license.coscl.org.cn/MulanPSL2
// THIS SOFTWARE IS PROVIDED ON AN "AS IS" BASIS, WITHOUT WARRANTIES OF ANY KIND,
// EITHER EXPRESS OR IMPLIED, INCLUDING BUT NOT LIMITED TO NON-INFRINGEMENT,
// MERCHANTABILITY OR FIT FOR A PARTICULAR PURPOSE.
// See the Mulan PSL v2 for more details.
#pragma once

#include <cstdint>
#include <filesystem>
#include <map>
#include <list>
#include <memory>
#include <mutex>
#include <string>
#include <unordered_map>
#include <vector>

#include "data_type.h"
#include "kwdb_type.h"
#include "st_wal_mgr.h"
#include "ts_engine_schema_manager.h"
#include "ts_mem_segment_mgr.h"
#include "ts_version.h"

namespace kwdbts {

/**
 * table group used for organizing a series of table(super table of device).
 * in current time vgroup is same as database
 */
// const pointer
class TsVGroup {
 private:
  uint32_t vgroup_id_{0};
  TsEngineSchemaManager* schema_mgr_ = nullptr;

  std::shared_mutex s_mu_;

  TsMemSegmentManager mem_segment_mgr_;

  std::filesystem::path path_;

  // max entity id of this vgroup
  uint64_t max_entity_id_{0};

  // mutex for initialize/allocate/get max_entity_id_
  mutable std::mutex entity_id_mutex_;

  EngineOptions engine_options_;

  std::unique_ptr<WALMgr> wal_manager_ = nullptr;
  std::unique_ptr<TSxMgr> tsx_manager_ = nullptr;

  std::unique_ptr<TsVersionManager> version_manager_ = nullptr;

  // compact thread flag
  bool enable_compact_thread_{true};
  // Id of the compact thread
  KThreadID compact_thread_id_{0};
  // Conditional variable
  std::condition_variable cv_;
  // Mutexes for condition variables
  std::mutex cv_mutex_;

  // Flushing Mutex
  std::mutex flush_mutex_;

 public:
  TsVGroup() = delete;

  TsVGroup(const EngineOptions& engine_options, uint32_t vgroup_id, TsEngineSchemaManager* schema_mgr,
           bool enable_compact_thread = true);

  ~TsVGroup();

  KStatus Init(kwdbContext_p ctx);

  KStatus SetReady();

  KStatus CreateTable(kwdbContext_p ctx, const KTableKey& table_id, roachpb::CreateTsTable* meta);

  KStatus PutData(kwdbContext_p ctx, TSTableID table_id, uint64_t mtr_id, TSSlice* primary_tag, TSEntityID entity_id,
                  TSSlice* payload, bool write_wal);

  std::filesystem::path GetPath() const;

  std::string GetFileName() const;

  TSEntityID AllocateEntityID();

  TSEntityID GetMaxEntityID() const;

  void InitEntityID(TSEntityID entity_id);

  TsEngineSchemaManager* GetEngineSchemaMgr() { return schema_mgr_; }

  WALMgr* GetWALManager() { return wal_manager_.get(); }

  std::shared_ptr<const TsVGroupVersion> CurrentVersion() const { return version_manager_->Current(); }

  // flush all mem segment data into last segment.
  KStatus Flush() {
    std::lock_guard lk{flush_mutex_};
    std::shared_ptr<TsMemSegment> imm_segment;
    mem_segment_mgr_.SwitchMemSegment(&imm_segment);
    assert(imm_segment.get() != nullptr);

    // Update vresion before flush.
    TsVersionUpdate update;
    std::list<std::shared_ptr<TsMemSegment>> memsegs;
    mem_segment_mgr_.GetAllMemSegments(&memsegs);
    update.SetValidMemSegments(memsegs);

    version_manager_->ApplyUpdate(&update);

    // Flush imm segment.
    KStatus s = FlushImmSegment(imm_segment);
    return s;
  }

  void SwitchMemSegment(std::shared_ptr<TsMemSegment>* imm_segment) { mem_segment_mgr_.SwitchMemSegment(imm_segment); }

  uint64_t GetMtrIDByTsxID(const char* ts_trans_id) {
    return tsx_manager_->getMtrID(ts_trans_id);
  }

  void SetMtrIDByTsxID(uint64_t uuid, const char* ts_trans_id) {
    return tsx_manager_->insertMtrID(ts_trans_id, uuid);
  }

  KStatus Compact();


  KStatus FlushImmSegment(const std::shared_ptr<TsMemSegment>& segment);
  KStatus WriteInsertWAL(kwdbContext_p ctx, uint64_t x_id, TSSlice prepared_payload);

  KStatus WriteInsertWAL(kwdbContext_p ctx, uint64_t x_id, TSSlice primary_tag, TSSlice prepared_payload);

  KStatus UpdateLSN(kwdbContext_p ctx, TS_LSN chk_lsn);

  KStatus ReadWALLogFromLastCheckpoint(kwdbContext_p ctx, std::vector<LogEntry*>& logs, TS_LSN& last_lsn);

  KStatus ReadLogFromLastCheckpoint(kwdbContext_p ctx, std::vector<LogEntry*>& logs, TS_LSN& last_lsn);

  KStatus ReadWALLogForMtr(uint64_t mtr_trans_id, std::vector<LogEntry*>& logs);

  KStatus CreateCheckpointInternal(kwdbContext_p ctx);

  KStatus GetIterator(kwdbContext_p ctx, vector<uint32_t> entity_ids,
                      std::vector<KwTsSpan> ts_spans, DATATYPE ts_col_type,
                      std::vector<k_uint32> scan_cols, std::vector<k_uint32> ts_scan_cols,
                      std::vector<k_int32> agg_extend_cols,
                      std::vector<Sumfunctype> scan_agg_types,
                      std::shared_ptr<TsTableSchemaManager> table_schema_mgr,
                      uint32_t table_version, TsStorageIterator** iter,
                      std::shared_ptr<TsVGroup> vgroup,
                      std::vector<timestamp64> ts_points, bool reverse, bool sorted);

  KStatus rollback(kwdbContext_p ctx, LogEntry* wal_log);

  KStatus ApplyWal(kwdbContext_p ctx, LogEntry* wal_log, std::unordered_map<TS_LSN, MTRBeginEntry*>& incomplete);

  uint32_t GetVGroupID();

  KStatus DeleteEntity(kwdbContext_p ctx, TSTableID table_id, std::string& p_tag, TSEntityID e_id, uint64_t* count,
                       uint64_t mtr_id);
  KStatus DeleteData(kwdbContext_p ctx, TSTableID tbl_id, std::string& p_tag, TSEntityID e_id,
                     const std::vector<KwTsSpan>& ts_spans, uint64_t* count, uint64_t mtr_id);

  KStatus DeleteData(kwdbContext_p ctx, TSTableID tbl_id, TSEntityID e_id, TS_LSN lsn,
                    const std::vector<KwTsSpan>& ts_spans);
  KStatus deleteData(kwdbContext_p ctx, TSTableID tbl_id, TSEntityID e_id, KwLSNSpan lsn,
                              const std::vector<KwTsSpan>& ts_spans);
  KStatus undoDeleteData(kwdbContext_p ctx, TSTableID tbl_id, std::string& primary_tag, TS_LSN log_lsn,
  const std::vector<KwTsSpan>& ts_spans);
  KStatus redoDeleteData(kwdbContext_p ctx, TSTableID tbl_id, std::string& primary_tag, TS_LSN log_lsn,
  const std::vector<KwTsSpan>& ts_spans);

  TsEngineSchemaManager* GetSchemaMgr() const;

  KStatus undoPutTag(kwdbContext_p ctx, TS_LSN log_lsn, TSSlice payload);

  KStatus undoUpdateTag(kwdbContext_p ctx, TS_LSN log_lsn, TSSlice payload, TSSlice old_payload);

  /**
   * @brief undoPut undo a put operation. This function is used to undo a previously executed put operation.
   *
   * @param ctx The context of the database, providing necessary environment for the operation.
   * @param log_lsn The log sequence number identifying the specific log entry to be undone.
   * @param payload A slice of the transaction log containing the data needed to reverse the put operation.
   *
   * @return KStatus The status of the undo operation, indicating success or specific failure reasons.
   */
  KStatus undoPut(kwdbContext_p ctx, TS_LSN log_lsn, TSSlice payload);

  KStatus getEntityIdByPTag(kwdbContext_p ctx, TSTableID table_id, TSSlice& ptag, TSEntityID* entity_id);

  KStatus undoDeleteTag(kwdbContext_p ctx, TSSlice& primary_tag, TS_LSN log_lsn,
                        uint32_t group_id, uint32_t entity_id, TSSlice& tags);

  KStatus redoPutTag(kwdbContext_p ctx, kwdbts::TS_LSN log_lsn, const TSSlice& payload);

  KStatus redoUpdateTag(kwdbContext_p ctx, kwdbts::TS_LSN log_lsn, const TSSlice& payload);

  KStatus redoDeleteTag(kwdbContext_p ctx, TSSlice& primary_tag, kwdbts::TS_LSN log_lsn, uint32_t group_id,
                        uint32_t entity_id, TSSlice& payload);

  KStatus redoCreateHashIndex(const std::vector<uint32_t>& tags, uint32_t index_id, uint32_t ts_version);

  KStatus undoCreateHashIndex(uint32_t index_id, uint32_t ts_version);

  KStatus redoDropHashIndex(uint32_t index_id, uint32_t ts_version);

  KStatus undoDropHashIndex(const std::vector<uint32_t>& tags, uint32_t index_id, uint32_t ts_version);

  /**
   * @brief Start a mini-transaction for the current EntityGroup.
   * @param[in] table_id Identifier of TS table.
   * @param[in] range_id Unique ID associated to a Raft consensus group, used to identify the current write batch.
   * @param[in] index The lease index of current write batch.
   * @param[out] mtr_id Mini-transaction id for TS table.
   *
   * @return KStatus
   */
  KStatus MtrBegin(kwdbContext_p ctx, uint64_t range_id, uint64_t index, uint64_t& mtr_id, const char* tsx_id = nullptr);

  /**
   * @brief Submit the mini-transaction for the current EntityGroup.
   * @param[in] mtr_id Mini-transaction id for TS table.
   *
   * @return KStatus
   */
  KStatus MtrCommit(kwdbContext_p ctx, uint64_t& mtr_id, const char* tsx_id = nullptr);

  /**
   * @brief Roll back the mini-transaction of the current EntityGroup.
   * @param[in] mtr_id Mini-transaction id for TS table.
   *
   * @return KStatus
   */
<<<<<<< HEAD
  KStatus MtrRollback(kwdbContext_p ctx, uint64_t& mtr_id, bool is_skip = false, const char* tsx_id = nullptr);
=======
  KStatus MtrRollback(kwdbContext_p ctx, uint64_t& mtr_id, bool is_skip = false);
>>>>>>> e7a306e1
  KStatus redoPut(kwdbContext_p ctx, kwdbts::TS_LSN log_lsn, const TSSlice& payload);

 private:
  // check partition of rows exist. if not creating it.
  KStatus makeSurePartitionExist(TSTableID table_id, const std::list<TSMemSegRowData>& rows);

  KStatus TrasvalAllPartition(kwdbContext_p ctx, TSTableID tbl_id,
    const std::vector<KwTsSpan>& ts_spans, std::function<KStatus(std::shared_ptr<const TsPartitionVersion>)> func);

  int saveToFile(uint32_t new_id) const;
<<<<<<< HEAD

=======
>>>>>>> e7a306e1
  // Thread scheduling executes compact tasks to clean up items that require erasing.
  void compactRoutine(void* args);
  // Initialize compact thread.
  void initCompactThread();
  // Close compact thread.
  void closeCompactThread();
};

}  // namespace kwdbts<|MERGE_RESOLUTION|>--- conflicted
+++ resolved
@@ -243,11 +243,7 @@
    *
    * @return KStatus
    */
-<<<<<<< HEAD
   KStatus MtrRollback(kwdbContext_p ctx, uint64_t& mtr_id, bool is_skip = false, const char* tsx_id = nullptr);
-=======
-  KStatus MtrRollback(kwdbContext_p ctx, uint64_t& mtr_id, bool is_skip = false);
->>>>>>> e7a306e1
   KStatus redoPut(kwdbContext_p ctx, kwdbts::TS_LSN log_lsn, const TSSlice& payload);
 
  private:
@@ -258,10 +254,6 @@
     const std::vector<KwTsSpan>& ts_spans, std::function<KStatus(std::shared_ptr<const TsPartitionVersion>)> func);
 
   int saveToFile(uint32_t new_id) const;
-<<<<<<< HEAD
-
-=======
->>>>>>> e7a306e1
   // Thread scheduling executes compact tasks to clean up items that require erasing.
   void compactRoutine(void* args);
   // Initialize compact thread.
