--- conflicted
+++ resolved
@@ -176,7 +176,6 @@
   std::shared_ptr<TsVGroupPartition> GetPartition(uint32_t database_id, timestamp64 p_time);
 
   int saveToFile(uint32_t new_id) const;
-<<<<<<< HEAD
 
   // Thread scheduling executes compact tasks to clean up items that require erasing.
   void compactRoutine(void* args);
@@ -196,8 +195,6 @@
     TsVGroup* vgroup_;
     rocksdb::InternalIterator* iter_;
   };
-=======
->>>>>>> c996c579
 };
 
 
