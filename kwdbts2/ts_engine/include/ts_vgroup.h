// Copyright (c) 2022-present, Shanghai Yunxi Technology Co, Ltd.
//
// This software (KWDB) is licensed under Mulan PSL v2.
// You can use this software according to the terms and conditions of the Mulan PSL v2.
// You may obtain a copy of Mulan PSL v2 at:
//          http://license.coscl.org.cn/MulanPSL2
// THIS SOFTWARE IS PROVIDED ON AN "AS IS" BASIS, WITHOUT WARRANTIES OF ANY KIND,
// EITHER EXPRESS OR IMPLIED, INCLUDING BUT NOT LIMITED TO NON-INFRINGEMENT,
// MERCHANTABILITY OR FIT FOR A PARTICULAR PURPOSE.
// See the Mulan PSL v2 for more details.
#pragma once

#include <cstdint>
#include <filesystem>
#include <map>
#include <list>
#include <memory>
#include <mutex>
#include <string>
#include <unordered_map>
#include <vector>
#include <utility>

#include "data_type.h"
#include "kwdb_type.h"
#include "st_wal_mgr.h"
#include "ts_engine_schema_manager.h"
#include "ts_mem_segment_mgr.h"
#include "ts_version.h"

namespace kwdbts {

class TsEntitySegmentBuilder;

<<<<<<< HEAD
=======
enum class TsExclusiveStatus{
  NONE = 0,
  COMPACT,
  WRITE_BATCH,
  VACUUM,
};

enum class TsEntityLatestRowStatus {
  Uninitialized = 0,
  Recovering,
  Valid,
};

>>>>>>> 9bafa699
/**
 * table group used for organizing a series of table(super table of device).
 * in current time vgroup is same as database
 */
// const pointer
class TsVGroup {
 private:
  uint32_t vgroup_id_{0};
  TsEngineSchemaManager* schema_mgr_ = nullptr;

  std::shared_mutex s_mu_;

  TsMemSegmentManager mem_segment_mgr_;

  std::filesystem::path path_;

  // max entity id of this vgroup
  uint64_t max_entity_id_{0};

  // mutex for initialize/allocate/get max_entity_id_
  mutable std::mutex entity_id_mutex_;

  EngineOptions* engine_options_ = nullptr;

  std::shared_mutex* engine_wal_level_mutex_ = nullptr;
  std::unique_ptr<WALMgr> wal_manager_ = nullptr;
  std::unique_ptr<TSxMgr> tsx_manager_ = nullptr;

  std::unique_ptr<TsVersionManager> version_manager_ = nullptr;

  std::map<PartitionIdentifier, std::shared_ptr<TsEntitySegmentBuilder>> write_batch_segment_builders_;
  std::shared_mutex builders_mutex_;

  // compact thread flag
  bool enable_compact_thread_{true};
  // Id of the compact thread
  KThreadID compact_thread_id_{0};
  // Conditional variable
  std::condition_variable cv_;
  // Mutexes for condition variables
  std::mutex cv_mutex_;

<<<<<<< HEAD
=======
  std::atomic<TsExclusiveStatus> comp_vacuum_status_{TsExclusiveStatus::NONE};

  mutable std::shared_mutex last_row_entity_mutex_;
  std::unordered_map<uint32_t, bool> last_row_entity_checked_;
  std::unordered_map<uint32_t, pair<timestamp64, uint32_t>> last_row_entity_;
  mutable std::shared_mutex entity_latest_row_mutex_;
  std::unordered_map<uint32_t, TsEntityLatestRowStatus> entity_latest_row_checked_;
  std::unordered_map<uint32_t, timestamp64> entity_latest_row_;

>>>>>>> 9bafa699
 public:
  TsVGroup() = delete;

  TsVGroup(EngineOptions* engine_options, uint32_t vgroup_id, TsEngineSchemaManager* schema_mgr,
           std::shared_mutex* engine_mutex, bool enable_compact_thread = true);

  ~TsVGroup();

  KStatus Init(kwdbContext_p ctx);

  KStatus SetReady();

  KStatus CreateTable(kwdbContext_p ctx, const KTableKey& table_id, roachpb::CreateTsTable* meta);

  KStatus PutData(kwdbContext_p ctx, TSTableID table_id, uint64_t mtr_id, TSSlice* primary_tag, TSEntityID entity_id,
                  TSSlice* payload, bool write_wal);

  std::filesystem::path GetPath() const;

  std::string GetFileName() const;

  TSEntityID AllocateEntityID();

  TSEntityID GetMaxEntityID() const;

  TS_LSN GetMaxLSN() const { return CurrentVersion()->GetMaxLSN(); }

  void InitEntityID(TSEntityID entity_id);

  void LockLevelMutex() {
    if (engine_wal_level_mutex_ != nullptr) {
      engine_wal_level_mutex_->lock();
    }
  }

  void UnLockLevelMutex() {
    if (engine_wal_level_mutex_ != nullptr) {
      engine_wal_level_mutex_->unlock();
    }
  }

  void LockSharedLevelMutex() {
    if (engine_wal_level_mutex_ != nullptr) {
      engine_wal_level_mutex_->lock_shared();
    }
  }

  void UnLockSharedLevelMutex() {
    if (engine_wal_level_mutex_ != nullptr) {
      engine_wal_level_mutex_->unlock_shared();
    }
  }

  TsEngineSchemaManager* GetEngineSchemaMgr() { return schema_mgr_; }

  WALMgr* GetWALManager() { return wal_manager_.get(); }

  std::shared_ptr<const TsVGroupVersion> CurrentVersion() const { return version_manager_->Current(); }

  // flush all mem segment data into last segment.
  KStatus Flush() {
    std::shared_ptr<TsMemSegment> imm_segment;
    mem_segment_mgr_.SwitchMemSegment(&imm_segment);
    assert(imm_segment.get() != nullptr);

    // Update vresion before flush.
    TsVersionUpdate update;
    std::list<std::shared_ptr<TsMemSegment>> memsegs;
    mem_segment_mgr_.GetAllMemSegments(&memsegs);
    update.SetValidMemSegments(memsegs);

    version_manager_->ApplyUpdate(&update);

    // Flush imm segment.
    KStatus s = FlushImmSegment(imm_segment);
    return s;
  }

  void SwitchMemSegment(std::shared_ptr<TsMemSegment>* imm_segment) { mem_segment_mgr_.SwitchMemSegment(imm_segment); }

  uint64_t GetMtrIDByTsxID(const char* ts_trans_id) {
    return tsx_manager_->getMtrID(ts_trans_id);
  }

  void SetMtrIDByTsxID(uint64_t uuid, const char* ts_trans_id) {
    return tsx_manager_->insertMtrID(ts_trans_id, uuid);
  }

  bool IsExplict(uint64_t mini_trans_id) {
    return tsx_manager_->IsExplict(mini_trans_id);
  }

  KStatus Compact(bool call_by_vacuum = false);


  KStatus FlushImmSegment(const std::shared_ptr<TsMemSegment>& segment);
  KStatus WriteInsertWAL(kwdbContext_p ctx, uint64_t x_id, TSSlice prepared_payload);

  KStatus WriteInsertWAL(kwdbContext_p ctx, uint64_t x_id, TSSlice primary_tag, TSSlice prepared_payload);

  KStatus RemoveChkFile(kwdbContext_p ctx);

  KStatus ReadWALLogFromLastCheckpoint(kwdbContext_p ctx, std::vector<LogEntry*>& logs, TS_LSN& last_lsn);

  KStatus ReadLogFromLastCheckpoint(kwdbContext_p ctx, std::vector<LogEntry*>& logs, TS_LSN& last_lsn);

  KStatus ReadWALLogForMtr(uint64_t mtr_trans_id, std::vector<LogEntry*>& logs);

  KStatus CreateCheckpointInternal(kwdbContext_p ctx);

  KStatus GetIterator(kwdbContext_p ctx, vector<uint32_t> entity_ids,
                      std::vector<KwTsSpan> ts_spans, DATATYPE ts_col_type,
                      std::vector<k_uint32> scan_cols, std::vector<k_uint32> ts_scan_cols,
                      std::vector<k_int32> agg_extend_cols,
                      std::vector<Sumfunctype> scan_agg_types,
                      std::shared_ptr<TsTableSchemaManager> table_schema_mgr,
                      uint32_t table_version, TsStorageIterator** iter,
                      std::shared_ptr<TsVGroup> vgroup,
                      std::vector<timestamp64> ts_points, bool reverse, bool sorted);

  KStatus GetBlockSpans(TSTableID table_id, uint32_t entity_id, KwTsSpan ts_span, DATATYPE ts_col_type,
                        std::shared_ptr<TsTableSchemaManager> table_schema_mgr, uint32_t table_version,
                        std::list<std::shared_ptr<TsBlockSpan>>* block_spans);

  KStatus rollback(kwdbContext_p ctx, LogEntry* wal_log, bool from_chk = false);

  KStatus ApplyWal(kwdbContext_p ctx, LogEntry* wal_log, std::unordered_map<TS_LSN, MTRBeginEntry*>& incomplete);

  uint32_t GetVGroupID();

  KStatus DeleteEntity(kwdbContext_p ctx, TSTableID table_id, std::string& p_tag, TSEntityID e_id, uint64_t* count,
                       uint64_t mtr_id);
  KStatus DeleteData(kwdbContext_p ctx, TSTableID tbl_id, std::string& p_tag, TSEntityID e_id,
                     const std::vector<KwTsSpan>& ts_spans, uint64_t* count, uint64_t mtr_id);

  KStatus DeleteData(kwdbContext_p ctx, TSTableID tbl_id, TSEntityID e_id, TS_LSN lsn,
                    const std::vector<KwTsSpan>& ts_spans);
  KStatus deleteData(kwdbContext_p ctx, TSTableID tbl_id, TSEntityID e_id, KwLSNSpan lsn,
                              const std::vector<KwTsSpan>& ts_spans);

  KStatus undoDeleteData(kwdbContext_p ctx, TSTableID tbl_id, std::string& primary_tag, TS_LSN log_lsn,
  const std::vector<KwTsSpan>& ts_spans);
  KStatus redoDeleteData(kwdbContext_p ctx, TSTableID tbl_id, std::string& primary_tag, TS_LSN log_lsn,
  const std::vector<KwTsSpan>& ts_spans);

  KStatus WriteBatchData(kwdbContext_p ctx, TSTableID tbl_id, uint32_t table_version, TSEntityID entity_id,
                         timestamp64 ts, DATATYPE ts_col_type, TS_LSN lsn, TSSlice data);

  KStatus FinishWriteBatchData();

  KStatus ClearWriteBatchData();

  TsEngineSchemaManager* GetSchemaMgr() const;

  /**
   * @brief undoPut undo a put operation. This function is used to undo a previously executed put operation.
   *
   * @param ctx The context of the database, providing necessary environment for the operation.
   * @param log_lsn The log sequence number identifying the specific log entry to be undone.
   * @param payload A slice of the transaction log containing the data needed to reverse the put operation.
   *
   * @return KStatus The status of the undo operation, indicating success or specific failure reasons.
   */
  KStatus undoPut(kwdbContext_p ctx, TS_LSN log_lsn, TSSlice payload);

  KStatus getEntityIdByPTag(kwdbContext_p ctx, TSTableID table_id, TSSlice& ptag, TSEntityID* entity_id);

  KStatus undoDeleteTag(kwdbContext_p ctx, TSSlice& primary_tag, TS_LSN log_lsn,
                        uint32_t group_id, uint32_t entity_id, TSSlice& tags);

  KStatus redoPutTag(kwdbContext_p ctx, kwdbts::TS_LSN log_lsn, const TSSlice& payload);

  KStatus undoPutTag(kwdbContext_p ctx, TS_LSN log_lsn, const TSSlice& payload);

  KStatus redoUpdateTag(kwdbContext_p ctx, kwdbts::TS_LSN log_lsn, const TSSlice& payload);

  KStatus undoUpdateTag(kwdbContext_p ctx, TS_LSN log_lsn, TSSlice payload, const TSSlice& old_payload);

  KStatus redoDeleteTag(kwdbContext_p ctx, TSSlice& primary_tag, kwdbts::TS_LSN log_lsn, uint32_t group_id,
                        uint32_t entity_id, TSSlice& tags);

  /**
   * @brief Start a mini-transaction for the current EntityGroup.
   * @param[in] table_id Identifier of TS table.
   * @param[in] range_id Unique ID associated to a Raft consensus group, used to identify the current write batch.
   * @param[in] index The lease index of current write batch.
   * @param[out] mtr_id Mini-transaction id for TS table.
   *
   * @return KStatus
   */
  KStatus MtrBegin(kwdbContext_p ctx, uint64_t range_id, uint64_t index, uint64_t& mtr_id, const char* tsx_id = nullptr);

  /**
   * @brief Submit the mini-transaction for the current EntityGroup.
   * @param[in] mtr_id Mini-transaction id for TS table.
   *
   * @return KStatus
   */
  KStatus MtrCommit(kwdbContext_p ctx, uint64_t& mtr_id, const char* tsx_id = nullptr);

  /**
   * @brief Roll back the mini-transaction of the current EntityGroup.
   * @param[in] mtr_id Mini-transaction id for TS table.
   *
   * @return KStatus
   */
  KStatus MtrRollback(kwdbContext_p ctx, uint64_t& mtr_id, bool is_skip = false, const char* tsx_id = nullptr);
  KStatus redoPut(kwdbContext_p ctx, kwdbts::TS_LSN log_lsn, const TSSlice& payload);

<<<<<<< HEAD
  KStatus Vacuum();
=======
  KStatus GetLastRowEntity(std::shared_ptr<TsTableSchemaManager>& table_schema_mgr,
                           pair<timestamp64, uint32_t>& last_row_entity);

  void UpdateEntityAndMaxTs(KTableKey table_id, timestamp64 max_ts, EntityID entity_id) {
    std::unique_lock<std::shared_mutex> lock(last_row_entity_mutex_);
    if (!last_row_entity_.count(table_id) || max_ts >= last_row_entity_[table_id].first) {
      last_row_entity_[table_id] = {max_ts, entity_id};
    }
  }

  void ResetEntityMaxTs(KTableKey table_id, timestamp64 max_ts, EntityID entity_id) {
    std::unique_lock<std::shared_mutex> lock(last_row_entity_mutex_);
    if (last_row_entity_.count(table_id) && max_ts >= last_row_entity_[table_id].first) {
      if (entity_id == last_row_entity_[table_id].second) {
        last_row_entity_.erase(table_id);
        last_row_entity_checked_[table_id] = false;
      }
    }
  }

  KStatus GetEntityLastRow(std::shared_ptr<TsTableSchemaManager>& table_schema_mgr,
                           uint32_t entity_id, const std::vector<KwTsSpan>& ts_spans,
                           timestamp64& entity_last_ts);

  void UpdateEntityLatestRow(EntityID entity_id, timestamp64 max_ts) {
    std::unique_lock<std::shared_mutex> lock(entity_latest_row_mutex_);
    if (!entity_latest_row_.count(entity_id) || max_ts >= entity_latest_row_[entity_id]) {
      entity_latest_row_[entity_id] = max_ts;
      if (entity_latest_row_checked_[entity_id] == TsEntityLatestRowStatus::Uninitialized) {
        entity_latest_row_checked_[entity_id] = TsEntityLatestRowStatus::Valid;
      }
    }
  }

  void ResetEntityLatestRow(EntityID entity_id, timestamp64 max_ts) {
    std::unique_lock<std::shared_mutex> lock(entity_latest_row_mutex_);
    if (entity_latest_row_.count(entity_id) && max_ts >= entity_latest_row_[entity_id]) {
      entity_latest_row_.erase(entity_id);
      entity_latest_row_checked_[entity_id] = TsEntityLatestRowStatus::Recovering;
    }
  }
>>>>>>> 9bafa699

 private:
  // check partition of rows exist. if not creating it.
  KStatus makeSurePartitionExist(TSTableID table_id, const std::list<TSMemSegRowData>& rows);

  KStatus TrasvalAllPartition(kwdbContext_p ctx, TSTableID tbl_id,
    const std::vector<KwTsSpan>& ts_spans, std::function<KStatus(std::shared_ptr<const TsPartitionVersion>)> func);

  int saveToFile(uint32_t new_id) const;
  // Thread scheduling executes compact tasks to clean up items that require erasing.
  void compactRoutine(void* args);
  // Initialize compact thread.
  void initCompactThread();
  // Close compact thread.
  void closeCompactThread();
};

}  // namespace kwdbts<|MERGE_RESOLUTION|>--- conflicted
+++ resolved
@@ -32,22 +32,12 @@
 
 class TsEntitySegmentBuilder;
 
-<<<<<<< HEAD
-=======
-enum class TsExclusiveStatus{
-  NONE = 0,
-  COMPACT,
-  WRITE_BATCH,
-  VACUUM,
-};
-
 enum class TsEntityLatestRowStatus {
   Uninitialized = 0,
   Recovering,
   Valid,
 };
 
->>>>>>> 9bafa699
 /**
  * table group used for organizing a series of table(super table of device).
  * in current time vgroup is same as database
@@ -90,10 +80,6 @@
   // Mutexes for condition variables
   std::mutex cv_mutex_;
 
-<<<<<<< HEAD
-=======
-  std::atomic<TsExclusiveStatus> comp_vacuum_status_{TsExclusiveStatus::NONE};
-
   mutable std::shared_mutex last_row_entity_mutex_;
   std::unordered_map<uint32_t, bool> last_row_entity_checked_;
   std::unordered_map<uint32_t, pair<timestamp64, uint32_t>> last_row_entity_;
@@ -101,7 +87,6 @@
   std::unordered_map<uint32_t, TsEntityLatestRowStatus> entity_latest_row_checked_;
   std::unordered_map<uint32_t, timestamp64> entity_latest_row_;
 
->>>>>>> 9bafa699
  public:
   TsVGroup() = delete;
 
@@ -311,9 +296,6 @@
   KStatus MtrRollback(kwdbContext_p ctx, uint64_t& mtr_id, bool is_skip = false, const char* tsx_id = nullptr);
   KStatus redoPut(kwdbContext_p ctx, kwdbts::TS_LSN log_lsn, const TSSlice& payload);
 
-<<<<<<< HEAD
-  KStatus Vacuum();
-=======
   KStatus GetLastRowEntity(std::shared_ptr<TsTableSchemaManager>& table_schema_mgr,
                            pair<timestamp64, uint32_t>& last_row_entity);
 
@@ -355,7 +337,8 @@
       entity_latest_row_checked_[entity_id] = TsEntityLatestRowStatus::Recovering;
     }
   }
->>>>>>> 9bafa699
+
+  KStatus Vacuum();
 
  private:
   // check partition of rows exist. if not creating it.
