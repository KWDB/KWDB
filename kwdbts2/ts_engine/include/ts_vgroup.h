--- conflicted
+++ resolved
@@ -123,7 +123,6 @@
 
   void SwitchMemSegment(std::shared_ptr<TsMemSegment>* imm_segment) { mem_segment_mgr_.SwitchMemSegment(imm_segment); }
 
-<<<<<<< HEAD
   uint64_t GetMtrIDByTsxID(const char* ts_trans_id) {
     return tsx_manager_->getMtrID(ts_trans_id);
   }
@@ -132,10 +131,8 @@
     return tsx_manager_->insertMtrID(ts_trans_id, uuid);
   }
 
-  KStatus Compact(int thread_num = 1);
-=======
   KStatus Compact();
->>>>>>> 735bc92b
+
 
   KStatus FlushImmSegment(const std::shared_ptr<TsMemSegment>& segment);
   KStatus WriteInsertWAL(kwdbContext_p ctx, uint64_t x_id, TSSlice prepared_payload);
