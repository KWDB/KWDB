// Copyright (c) 2022-present, Shanghai Yunxi Technology Co, Ltd.
//
// This software (KWDB) is licensed under Mulan PSL v2.
// You can use this software according to the terms and conditions of the Mulan PSL v2.
// You may obtain a copy of Mulan PSL v2 at:
//          http://license.coscl.org.cn/MulanPSL2
// THIS SOFTWARE IS PROVIDED ON AN "AS IS" BASIS, WITHOUT WARRANTIES OF ANY KIND,
// EITHER EXPRESS OR IMPLIED, INCLUDING BUT NOT LIMITED TO NON-INFRINGEMENT,
// MERCHANTABILITY OR FIT FOR A PARTICULAR PURPOSE.
// See the Mulan PSL v2 for more details.
#pragma once

#include <cstdint>
#include <filesystem>
#include <map>
#include <list>
#include <memory>
#include <mutex>
#include <string>
#include <unordered_map>
#include <vector>

#include "data_type.h"
#include "kwdb_type.h"
#include "st_wal_mgr.h"
#include "ts_engine_schema_manager.h"
#include "ts_mem_segment_mgr.h"
#include "ts_version.h"

namespace kwdbts {

class TsEntitySegmentBuilder;

enum class TsExclusiveStatus{
  NONE = 0,
  COMPACTE,
  WRITE_BATCH,
  VACUUM,
};

/**
 * table group used for organizing a series of table(super table of device).
 * in current time vgroup is same as database
 */
// const pointer
class TsVGroup {
 private:
  uint32_t vgroup_id_{0};
  TsEngineSchemaManager* schema_mgr_ = nullptr;

  std::shared_mutex s_mu_;

  TsMemSegmentManager mem_segment_mgr_;

  std::filesystem::path path_;

  // max entity id of this vgroup
  uint64_t max_entity_id_{0};

  // mutex for initialize/allocate/get max_entity_id_
  mutable std::mutex entity_id_mutex_;

  EngineOptions engine_options_;

  std::unique_ptr<WALMgr> wal_manager_ = nullptr;
  std::unique_ptr<TSxMgr> tsx_manager_ = nullptr;

  std::unique_ptr<TsVersionManager> version_manager_ = nullptr;

  std::map<PartitionIdentifier, std::shared_ptr<TsEntitySegmentBuilder>> write_batch_segment_builders_;
  std::shared_mutex builders_mutex_;

  // compact thread flag
  bool enable_compact_thread_{true};
  // Id of the compact thread
  KThreadID compact_thread_id_{0};
  // Conditional variable
  std::condition_variable cv_;
  // Mutexes for condition variables
  std::mutex cv_mutex_;

  // Flushing Mutex
  std::mutex flush_mutex_;

  std::atomic<TsExclusiveStatus> comp_vacuum_status_{TsExclusiveStatus::NONE};

 public:
  TsVGroup() = delete;

  TsVGroup(const EngineOptions& engine_options, uint32_t vgroup_id, TsEngineSchemaManager* schema_mgr,
           bool enable_compact_thread = true);

  ~TsVGroup();

  KStatus Init(kwdbContext_p ctx);

  KStatus SetReady();

  KStatus CreateTable(kwdbContext_p ctx, const KTableKey& table_id, roachpb::CreateTsTable* meta);

  KStatus PutData(kwdbContext_p ctx, TSTableID table_id, uint64_t mtr_id, TSSlice* primary_tag, TSEntityID entity_id,
                  TSSlice* payload, bool write_wal);

  std::filesystem::path GetPath() const;

  std::string GetFileName() const;

  TSEntityID AllocateEntityID();

  TSEntityID GetMaxEntityID() const;

  void InitEntityID(TSEntityID entity_id);

  TsEngineSchemaManager* GetEngineSchemaMgr() { return schema_mgr_; }

  WALMgr* GetWALManager() { return wal_manager_.get(); }

  std::shared_ptr<const TsVGroupVersion> CurrentVersion() const { return version_manager_->Current(); }

  // flush all mem segment data into last segment.
  KStatus Flush() {
    std::lock_guard lk{flush_mutex_};
    std::shared_ptr<TsMemSegment> imm_segment;
    mem_segment_mgr_.SwitchMemSegment(&imm_segment);
    assert(imm_segment.get() != nullptr);

    // Update vresion before flush.
    TsVersionUpdate update;
    std::list<std::shared_ptr<TsMemSegment>> memsegs;
    mem_segment_mgr_.GetAllMemSegments(&memsegs);
    update.SetValidMemSegments(memsegs);

    version_manager_->ApplyUpdate(&update);

    // Flush imm segment.
    KStatus s = FlushImmSegment(imm_segment);
    return s;
  }

  void ResetTsExclusiveStatus() {
    comp_vacuum_status_.store(TsExclusiveStatus::NONE);
  }

  bool TrySetTsExclusiveStatus(TsExclusiveStatus desired) {
    TsExclusiveStatus expected = TsExclusiveStatus::NONE;
    if (comp_vacuum_status_.compare_exchange_strong(expected, desired)) {
      return true;
    }
    return false;
  }

  void SwitchMemSegment(std::shared_ptr<TsMemSegment>* imm_segment) { mem_segment_mgr_.SwitchMemSegment(imm_segment); }

  KStatus Compact();

  KStatus FlushImmSegment(const std::shared_ptr<TsMemSegment>& segment);
  KStatus WriteInsertWAL(kwdbContext_p ctx, uint64_t x_id, TSSlice prepared_payload);

  KStatus WriteInsertWAL(kwdbContext_p ctx, uint64_t x_id, TSSlice primary_tag, TSSlice prepared_payload);

  KStatus UpdateLSN(kwdbContext_p ctx, TS_LSN chk_lsn);

  KStatus ReadWALLogFromLastCheckpoint(kwdbContext_p ctx, std::vector<LogEntry*>& logs, TS_LSN& last_lsn);

  KStatus ReadLogFromLastCheckpoint(kwdbContext_p ctx, std::vector<LogEntry*>& logs, TS_LSN& last_lsn);

  KStatus ReadWALLogForMtr(uint64_t mtr_trans_id, std::vector<LogEntry*>& logs);

  KStatus CreateCheckpointInternal(kwdbContext_p ctx);

  KStatus GetIterator(kwdbContext_p ctx, vector<uint32_t> entity_ids,
                      std::vector<KwTsSpan> ts_spans, DATATYPE ts_col_type,
                      std::vector<k_uint32> scan_cols, std::vector<k_uint32> ts_scan_cols,
                      std::vector<k_int32> agg_extend_cols,
                      std::vector<Sumfunctype> scan_agg_types,
                      std::shared_ptr<TsTableSchemaManager> table_schema_mgr,
                      uint32_t table_version, TsStorageIterator** iter,
                      std::shared_ptr<TsVGroup> vgroup,
                      std::vector<timestamp64> ts_points, bool reverse, bool sorted);

  KStatus GetBlockSpans(TSTableID table_id, uint32_t entity_id, KwTsSpan ts_span, DATATYPE ts_col_type,
                        std::shared_ptr<TsTableSchemaManager> table_schema_mgr, uint32_t table_version,
                        std::list<std::shared_ptr<TsBlockSpan>>* block_spans);

  KStatus rollback(kwdbContext_p ctx, LogEntry* wal_log);

  KStatus ApplyWal(kwdbContext_p ctx, LogEntry* wal_log, std::unordered_map<TS_LSN, MTRBeginEntry*>& incomplete);

  uint32_t GetVGroupID();

  KStatus DeleteEntity(kwdbContext_p ctx, TSTableID table_id, std::string& p_tag, TSEntityID e_id, uint64_t* count,
                       uint64_t mtr_id);
  KStatus DeleteData(kwdbContext_p ctx, TSTableID tbl_id, std::string& p_tag, TSEntityID e_id,
                     const std::vector<KwTsSpan>& ts_spans, uint64_t* count, uint64_t mtr_id);

  KStatus DeleteData(kwdbContext_p ctx, TSTableID tbl_id, TSEntityID e_id, TS_LSN lsn,
                    const std::vector<KwTsSpan>& ts_spans);
  KStatus deleteData(kwdbContext_p ctx, TSTableID tbl_id, TSEntityID e_id, KwLSNSpan lsn,
                              const std::vector<KwTsSpan>& ts_spans);
<<<<<<< HEAD

  KStatus WriteBatchData(kwdbContext_p ctx, TSTableID tbl_id, uint32_t table_version, TSEntityID entity_id,
                         timestamp64 ts, DATATYPE ts_col_type, TSSlice data);

  KStatus FinishWriteBatchData();

  KStatus ClearWriteBatchData();

   /**
   * Undoes deletion of rows within a specified entity group.
   *
   * @param ctx Pointer to the database context.
   * @param primary_tag Primary tag identifying the entity.
   * @param log_lsn LSN of the log for ensuring atomicity and consistency of the operation.
   * @param rows Collection of row spans to be undeleted.
   * @return Status of the operation, success or failure.
   */
  KStatus undoDelete(kwdbContext_p ctx, std::string& primary_tag, TS_LSN log_lsn,
                     const std::vector<DelRowSpan>& rows);
=======
>>>>>>> e497742d
  KStatus undoDeleteData(kwdbContext_p ctx, TSTableID tbl_id, std::string& primary_tag, TS_LSN log_lsn,
  const std::vector<KwTsSpan>& ts_spans);
  KStatus redoDeleteData(kwdbContext_p ctx, TSTableID tbl_id, std::string& primary_tag, TS_LSN log_lsn,
  const std::vector<KwTsSpan>& ts_spans);

  TsEngineSchemaManager* GetSchemaMgr() const;

  KStatus undoPutTag(kwdbContext_p ctx, TS_LSN log_lsn, TSSlice payload);

  KStatus undoUpdateTag(kwdbContext_p ctx, TS_LSN log_lsn, TSSlice payload, TSSlice old_payload);

  /**
   * @brief undoPut undo a put operation. This function is used to undo a previously executed put operation.
   *
   * @param ctx The context of the database, providing necessary environment for the operation.
   * @param log_lsn The log sequence number identifying the specific log entry to be undone.
   * @param payload A slice of the transaction log containing the data needed to reverse the put operation.
   *
   * @return KStatus The status of the undo operation, indicating success or specific failure reasons.
   */
  KStatus undoPut(kwdbContext_p ctx, TS_LSN log_lsn, TSSlice payload);

  KStatus getEntityIdByPTag(kwdbContext_p ctx, TSTableID table_id, TSSlice& ptag, TSEntityID* entity_id);

  KStatus undoDeleteTag(kwdbContext_p ctx, TSSlice& primary_tag, TS_LSN log_lsn,
                        uint32_t group_id, uint32_t entity_id, TSSlice& tags);

  KStatus redoPutTag(kwdbContext_p ctx, kwdbts::TS_LSN log_lsn, const TSSlice& payload);

  KStatus redoUpdateTag(kwdbContext_p ctx, kwdbts::TS_LSN log_lsn, const TSSlice& payload);

  KStatus redoDeleteTag(kwdbContext_p ctx, TSSlice& primary_tag, kwdbts::TS_LSN log_lsn, uint32_t group_id,
                        uint32_t entity_id, TSSlice& payload);

  KStatus redoCreateHashIndex(const std::vector<uint32_t>& tags, uint32_t index_id, uint32_t ts_version);

  KStatus undoCreateHashIndex(uint32_t index_id, uint32_t ts_version);

  KStatus redoDropHashIndex(uint32_t index_id, uint32_t ts_version);

  KStatus undoDropHashIndex(const std::vector<uint32_t>& tags, uint32_t index_id, uint32_t ts_version);

  /**
   * @brief Start a mini-transaction for the current EntityGroup.
   * @param[in] table_id Identifier of TS table.
   * @param[in] range_id Unique ID associated to a Raft consensus group, used to identify the current write batch.
   * @param[in] index The lease index of current write batch.
   * @param[out] mtr_id Mini-transaction id for TS table.
   *
   * @return KStatus
   */
  KStatus MtrBegin(kwdbContext_p ctx, uint64_t range_id, uint64_t index, uint64_t& mtr_id);

  /**
   * @brief Submit the mini-transaction for the current EntityGroup.
   * @param[in] mtr_id Mini-transaction id for TS table.
   *
   * @return KStatus
   */
  KStatus MtrCommit(kwdbContext_p ctx, uint64_t& mtr_id);

  /**
   * @brief Roll back the mini-transaction of the current EntityGroup.
   * @param[in] mtr_id Mini-transaction id for TS table.
   *
   * @return KStatus
   */
  KStatus MtrRollback(kwdbContext_p ctx, uint64_t& mtr_id, bool is_skip = false);
  KStatus redoPut(kwdbContext_p ctx, kwdbts::TS_LSN log_lsn, const TSSlice& payload);

 private:
  // check partition of rows exist. if not creating it.
  KStatus makeSurePartitionExist(TSTableID table_id, const std::list<TSMemSegRowData>& rows);

  KStatus TrasvalAllPartition(kwdbContext_p ctx, TSTableID tbl_id,
    const std::vector<KwTsSpan>& ts_spans, std::function<KStatus(std::shared_ptr<const TsPartitionVersion>)> func);

  int saveToFile(uint32_t new_id) const;
  // Thread scheduling executes compact tasks to clean up items that require erasing.
  void compactRoutine(void* args);
  // Initialize compact thread.
  void initCompactThread();
  // Close compact thread.
  void closeCompactThread();
};

}  // namespace kwdbts<|MERGE_RESOLUTION|>--- conflicted
+++ resolved
@@ -197,32 +197,18 @@
                     const std::vector<KwTsSpan>& ts_spans);
   KStatus deleteData(kwdbContext_p ctx, TSTableID tbl_id, TSEntityID e_id, KwLSNSpan lsn,
                               const std::vector<KwTsSpan>& ts_spans);
-<<<<<<< HEAD
-
-  KStatus WriteBatchData(kwdbContext_p ctx, TSTableID tbl_id, uint32_t table_version, TSEntityID entity_id,
-                         timestamp64 ts, DATATYPE ts_col_type, TSSlice data);
-
-  KStatus FinishWriteBatchData();
-
-  KStatus ClearWriteBatchData();
-
-   /**
-   * Undoes deletion of rows within a specified entity group.
-   *
-   * @param ctx Pointer to the database context.
-   * @param primary_tag Primary tag identifying the entity.
-   * @param log_lsn LSN of the log for ensuring atomicity and consistency of the operation.
-   * @param rows Collection of row spans to be undeleted.
-   * @return Status of the operation, success or failure.
-   */
-  KStatus undoDelete(kwdbContext_p ctx, std::string& primary_tag, TS_LSN log_lsn,
-                     const std::vector<DelRowSpan>& rows);
-=======
->>>>>>> e497742d
+
   KStatus undoDeleteData(kwdbContext_p ctx, TSTableID tbl_id, std::string& primary_tag, TS_LSN log_lsn,
   const std::vector<KwTsSpan>& ts_spans);
   KStatus redoDeleteData(kwdbContext_p ctx, TSTableID tbl_id, std::string& primary_tag, TS_LSN log_lsn,
   const std::vector<KwTsSpan>& ts_spans);
+
+  KStatus WriteBatchData(kwdbContext_p ctx, TSTableID tbl_id, uint32_t table_version, TSEntityID entity_id,
+                         timestamp64 ts, DATATYPE ts_col_type, TSSlice data);
+
+  KStatus FinishWriteBatchData();
+
+  KStatus ClearWriteBatchData();
 
   TsEngineSchemaManager* GetSchemaMgr() const;
 
