--- conflicted
+++ resolved
@@ -135,12 +135,6 @@
 
   KStatus CreateCheckpointInternal(kwdbContext_p ctx);
 
-<<<<<<< HEAD
-  KStatus GetIterator(kwdbContext_p ctx, vector<uint32_t> entity_ids, std::vector<KwTsSpan> ts_spans,
-                      DATATYPE ts_col_type, std::vector<k_uint32> scan_cols, std::vector<k_uint32> ts_scan_cols,
-                      std::vector<Sumfunctype> scan_agg_types, std::shared_ptr<TsTableSchemaManager> table_schema_mgr,
-                      uint32_t table_version, TsStorageIterator** iter, std::shared_ptr<TsVGroup> vgroup,
-=======
   KStatus GetIterator(kwdbContext_p ctx, vector<uint32_t> entity_ids,
                       std::vector<KwTsSpan> ts_spans, DATATYPE ts_col_type,
                       std::vector<k_uint32> scan_cols, std::vector<k_uint32> ts_scan_cols,
@@ -149,7 +143,6 @@
                       std::shared_ptr<TsTableSchemaManager> table_schema_mgr,
                       uint32_t table_version, TsStorageIterator** iter,
                       std::shared_ptr<TsVGroup> vgroup,
->>>>>>> 38a92f9d
                       std::vector<timestamp64> ts_points, bool reverse, bool sorted);
 
   KStatus rollback(kwdbContext_p ctx, LogEntry* wal_log);
