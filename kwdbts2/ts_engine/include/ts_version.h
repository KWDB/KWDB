--- conflicted
+++ resolved
@@ -117,19 +117,13 @@
     return del_info_->GetDelRange(e_id, del_items);
   }
   KStatus getFilter(const TsScanFilterParams& filter, TsBlockItemFilterParams& block_data_filter) const;
-<<<<<<< HEAD
-  KStatus GetBlockSpan(const TsScanFilterParams& filter, std::list<shared_ptr<TsBlockSpan>>* ts_block_spans,
+  KStatus GetBlockSpans(const TsScanFilterParams& filter, std::list<shared_ptr<TsBlockSpan>>* ts_block_spans,
                        std::shared_ptr<TsTableSchemaManager> tbl_schema_mgr, uint32_t scan_version,
                        bool skip_last = false, bool skip_entity = false) const;
 
   bool TrySetBusy(PartitionStatus desired) const;
   void ResetStatus() const;
   KStatus NeedVacuumEntitySegment(const std::filesystem::path& root_path, bool& need_vacuum) const;
-=======
-  KStatus GetBlockSpans(const TsScanFilterParams& filter, std::list<shared_ptr<TsBlockSpan>>* ts_block_spans,
-  std::shared_ptr<TsTableSchemaManager> tbl_schema_mgr, uint32_t scan_version,
-  bool skip_last = false, bool skip_entity = false) const;
->>>>>>> f1acccb8
 };
 
 class TsVGroupVersion {
