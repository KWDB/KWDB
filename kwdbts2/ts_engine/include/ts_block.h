--- conflicted
+++ resolved
@@ -116,26 +116,15 @@
     convert_ = nullptr;
   }
 
-<<<<<<< HEAD
-  uint32_t GetVGroupID() const;
-  TSEntityID GetEntityID() const;
-  int GetRowNum() const;
-  int GetStartRow() const;
-  int GetColCount() const;
-  std::shared_ptr<TsBlock> GetTsBlock() const;
-  TSTableID GetTableID() const;
-  uint32_t GetTableVersion() const;
-  timestamp64 GetTS(uint32_t row_idx) const;
-=======
   uint32_t GetVGroupID() const { return vgroup_id_; }
   TSEntityID GetEntityID() const { return entity_id_; }
   int GetRowNum() const { return nrow_; }
   int GetStartRow() const { return start_row_; }
+  int GetColCount() const { return scan_attrs_.size(); }
   std::shared_ptr<TsBlock> GetTsBlock() const { return block_; }
   TSTableID GetTableID() const { return block_->GetTableId(); }
   uint32_t GetTableVersion() const { return block_->GetTableVersion(); }
   timestamp64 GetTS(uint32_t row_idx) const { return block_->GetTS(start_row_ + row_idx); }
->>>>>>> 50587f77
   timestamp64 GetFirstTS() const;
   timestamp64 GetLastTS() const;
   TS_LSN GetFirstLSN() const;
