// Copyright (c) 2022-present, Shanghai Yunxi Technology Co, Ltd.
//
// This software (KWDB) is licensed under Mulan PSL v2.
// You can use this software according to the terms and conditions of the Mulan PSL v2.
// You may obtain a copy of Mulan PSL v2 at:
//          http://license.coscl.org.cn/MulanPSL2
// THIS SOFTWARE IS PROVIDED ON AN "AS IS" BASIS, WITHOUT WARRANTIES OF ANY KIND,
// EITHER EXPRESS OR IMPLIED, INCLUDING BUT NOT LIMITED TO NON-INFRINGEMENT,
// MERCHANTABILITY OR FIT FOR A PARTICULAR PURPOSE.
// See the Mulan PSL v2 for more details.
#pragma once

#include <string>
#include <utility>
#include <vector>
#include <memory>
#include "ts_table.h"
#include "ts_table_schema_manager.h"

namespace kwdbts {

class TsVGroup;

class TsTableV2Impl : public TsTable {
 private:
  std::shared_ptr<TsTableSchemaManager> table_schema_mgr_;
  const std::vector<std::shared_ptr<TsVGroup>>& vgroups_;

 public:
  TsTableV2Impl(std::shared_ptr<TsTableSchemaManager> table_schema,
                const std::vector<std::shared_ptr<TsVGroup>>& vgroups) :
            TsTable(nullptr, "./wrong/", 0), table_schema_mgr_(table_schema), vgroups_(vgroups) {}

  ~TsTableV2Impl();

  KTableKey GetTableId() override {
    return table_schema_mgr_->GetTableId();
  }

  uint32_t GetCurrentTableVersion() override {
    return table_schema_mgr_->GetCurrentVersion();
  }

  std::shared_ptr<TsTableSchemaManager> GetSchemaManager() {
    return table_schema_mgr_;
  }

  TsVGroup* GetVGroupByID(uint32_t vgroup_id) {
    assert(EngineOptions::vgroup_max_num >= vgroup_id);
    return vgroups_[vgroup_id - 1].get();
  }

  KStatus PutData(kwdbContext_p ctx, uint64_t range_group_id, TSSlice* payload, int payload_num,
                          uint64_t mtr_id, uint16_t* inc_entity_cnt, uint32_t* inc_unordered_cnt,
                          DedupResult* dedup_result, const DedupRule& dedup_rule) override;

  KStatus PutData(kwdbContext_p ctx, TsVGroup* v_group, TsRawPayload& p,
                  TSEntityID entity_id, uint64_t mtr_id, uint32_t* inc_unordered_cnt,
                  DedupResult* dedup_result, const DedupRule& dedup_rule, bool write_wal);

  KStatus GetTagIterator(kwdbContext_p ctx,
                          std::vector<uint32_t> scan_tags,
                          const vector<uint32_t> hps,
                          BaseEntityIterator** iter, k_uint32 table_version) override;

  KStatus GetEntityIdList(kwdbContext_p ctx, const std::vector<void*>& primary_tags,
                          const std::vector<uint64_t/*index_id*/> &tags_index_id,
                          const std::vector<void*> tags,
                          TSTagOpType op_type,
                          const std::vector<uint32_t>& scan_tags,
                          std::vector<EntityResultIndex>* entity_id_list, ResultSet* res, uint32_t* count,
                          uint32_t table_version = 1) override;

  KStatus GetNormalIterator(kwdbContext_p ctx, const std::vector<EntityResultIndex>& entity_ids,
                            std::vector<KwTsSpan> ts_spans, std::vector<k_uint32> scan_cols,
                            std::vector<Sumfunctype> scan_agg_types, k_uint32 table_version,
                            TsIterator** iter, std::vector<timestamp64> ts_points,
                            bool reverse, bool sorted) override;

  KStatus AlterTable(kwdbContext_p ctx, AlterType alter_type, roachpb::KWDBKTSColumn* column,
                     uint32_t cur_version, uint32_t new_version, string& msg) override;

  KStatus CheckAndAddSchemaVersion(kwdbContext_p ctx, const KTableKey& table_id, uint64_t version) override;

  LifeTime GetLifeTime() {
    return table_schema_mgr_->GetLifeTime();
  }

  void SetLifeTime(LifeTime ts) {
    table_schema_mgr_->SetLifeTime(ts);
  }

  inline void updateTsSpan(int64_t ts, std::vector<KwTsSpan>& ts_spans) {
    // Delete all spans that ts > span.end
    auto new_end = std::remove_if(ts_spans.begin(), ts_spans.end(),
        [ts](const KwTsSpan& span) { return ts > span.end; });
    ts_spans.erase(new_end, ts_spans.end());

    // Update the begin for the remaining spans
    for (auto& span : ts_spans) {
      if (ts > span.begin) {
        span.begin = ts;
      }
    }
  }

  KStatus CreateNormalTagIndex(kwdbContext_p ctx, const uint64_t transaction_id, const uint64_t index_id,
                               const uint32_t cur_version, const uint32_t new_version,
                               const std::vector<uint32_t/* tag column id*/>&) override;

  /**
    * @brief clean ts table
    *
    * @return KStatus
    */
  virtual KStatus TSxClean(kwdbContext_p ctx);

  KStatus DropNormalTagIndex(kwdbContext_p ctx, const uint64_t transaction_id,
                             const uint32_t cur_version, const uint32_t new_version, const uint64_t index_id) override;

  KStatus UndoCreateIndex(kwdbContext_p ctx, LogEntry* log) override;

  KStatus UndoDropIndex(kwdbContext_p ctx, LogEntry* log) override;

  vector<uint32_t> GetNTagIndexInfo(uint32_t ts_version, uint32_t index_id) override;

<<<<<<< HEAD
  KStatus DeleteEntities(kwdbContext_p ctx,  std::vector<std::string>& primary_tag, uint64_t* count, uint64_t mtr_id);
  /**
   * @brief drop all data in range. if table is empty,we will drop table directory at same time.
   * @param[in] ts_span   timestamp span
   * @param[in] begin_hash,end_hash Entity primary tag hashID
   *
   * @return KStatus
   */
  KStatus DeleteTotalRange(kwdbContext_p ctx, uint64_t begin_hash, uint64_t end_hash,
                                    KwTsSpan ts_span, uint64_t mtr_id) override;

  /**
   * @brief Delete data within a hash range, usually used for data migration.
   * @param[in] range_group_id RangeGroupID
   * @param[in] hash_span The range of hash IDs to be deleted from the data
   * @param[out] count delete row num
   * @param[in] mtr_id Mini-transaction id for TS table.
   *
   * @return KStatus
   */
  KStatus DeleteRangeEntities(kwdbContext_p ctx, const uint64_t& range_group_id, const HashIdSpan& hash_span,
                                      uint64_t* count, uint64_t mtr_id) override;

  /**
   * @brief Delete data based on the hash id range and timestamp range.
   * @param[in] range_group_id RangeGroupID
   * @param[in] hash_span The range of hash IDs to be deleted from the data
   * @param[in] ts_spans The range of timestamps to be deleted from the data
   * @param[out] count The number of rows of data that have been deleted
   * @param[in] mtr_id Mini-transaction id for TS table.
   * @return
   */
  KStatus DeleteRangeData(kwdbContext_p ctx, uint64_t range_group_id, HashIdSpan& hash_span,
                                  const std::vector<KwTsSpan>& ts_spans, uint64_t* count, uint64_t mtr_id) override;

  /**
   * @brief Delete data based on the primary tag and timestamp range.
   * @param[in] range_group_id RangeGroupID
   * @param[in] primary_tag The primary tag of the deleted data
   * @param[in] ts_spans The range of timestamps to be deleted from the data
   * @param[out] count The number of rows of data that have been deleted
   * @param[in] mtr_id Mini-transaction id for TS table.
   * @return KStatus
   */
  KStatus DeleteData(kwdbContext_p ctx, uint64_t range_group_id, std::string& primary_tag,
                             const std::vector<KwTsSpan>& ts_spans, uint64_t* count, uint64_t mtr_id) override;

  KStatus getPTagsByHashSpan(kwdbContext_p ctx, const HashIdSpan& hash_span, vector<string>* primary_tags);

=======
  KStatus undoAlterTable(kwdbContext_p ctx, AlterType alter_type, roachpb::KWDBKTSColumn* column, uint32_t cur_version,
    uint32_t new_version) override;
>>>>>>> 48a1c91f
};

}  // namespace kwdbts<|MERGE_RESOLUTION|>--- conflicted
+++ resolved
@@ -124,7 +124,6 @@
 
   vector<uint32_t> GetNTagIndexInfo(uint32_t ts_version, uint32_t index_id) override;
 
-<<<<<<< HEAD
   KStatus DeleteEntities(kwdbContext_p ctx,  std::vector<std::string>& primary_tag, uint64_t* count, uint64_t mtr_id);
   /**
    * @brief drop all data in range. if table is empty,we will drop table directory at same time.
@@ -174,10 +173,8 @@
 
   KStatus getPTagsByHashSpan(kwdbContext_p ctx, const HashIdSpan& hash_span, vector<string>* primary_tags);
 
-=======
   KStatus undoAlterTable(kwdbContext_p ctx, AlterType alter_type, roachpb::KWDBKTSColumn* column, uint32_t cur_version,
     uint32_t new_version) override;
->>>>>>> 48a1c91f
 };
 
 }  // namespace kwdbts