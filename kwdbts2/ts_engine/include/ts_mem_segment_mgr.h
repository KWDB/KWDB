// Copyright (c) 2022-present, Shanghai Yunxi Technology Co, Ltd.
//
// This software (KWDB) is licensed under Mulan PSL v2.
// You can use this software according to the terms and conditions of the Mulan PSL v2.
// You may obtain a copy of Mulan PSL v2 at:
//          http://license.coscl.org.cn/MulanPSL2
// THIS SOFTWARE IS PROVIDED ON AN "AS IS" BASIS, WITHOUT WARRANTIES OF ANY KIND,
// EITHER EXPRESS OR IMPLIED, INCLUDING BUT NOT LIMITED TO NON-INFRINGEMENT,
// MERCHANTABILITY OR FIT FOR A PARTICULAR PURPOSE.
// See the Mulan PSL v2 for more details.
#pragma once

#include <list>
#include <map>
#include <memory>
#include <unordered_map>
#include <atomic>
#include <deque>
#include <vector>

#include "ts_env.h"
#include "libkwdbts2.h"
#include "ts_payload.h"
#include "inlineskiplist.h"
#include "ts_block_item_info.h"
#include "ts_arena.h"

namespace kwdbts {

class TsVGroup;

// store row-based data struct for certain entity.
#pragma pack(1)
struct TSMemSegRowData {
  uint32_t database_id;
  TSTableID table_id;
  uint32_t table_version;
  TSEntityID entity_id;
  timestamp64 ts;
  TS_LSN lsn;
  TSSlice row_data;

 private:
  char* skip_list_key_;

 public:
  TSMemSegRowData(uint32_t db_id, TSTableID tbl_id, uint32_t tbl_version, TSEntityID en_id) {
    database_id = db_id;
    table_id = tbl_id;
    table_version = tbl_version;
    entity_id = en_id;
  }
  void SetData(timestamp64 cts, TS_LSN clsn, const TSSlice& crow_data) {
    ts = cts;
    lsn = clsn;
    row_data = crow_data;
  }
  static size_t GetKeyLen() {
    return 4 + 8 + 4 + 8 + 8 + 8 + 8;
  }

#define HTOBEFUNC(buf, value, size) { \
  auto tmp = value; \
  memcpy(buf, &tmp, size); \
  buf += size; \
}

  void GenKey(char* buf) {
    skip_list_key_ = buf;
    HTOBEFUNC(buf, htobe32(database_id), sizeof(database_id));
    HTOBEFUNC(buf, htobe64(table_id), sizeof(table_id));
    HTOBEFUNC(buf, htobe32(table_version), sizeof(table_version));
    HTOBEFUNC(buf, htobe64(entity_id), sizeof(entity_id));
    uint64_t cts = ts - INT64_MIN;
    HTOBEFUNC(buf, htobe64(cts), sizeof(cts));
    HTOBEFUNC(buf, htobe64(lsn), sizeof(lsn));
    HTOBEFUNC(buf, htobe64(*(uint64_t*)&row_data.data), sizeof(uint64_t));
  }

  bool SameEntityAndTableVersion(TSMemSegRowData* b) {
    return memcmp(this, b, 24) == 0;
  }
  bool SameTableId(TSMemSegRowData* b) {
    return this->table_id == b->table_id;
  }

  bool InTsSpan(timestamp64 begin, timestamp64 end) {
    return begin <= ts && ts <= end;
  }

  int Compare(TSMemSegRowData* b) {
    auto ret = memcmp(skip_list_key_, b->skip_list_key_, GetKeyLen());
    // auto ret_1 = 0;
    // while (true) {
    //   if (database_id != b->database_id) {
    //     ret_1 = database_id > b->database_id ? 1 : -1;
    //     break;
    //   }
    //   if (table_id != b->table_id) {
    //     ret_1 = table_id > b->table_id ? 1 : -1;
    //     break;
    //   }
    //   if (table_version != b->table_version) {
    //     ret_1 = table_version> b->table_version ? 1 : -1;
    //      break;
    //   }
    //   if (entity_id != b->entity_id) {
    //     ret_1 = entity_id > b->entity_id ? 1 : -1;
    //     break;
    //   }
    //   if (ts != b->ts) {
    //     ret_1 = ts > b->ts ? 1 : -1;
    //     break;
    //   }
    //   if (lsn != b->lsn)
    //     ret_1 = lsn > b->lsn ? 1 : -1;
    //   break;
    // }
    // assert(ret * ret_1 >= 0);
    return ret;
  }
};
#pragma pack() 

enum TsMemSegmentStatus : uint8_t {
  MEM_SEGMENT_INITED = 1,
  MEM_SEGMENT_IMMUTABLE = 2,
  MEM_SEGMENT_FLUSHING = 3,
  MEM_SEGMENT_DELETING = 4,
};

struct TSRowDataComparator {
  typedef TSMemSegRowData* DecodedType;

  static DecodedType decode_key(const char* b) {
    return reinterpret_cast<TSMemSegRowData*>(const_cast<char*>(b + TSMemSegRowData::GetKeyLen()));
  }

  int operator()(const char* a, const char* b) const {
    return memcmp(a, b, TSMemSegRowData::GetKeyLen());
    // auto a_row = decode_key(a);
    // auto b_row = decode_key(b);
    // return a_row->Compare(b_row);
  }

  int operator()(const char* a, const DecodedType b) const {
    return memcmp(a, reinterpret_cast<const char*>(b) - TSMemSegRowData::GetKeyLen(), TSMemSegRowData::GetKeyLen());
    // auto a_row = decode_key(a);
    // return a_row->Compare(b);
  }
};

class TsMemSegment {
 private:
<<<<<<< HEAD
=======
  ConcurrentArena arena_;
  TSRowDataComparator comp_;
  InlineSkipList<TSRowDataComparator> skiplist_;
>>>>>>> 7ac36cc4
  std::atomic<uint32_t> cur_size_{0};
  std::atomic<uint32_t> intent_row_num_{0};
  std::atomic<uint32_t> written_row_num_{0};
  std::atomic<TsMemSegmentStatus> status_{MEM_SEGMENT_INITED};
  ConcurrentArena arena_;
  TSRowDataComparator comp_;
  InlineSkipList<TSRowDataComparator> skiplist_; 

 public:
  TsMemSegment(int32_t max_height) : skiplist_(comp_, &arena_, max_height) {}
  ~TsMemSegment() {
  }

  void Traversal(std::function<bool(TSMemSegRowData* row)> func, bool waiting_done = false);

  size_t Size() {
    return arena_.MemoryAllocatedBytes();
  }

  uint32_t GetRowNum() {
    return intent_row_num_.load();
  }

  inline void AllocRowNum(uint32_t row_num) {
    intent_row_num_.fetch_add(row_num);
  }

  bool AppendOneRow(TSMemSegRowData& row);

  bool GetEntityRows(const TsBlockITemFilterParams& filter, std::list<TSMemSegRowData*>* rows);

  bool GetAllEntityRows(std::list<TSMemSegRowData*>* rows);

  inline uint32_t GetMemSegmentSize() {
    return cur_size_.load();
  }

  inline bool SetImm() {
    TsMemSegmentStatus tmp = MEM_SEGMENT_INITED;
    return status_.compare_exchange_strong(tmp, MEM_SEGMENT_IMMUTABLE);
  }

  inline bool SetFlushing() {
    TsMemSegmentStatus tmp = MEM_SEGMENT_IMMUTABLE;
    return status_.compare_exchange_strong(tmp, MEM_SEGMENT_FLUSHING);
  }

  inline void SetDeleting() {
    status_.store(MEM_SEGMENT_DELETING);
  }
};

class TsMemSegBlockItemInfo : public TsBlockSpanInfo {
 private:
  std::shared_ptr<TsMemSegment> mem_seg_;
  std::vector<TSMemSegRowData*> row_data_;
  timestamp64 min_ts_{INVALID_TS};
  timestamp64 max_ts_{INVALID_TS};
  std::unique_ptr<TsRawPayloadRowParser> parser_{nullptr};
  std::list<char*> col_based_mems_;

 public:
<<<<<<< HEAD
  TsMemSegBlockItemInfo(std::shared_ptr<TsMemSegment> mem_seg) : mem_seg_(mem_seg){}

  ~TsMemSegBlockItemInfo() {
    for(auto& mem : col_based_mems_) {
      free(mem);
    }
    col_based_mems_.clear();
  }

=======
  explicit TsMemSegBlockItemInfo(std::shared_ptr<TsMemSegment> mem_seg) : mem_seg_(mem_seg) {}
>>>>>>> 7ac36cc4
  TSEntityID GetEntityId() override {
    assert(row_data_.size() > 0);
    return row_data_[0]->entity_id;
  }
  TSTableID GetTableId() override {
    assert(row_data_.size() > 0);
    return row_data_[0]->table_id;
  }
  uint32_t GetTableVersion() override {
    assert(row_data_.size() > 0);
    return row_data_[0]->table_version;
  }
  void GetTSRange(timestamp64* min_ts, timestamp64* max_ts) override {
    *min_ts = min_ts_;
    *max_ts = max_ts_;
  }
  size_t GetRowNum() override {
    return row_data_.size();
  }
  KStatus GetValueSlice(int row_num, int col_id, const std::vector<AttributeInfo>& schema, TSSlice& value) override;

  // if just get timestamp , this function return fast.
  timestamp64 GetTS(int row_num) override {
    assert(row_data_.size() > row_num);
    return row_data_[row_num]->ts;
  }

  char* GetColAddr(uint32_t col_id, const std::vector<AttributeInfo>& schema) override;
 
  bool InsertRow(TSMemSegRowData* row) {
    bool can_insert = true;
    if (row_data_.size() != 0) {
      auto first = row_data_.front();
      if (!first->SameEntityAndTableVersion(row)) {
        can_insert = false;
      }
    }
    if (can_insert) {
      row_data_.push_back(row);
      if (min_ts_ == INVALID_TS || min_ts_ > row->ts) {
        min_ts_ = row->ts;
      }
      if (max_ts_ == INVALID_TS || max_ts_ < row->ts) {
        max_ts_ = row->ts;
      }
    }
    return can_insert;
  }
};

class TsMemSegmentManager {
 private:
  TsVGroup* vgroup_;
  std::shared_ptr<TsMemSegment> cur_mem_seg_{nullptr};
  std::list<std::shared_ptr<TsMemSegment>> segment_;
  std::mutex segment_lock_;

 public:
  explicit TsMemSegmentManager(TsVGroup *vgroup) : vgroup_(vgroup) {}

  ~TsMemSegmentManager() {
    segment_.clear();
  }

  // WAL CreateCheckPoint call this function to persistent metric datas.
  void SwitchMemSegment(std::shared_ptr<TsMemSegment>* segments);

  void RemoveMemSegment(const std::shared_ptr<TsMemSegment>& mem_seg);

  KStatus PutData(const TSSlice& payload, TSEntityID entity_id_);

  bool GetMetricSchema(TSTableID table_id_, uint32_t version, std::vector<AttributeInfo>& schema);

<<<<<<< HEAD
  KStatus GetBlockItems(const TsBlockITemFilterParams& filter, std::list<std::shared_ptr<TsBlockSpanInfo>>* blocks);

=======
  KStatus GetBlockItems(uint32_t db_id, TSTableID table_id, TSEntityID entity_id,
                        std::list<std::shared_ptr<TsBlockItemInfo>>* blocks);
>>>>>>> 7ac36cc4
};


}  // namespace kwdbts















<|MERGE_RESOLUTION|>--- conflicted
+++ resolved
@@ -152,12 +152,6 @@
 
 class TsMemSegment {
  private:
-<<<<<<< HEAD
-=======
-  ConcurrentArena arena_;
-  TSRowDataComparator comp_;
-  InlineSkipList<TSRowDataComparator> skiplist_;
->>>>>>> 7ac36cc4
   std::atomic<uint32_t> cur_size_{0};
   std::atomic<uint32_t> intent_row_num_{0};
   std::atomic<uint32_t> written_row_num_{0};
@@ -220,8 +214,7 @@
   std::list<char*> col_based_mems_;
 
  public:
-<<<<<<< HEAD
-  TsMemSegBlockItemInfo(std::shared_ptr<TsMemSegment> mem_seg) : mem_seg_(mem_seg){}
+  explicit TsMemSegBlockItemInfo(std::shared_ptr<TsMemSegment> mem_seg) : mem_seg_(mem_seg){}
 
   ~TsMemSegBlockItemInfo() {
     for(auto& mem : col_based_mems_) {
@@ -230,9 +223,6 @@
     col_based_mems_.clear();
   }
 
-=======
-  explicit TsMemSegBlockItemInfo(std::shared_ptr<TsMemSegment> mem_seg) : mem_seg_(mem_seg) {}
->>>>>>> 7ac36cc4
   TSEntityID GetEntityId() override {
     assert(row_data_.size() > 0);
     return row_data_[0]->entity_id;
@@ -306,13 +296,8 @@
 
   bool GetMetricSchema(TSTableID table_id_, uint32_t version, std::vector<AttributeInfo>& schema);
 
-<<<<<<< HEAD
   KStatus GetBlockItems(const TsBlockITemFilterParams& filter, std::list<std::shared_ptr<TsBlockSpanInfo>>* blocks);
 
-=======
-  KStatus GetBlockItems(uint32_t db_id, TSTableID table_id, TSEntityID entity_id,
-                        std::list<std::shared_ptr<TsBlockItemInfo>>* blocks);
->>>>>>> 7ac36cc4
 };
 
 
