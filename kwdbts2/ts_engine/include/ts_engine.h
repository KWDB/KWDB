--- conflicted
+++ resolved
@@ -69,13 +69,8 @@
     return KStatus::SUCCESS;
   }
 
-<<<<<<< HEAD
+  std::vector<std::unique_ptr<TsVGroup>>* GetTsVGroups();
   KStatus GetTableSchemaMgr(kwdbContext_p ctx, const KTableKey& table_id,
-=======
-  std::vector<std::unique_ptr<TsVGroup>>* GetTsVGroups();
-
-  KStatus GetTsSchemaMgr(kwdbContext_p ctx, const KTableKey& table_id,
->>>>>>> 76ec21eb
                          std::shared_ptr<TsTableSchemaManager>& schema) override {
     // TODO(liangbo01)  need input change version
     auto s = schema_mgr_->GetTableSchemaMgr(table_id, schema);
