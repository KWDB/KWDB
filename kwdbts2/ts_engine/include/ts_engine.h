// Copyright (c) 2022-present, Shanghai Yunxi Technology Co, Ltd.
//
// This software (KWDB) is licensed under Mulan PSL v2.
// You can use this software according to the terms and conditions of the Mulan PSL v2.
// You may obtain a copy of Mulan PSL v2 at:
//          http://license.coscl.org.cn/MulanPSL2
// THIS SOFTWARE IS PROVIDED ON AN "AS IS" BASIS, WITHOUT WARRANTIES OF ANY KIND,
// EITHER EXPRESS OR IMPLIED, INCLUDING BUT NOT LIMITED TO NON-INFRINGEMENT,
// MERCHANTABILITY OR FIT FOR A PARTICULAR PURPOSE.
// See the Mulan PSL v2 for more details.

#pragma once

#include <map>
#include <memory>
#include <utility>
#include <list>
#include <set>
#include <unordered_map>
#include <string>
#include <vector>
#include <atomic>
#include "libkwdbts2.h"
#include "kwdb_type.h"
#include "ts_common.h"
#include "settings.h"
#include "cm_kwdb_context.h"
#include "ts_vgroup.h"
#include "ts_engine_schema_manager.h"
#include "engine.h"
#include "ts_table_v2.h"
#include "ts_flush_manager.h"

namespace kwdbts {

/**
 * @brief TSEngineV2Impl
 */
class TSEngineV2Impl : public TSEngine {
 private:
  std::unique_ptr<TsEngineSchemaManager> schema_mgr_ = nullptr;
  std::vector<std::unique_ptr<TsVGroup>> table_grps_;
  int table_grp_max_num_{0};
  EngineOptions options_;
  std::unordered_map<TSTableID, std::shared_ptr<TsTableV2>> tables_;
  std::mutex table_mutex_;
  TsLSNFlushManager flush_mgr_;

  // std::unique_ptr<TsMemSegmentManager> mem_seg_mgr_ = nullptr;

 public:
  explicit TSEngineV2Impl(const EngineOptions& engine_options);

  ~TSEngineV2Impl() override;

  KStatus CreateTsTable(kwdbContext_p ctx, const KTableKey& table_id, roachpb::CreateTsTable* meta,
                        std::vector<RangeGroup> ranges) override { return CreateTsTable(ctx, table_id, meta); }

  KStatus DropTsTable(kwdbContext_p ctx, const KTableKey& table_id) override { return KStatus::SUCCESS; }

  KStatus CompressTsTable(kwdbContext_p ctx, const KTableKey& table_id, KTimestamp ts) override {
    return KStatus::SUCCESS;
  }

  KStatus GetTsTable(kwdbContext_p ctx, const KTableKey& table_id, std::shared_ptr<TsTable>& ts_table,
                     ErrorInfo& err_info = getDummyErrorInfo(), uint32_t version = 0) override {
    // TODO(liangbo01)  need input change version
    KStatus s = KStatus::SUCCESS;
    table_mutex_.lock();
    auto it = tables_.find(table_id);
    if (it != tables_.end()) {
      ts_table = it->second;
    } else {
      std::shared_ptr<TsTableSchemaManager> schema;
      auto s = schema_mgr_->GetTableSchemaMgr(table_id, schema);
      if (s == KStatus::SUCCESS) {
        auto table = std::make_shared<TsTableV2>(schema, table_grps_);
        if (table.get() != nullptr) {
          tables_[table_id] = table;
          ts_table = table;
        } else {
          LOG_ERROR("make TsTableV2 failed for table[%lu]", table_id);
          s = KStatus::FAIL;
        }
      } else {
        LOG_ERROR("can not GetTableSchemaMgr table[%lu]", table_id);
        s = KStatus::FAIL;
      }
      
    }
<<<<<<< HEAD
    table_mutex_.unlock();
    if (s == KStatus::SUCCESS) {
      // todo(liangbo01) if version no exist.
    }
    return s;
=======
    ts_table = tables_cache_->Get(table_id);
    return KStatus::SUCCESS;
>>>>>>> 183d666b
  }

  std::vector<std::unique_ptr<TsVGroup>>* GetTsVGroups();
  KStatus GetTableSchemaMgr(kwdbContext_p ctx, const KTableKey& table_id,
                         std::shared_ptr<TsTableSchemaManager>& schema) override {
    // TODO(liangbo01)  need input change version
    auto s = schema_mgr_->GetTableSchemaMgr(table_id, schema);
    if (s != KStatus::SUCCESS) {
      return s;
    }
    return KStatus::SUCCESS;
  }

  KStatus
  GetMetaData(kwdbContext_p ctx, const KTableKey& table_id,  RangeGroup range, roachpb::CreateTsTable* meta) override {
    return KStatus::SUCCESS;
  }

  KStatus PutEntity(kwdbContext_p ctx, const KTableKey& table_id, uint64_t range_group_id,
                    TSSlice* payload_data, int payload_num, uint64_t mtr_id) override { return KStatus::SUCCESS; }

  KStatus PutData(kwdbContext_p ctx, const KTableKey& table_id, uint64_t range_group_id,
                  TSSlice* payload_data, int payload_num, uint64_t mtr_id, uint16_t* inc_entity_cnt,
                  uint32_t* inc_unordered_cnt, DedupResult* dedup_result, bool writeWAL = true) override {
    return PutData(ctx, table_id, mtr_id, payload_data, writeWAL);
  }

  KStatus DeleteRangeData(kwdbContext_p ctx, const KTableKey& table_id, uint64_t range_group_id,
                          HashIdSpan& hash_span, const std::vector<KwTsSpan>& ts_spans, uint64_t* count,
                          uint64_t mtr_id) override { return KStatus::SUCCESS; }

  KStatus DeleteData(kwdbContext_p ctx, const KTableKey& table_id, uint64_t range_group_id,
                     std::string& primary_tag, const std::vector<KwTsSpan>& ts_spans, uint64_t* count,
                     uint64_t mtr_id) override { return KStatus::SUCCESS; }

  KStatus DeleteEntities(kwdbContext_p ctx, const KTableKey& table_id, uint64_t range_group_id,
                         std::vector<std::string> primary_tags, uint64_t* count, uint64_t mtr_id) override {
    return KStatus::SUCCESS;
  }

  KStatus GetBatchRepr(kwdbContext_p ctx, TSSlice* batch) override { return KStatus::SUCCESS; }

  KStatus ApplyBatchRepr(kwdbContext_p ctx, TSSlice* batch) override { return KStatus::SUCCESS; }

  KStatus CreateRangeGroup(kwdbContext_p ctx, const KTableKey& table_id,
                           roachpb::CreateTsTable* meta, const RangeGroup& range) override { return KStatus::SUCCESS; }

  KStatus GetRangeGroups(kwdbContext_p ctx, const KTableKey& table_id, RangeGroups *groups) override {
    return KStatus::SUCCESS;
  }

  KStatus UpdateRangeGroup(kwdbContext_p ctx, const KTableKey& table_id, const RangeGroup& range) override {
    return KStatus::SUCCESS;
  }

  KStatus DeleteRangeGroup(kwdbContext_p ctx, const KTableKey& table_id, const RangeGroup& range) override {
    return KStatus::SUCCESS;
  }

  KStatus CreateSnapshotForRead(kwdbContext_p ctx, const KTableKey& table_id,
                                 uint64_t begin_hash, uint64_t end_hash,
                                 const KwTsSpan& ts_span, uint64_t* snapshot_id) override { return KStatus::SUCCESS; }

  KStatus DeleteSnapshot(kwdbContext_p ctx, uint64_t snapshot_id) override { return KStatus::SUCCESS; }

  KStatus GetSnapshotNextBatchData(kwdbContext_p ctx, uint64_t snapshot_id, TSSlice* data) override {
    return KStatus::SUCCESS;
  }

  KStatus CreateSnapshotForWrite(kwdbContext_p ctx, const KTableKey& table_id,
                                   uint64_t begin_hash, uint64_t end_hash,
                                   const KwTsSpan& ts_span, uint64_t* snapshot_id) override { return KStatus::SUCCESS; }

  KStatus WriteSnapshotBatchData(kwdbContext_p ctx, uint64_t snapshot_id, TSSlice data) override {
    return KStatus::SUCCESS;
  }

  KStatus WriteSnapshotSuccess(kwdbContext_p ctx, uint64_t snapshot_id) override { return KStatus::SUCCESS; }
  KStatus WriteSnapshotRollback(kwdbContext_p ctx, uint64_t snapshot_id) override { return KStatus::SUCCESS; }

  KStatus DeleteRangeEntities(kwdbContext_p ctx, const KTableKey& table_id, const uint64_t& range_group_id,
                              const HashIdSpan& hash_span, uint64_t* count, uint64_t& mtr_id) override {
    return KStatus::SUCCESS;
  }


  KStatus FlushBuffer(kwdbContext_p ctx) override { return KStatus::SUCCESS; }

  KStatus CreateCheckpoint(kwdbContext_p ctx) override { return KStatus::SUCCESS; }

  KStatus CreateCheckpointForTable(kwdbContext_p ctx, TSTableID table_id) override { return KStatus::SUCCESS; }

  KStatus Recover(kwdbContext_p ctx) override { return KStatus::SUCCESS; }

  KStatus TSMtrBegin(kwdbContext_p ctx, const KTableKey& table_id, uint64_t range_group_id,
                     uint64_t range_id, uint64_t index, uint64_t& mtr_id) override { return KStatus::SUCCESS; }

  KStatus TSMtrCommit(kwdbContext_p ctx, const KTableKey& table_id,
                      uint64_t range_group_id, uint64_t mtr_id) override { return KStatus::SUCCESS; }

  KStatus TSMtrRollback(kwdbContext_p ctx, const KTableKey& table_id,
                        uint64_t range_group_id, uint64_t mtr_id) override { return KStatus::SUCCESS; }

  KStatus TSxBegin(kwdbContext_p ctx, const KTableKey& table_id, char* transaction_id) override {
    return KStatus::SUCCESS;
  }

  KStatus TSxCommit(kwdbContext_p ctx, const KTableKey& table_id, char* transaction_id) override {
    return KStatus::SUCCESS;
  }

  KStatus TSxRollback(kwdbContext_p ctx, const KTableKey& table_id, char* transaction_id) override {
    return KStatus::SUCCESS;
  }

  void GetTableIDList(kwdbContext_p ctx, std::vector<KTableKey>& table_id_list) override { exit(0); }

  KStatus UpdateSetting(kwdbContext_p ctx) override { return KStatus::SUCCESS; }

  KStatus LogInit();

  KStatus AddColumn(kwdbContext_p ctx, const KTableKey& table_id, char* transaction_id,
                    TSSlice column, uint32_t cur_version, uint32_t new_version, string& err_msg) override;

  KStatus DropColumn(kwdbContext_p ctx, const KTableKey& table_id, char* transaction_id,
                     TSSlice column, uint32_t cur_version, uint32_t new_version, string& err_msg) override;

  KStatus AlterColumnType(kwdbContext_p ctx, const KTableKey& table_id, char* transaction_id,
                          TSSlice new_column, TSSlice origin_column, uint32_t cur_version,
                          uint32_t new_version, string& err_msg) override;

  KStatus AlterPartitionInterval(kwdbContext_p ctx, const KTableKey& table_id, uint64_t partition_interval) override {
    return KStatus::SUCCESS;
  }

  KStatus GetTsWaitThreadNum(kwdbContext_p ctx, void *resp) override { return KStatus::SUCCESS; }
  KStatus GetTableVersion(kwdbContext_p ctx, TSTableID table_id, uint32_t* version) override {
    return KStatus::SUCCESS;
  }
  KStatus GetWalLevel(kwdbContext_p ctx, uint8_t* wal_level) override { return KStatus::SUCCESS; }
  static KStatus CloseTSEngine(kwdbContext_p ctx, TSEngine* engine) { return KStatus::SUCCESS; }
  KStatus GetClusterSetting(kwdbContext_p ctx, const std::string& key, std::string* value) { return KStatus::SUCCESS; }
  void AlterTableCacheCapacity(int capacity)  override {}

  // init all engine.
  KStatus Init(kwdbContext_p ctx);

  KStatus CreateTsTable(kwdbContext_p ctx, TSTableID table_id, roachpb::CreateTsTable* meta);

  KStatus PutData(kwdbContext_p ctx, TSTableID table_id, uint64_t mtr_id, TSSlice* payload, bool write_wal);

  KStatus GetMeta(kwdbContext_p ctx, TSTableID table_id, uint32_t version, roachpb::CreateTsTable* meta);

  KStatus CreateNormalTagIndex(kwdbContext_p ctx, const KTableKey& table_id, const uint64_t index_id,
                               const char* transaction_id, const uint32_t cur_version, const uint32_t new_version,
                               const std::vector<uint32_t/* tag column id*/> &index_schema) override {return FAIL; }

  KStatus DropNormalTagIndex(kwdbContext_p ctx, const KTableKey& table_id, const uint64_t index_id,
                             const char* transaction_id,  const uint32_t cur_version,
                             const uint32_t new_version) override {return FAIL; }

  KStatus AlterNormalTagIndex(kwdbContext_p ctx, const KTableKey& table_id, const uint64_t index_id,
                              const char* transaction_id, const uint32_t old_version, const uint32_t new_version,
                              const std::vector<uint32_t/* tag column id*/> &new_index_schema) override {return FAIL; }

  KStatus SwitchMemSegments(TS_LSN lsn) {
    return flush_mgr_.FlashMemSegment(lsn);
  }

  TS_LSN GetFinishedLSN() {
    return flush_mgr_.GetFinishedLSN();
  }

 private:
  TsVGroup* GetVGroupByID(kwdbContext_p ctx, uint32_t table_grp_id);

  KStatus putTagData(kwdbContext_p ctx, TSTableID table_id, uint32_t groupid, uint32_t entity_id, TsRawPayload& payload);

};

}  //  namespace kwdbts<|MERGE_RESOLUTION|>--- conflicted
+++ resolved
@@ -28,7 +28,7 @@
 #include "ts_vgroup.h"
 #include "ts_engine_schema_manager.h"
 #include "engine.h"
-#include "ts_table_v2.h"
+#include "ts_table_v2_impl.h"
 #include "ts_flush_manager.h"
 
 namespace kwdbts {
@@ -42,7 +42,7 @@
   std::vector<std::unique_ptr<TsVGroup>> table_grps_;
   int table_grp_max_num_{0};
   EngineOptions options_;
-  std::unordered_map<TSTableID, std::shared_ptr<TsTableV2>> tables_;
+  std::unordered_map<TSTableID, std::shared_ptr<TsTableV2Impl>> tables_;
   std::mutex table_mutex_;
   TsLSNFlushManager flush_mgr_;
 
@@ -66,38 +66,31 @@
                      ErrorInfo& err_info = getDummyErrorInfo(), uint32_t version = 0) override {
     // TODO(liangbo01)  need input change version
     KStatus s = KStatus::SUCCESS;
-    table_mutex_.lock();
-    auto it = tables_.find(table_id);
-    if (it != tables_.end()) {
-      ts_table = it->second;
-    } else {
+    ts_table = tables_cache_->Get(table_id);
+    if (ts_table == nullptr) {
       std::shared_ptr<TsTableSchemaManager> schema;
       auto s = schema_mgr_->GetTableSchemaMgr(table_id, schema);
       if (s == KStatus::SUCCESS) {
-        auto table = std::make_shared<TsTableV2>(schema, table_grps_);
+        auto table = std::make_shared<TsTableV2Impl>(schema, table_grps_);
         if (table.get() != nullptr) {
           tables_[table_id] = table;
           ts_table = table;
+          tables_cache_->Put(table_id, ts_table);
         } else {
-          LOG_ERROR("make TsTableV2 failed for table[%lu]", table_id);
+          LOG_ERROR("make TsTableV2Impl failed for table[%lu]", table_id);
           s = KStatus::FAIL;
         }
       } else {
         LOG_ERROR("can not GetTableSchemaMgr table[%lu]", table_id);
         s = KStatus::FAIL;
       }
-      
+      table_mutex_.unlock();
     }
-<<<<<<< HEAD
-    table_mutex_.unlock();
+
     if (s == KStatus::SUCCESS) {
       // todo(liangbo01) if version no exist.
     }
     return s;
-=======
-    ts_table = tables_cache_->Get(table_id);
-    return KStatus::SUCCESS;
->>>>>>> 183d666b
   }
 
   std::vector<std::unique_ptr<TsVGroup>>* GetTsVGroups();
@@ -121,9 +114,7 @@
 
   KStatus PutData(kwdbContext_p ctx, const KTableKey& table_id, uint64_t range_group_id,
                   TSSlice* payload_data, int payload_num, uint64_t mtr_id, uint16_t* inc_entity_cnt,
-                  uint32_t* inc_unordered_cnt, DedupResult* dedup_result, bool writeWAL = true) override {
-    return PutData(ctx, table_id, mtr_id, payload_data, writeWAL);
-  }
+                  uint32_t* inc_unordered_cnt, DedupResult* dedup_result, bool writeWAL = true) override;
 
   KStatus DeleteRangeData(kwdbContext_p ctx, const KTableKey& table_id, uint64_t range_group_id,
                           HashIdSpan& hash_span, const std::vector<KwTsSpan>& ts_spans, uint64_t* count,
@@ -247,8 +238,6 @@
 
   KStatus CreateTsTable(kwdbContext_p ctx, TSTableID table_id, roachpb::CreateTsTable* meta);
 
-  KStatus PutData(kwdbContext_p ctx, TSTableID table_id, uint64_t mtr_id, TSSlice* payload, bool write_wal);
-
   KStatus GetMeta(kwdbContext_p ctx, TSTableID table_id, uint32_t version, roachpb::CreateTsTable* meta);
 
   KStatus CreateNormalTagIndex(kwdbContext_p ctx, const KTableKey& table_id, const uint64_t index_id,
