// Copyright (c) 2022-present, Shanghai Yunxi Technology Co, Ltd.
//
// This software (KWDB) is licensed under Mulan PSL v2.
// You can use this software according to the terms and conditions of the Mulan PSL v2.
// You may obtain a copy of Mulan PSL v2 at:
//          http://license.coscl.org.cn/MulanPSL2
// THIS SOFTWARE IS PROVIDED ON AN "AS IS" BASIS, WITHOUT WARRANTIES OF ANY KIND,
// EITHER EXPRESS OR IMPLIED, INCLUDING BUT NOT LIMITED TO NON-INFRINGEMENT,
// MERCHANTABILITY OR FIT FOR A PARTICULAR PURPOSE.
// See the Mulan PSL v2 for more details.

#pragma once

#include <atomic>
#include <list>
#include <map>
#include <memory>
#include <set>
#include <string>
#include <unordered_map>
#include <utility>
#include <vector>

#include "cm_kwdb_context.h"
#include "engine.h"
#include "kwdb_type.h"
#include "libkwdbts2.h"
#include "settings.h"
#include "ts_common.h"
#include "ts_engine_schema_manager.h"
#include "ts_flush_manager.h"
#include "ts_batch_data_worker.h"
#include "ts_table_v2_impl.h"
#include "ts_version.h"
#include "ts_vgroup.h"
extern bool g_go_start_service;

namespace kwdbts {

struct TsRangeImgrationInfo {
  uint64_t id;    // snapshot ID
  uint8_t type;   // type , 0: Build snapshot (source side read), 1: write snapshot (target side merge)
  uint64_t begin_hash;
  uint64_t end_hash;
  KwTsSpan ts_span;
  KTableKey table_id;
  uint32_t table_version;
  uint32_t package_id;
  std::shared_ptr<TsTable> table;
};

/**
 * @brief TSEngineV2Impl
 */
class TSEngineV2Impl : public TSEngine {
 private:
  std::unique_ptr<TsEngineSchemaManager> schema_mgr_ = nullptr;
  std::vector<std::shared_ptr<TsVGroup>> vgroups_;
  int vgroup_max_num_{0};
  EngineOptions options_;
  std::mutex table_mutex_;
  std::mutex snapshot_mutex_;
  std::unordered_map<uint64_t, TsRangeImgrationInfo> snapshots_;
  TsLSNFlushManager flush_mgr_;
  std::unique_ptr<WALMgr> wal_mgr_ = nullptr;
  std::map<uint64_t, uint64_t> range_indexes_map_;
  std::unique_ptr<WALMgr> wal_sys_ = nullptr;
  std::unique_ptr<TSxMgr> tsx_manager_sys_ = nullptr;

  std::unordered_map<uint64_t, std::unordered_map<std::string, std::shared_ptr<TsBatchDataWorker>>> read_batch_data_workers_;
  KRWLatch read_batch_workers_lock_;
  std::shared_ptr<TsBatchDataWorker> write_batch_data_worker_;
  KRWLatch write_batch_worker_lock_;

  // std::unique_ptr<TsMemSegmentManager> mem_seg_mgr_ = nullptr;

 public:
  explicit TSEngineV2Impl(const EngineOptions& engine_options);

  ~TSEngineV2Impl() override;

  KStatus CreateTsTable(kwdbContext_p ctx, const KTableKey& table_id, roachpb::CreateTsTable* meta,
                        std::vector<RangeGroup> ranges, bool not_get_table) override;

  KStatus DropTsTable(kwdbContext_p ctx, const KTableKey& table_id) override;

  KStatus CreateNormalTagIndex(kwdbContext_p ctx, const KTableKey& table_id, const uint64_t index_id,
                               const char* transaction_id, const uint32_t cur_version, const uint32_t new_version,
                               const std::vector<uint32_t/* tag column id*/> &index_schema) override;

  KStatus DropNormalTagIndex(kwdbContext_p ctx, const KTableKey& table_id, const uint64_t index_id,
                             const char* transaction_id,  const uint32_t cur_version,
                             const uint32_t new_version) override;

  KStatus AlterNormalTagIndex(kwdbContext_p ctx, const KTableKey& table_id, const uint64_t index_id,
                              const char* transaction_id, const uint32_t old_version, const uint32_t new_version,
                              const std::vector<uint32_t/* tag column id*/> &new_index_schema) override;

  KStatus CompressTsTable(kwdbContext_p ctx, const KTableKey& table_id, KTimestamp ts) override {
    LOG_WARN("should not use CompressTsTable any more.");
    return KStatus::SUCCESS;
  }

  KStatus GetTsTable(kwdbContext_p ctx, const KTableKey& table_id, std::shared_ptr<TsTable>& ts_table,
                     bool create_if_not_exist = true, ErrorInfo& err_info = getDummyErrorInfo(),
                     uint32_t version = 0) override;

  std::vector<std::shared_ptr<TsVGroup>>* GetTsVGroups();

  std::shared_ptr<TsVGroup> GetTsVGroup(uint32_t vgroup_id);

  KStatus GetTableSchemaMgr(kwdbContext_p ctx, const KTableKey& table_id,
                         std::shared_ptr<TsTableSchemaManager>& schema) override;

  KStatus GetAllTableSchemaMgrs(std::vector<std::shared_ptr<TsTableSchemaManager>>& tb_schema_mgr) {
    auto s = schema_mgr_->GetAllTableSchemaMgrs(tb_schema_mgr);
    if (s != KStatus::SUCCESS) {
      return s;
    }
    return KStatus::SUCCESS;
  }

  KStatus
  GetMetaData(kwdbContext_p ctx, const KTableKey& table_id,  RangeGroup range, roachpb::CreateTsTable* meta) override {
    // TODO(liumengzhen) check version
    LOG_WARN("should not use GetMetaData any more.");
    return KStatus::SUCCESS;
  }

  KStatus PutEntity(kwdbContext_p ctx, const KTableKey& table_id, uint64_t range_group_id,
                    TSSlice* payload_data, int payload_num, uint64_t mtr_id) override;

  KStatus PutData(kwdbContext_p ctx, const KTableKey& table_id, uint64_t range_group_id,
                  TSSlice* payload_data, int payload_num, uint64_t mtr_id, uint16_t* inc_entity_cnt,
                  uint32_t* inc_unordered_cnt, DedupResult* dedup_result, bool writeWAL = true) override;

  KStatus DeleteRangeData(kwdbContext_p ctx, const KTableKey& table_id, uint64_t range_group_id,
                          HashIdSpan& hash_span, const std::vector<KwTsSpan>& ts_spans, uint64_t* count,
                          uint64_t mtr_id) override;

  KStatus DeleteData(kwdbContext_p ctx, const KTableKey& table_id, uint64_t range_group_id,
                     std::string& primary_tag, const std::vector<KwTsSpan>& ts_spans, uint64_t* count,
                     uint64_t mtr_id) override;

  KStatus DeleteEntities(kwdbContext_p ctx, const KTableKey& table_id, uint64_t range_group_id,
                         std::vector<std::string> primary_tags, uint64_t* count, uint64_t mtr_id) override;

  KStatus GetBatchRepr(kwdbContext_p ctx, TSSlice* batch) override {
    LOG_WARN("should not use GetBatchRepr any more.");
    return KStatus::SUCCESS;
  }

  KStatus ApplyBatchRepr(kwdbContext_p ctx, TSSlice* batch) override {
    LOG_WARN("should not use ApplyBatchRepr any more.");
    return KStatus::SUCCESS;
    }

  // range imgration snapshot using interface...............begin................................
  KStatus CreateSnapshotForRead(kwdbContext_p ctx, const KTableKey& table_id,
                                 uint64_t begin_hash, uint64_t end_hash,
                                 const KwTsSpan& ts_span, uint64_t* snapshot_id) override;
  KStatus DeleteSnapshot(kwdbContext_p ctx, uint64_t snapshot_id) override;
  KStatus GetSnapshotNextBatchData(kwdbContext_p ctx, uint64_t snapshot_id, TSSlice* data) override;
  KStatus CreateSnapshotForWrite(kwdbContext_p ctx, const KTableKey& table_id,
                                   uint64_t begin_hash, uint64_t end_hash,
                                   const KwTsSpan& ts_span, uint64_t* snapshot_id) override;
  KStatus WriteSnapshotBatchData(kwdbContext_p ctx, uint64_t snapshot_id, TSSlice data) override;
  KStatus WriteSnapshotSuccess(kwdbContext_p ctx, uint64_t snapshot_id) override;
  KStatus WriteSnapshotRollback(kwdbContext_p ctx, uint64_t snapshot_id) override;
  // range imgration snapshot using interface...............end................................
  KStatus DeleteRangeEntities(kwdbContext_p ctx, const KTableKey& table_id, const uint64_t& range_group_id,
                              const HashIdSpan& hash_span, uint64_t* count, uint64_t& mtr_id) override;

  KStatus ReadBatchData(kwdbContext_p ctx, TSTableID table_id, uint64_t table_version, uint64_t begin_hash,
                        uint64_t end_hash, KwTsSpan ts_span, uint64_t job_id, TSSlice* data,
                        uint32_t* row_num) override;

  KStatus WriteBatchData(kwdbContext_p ctx, TSTableID table_id, uint64_t table_version, uint64_t job_id,
                         TSSlice* data, uint32_t* row_num) override;

  KStatus CancelBatchJob(kwdbContext_p ctx, uint64_t job_id) override;

  KStatus BatchJobFinish(kwdbContext_p ctx, uint64_t job_id) override;


  KStatus FlushBuffer(kwdbContext_p ctx) override;

  KStatus CreateCheckpoint(kwdbContext_p ctx) override;

  KStatus CreateCheckpointForTable(kwdbContext_p ctx, TSTableID table_id) override {
    LOG_WARN("should not use CreateCheckpointForTable any more.");
    return KStatus::SUCCESS;
  }

  KStatus Recover(kwdbContext_p ctx) override;

  // get max entity id
  KStatus GetMaxEntityIdByVGroupId(kwdbContext_p ctx, uint32_t vgroup_id, uint32_t& entity_id);

  KStatus TSMtrBegin(kwdbContext_p ctx, const KTableKey& table_id, uint64_t range_group_id,
                     uint64_t range_id, uint64_t index, uint64_t& mtr_id) override;

  KStatus TSMtrCommit(kwdbContext_p ctx, const KTableKey& table_id,
                      uint64_t range_group_id, uint64_t mtr_id) override;

  KStatus TSMtrRollback(kwdbContext_p ctx, const KTableKey& table_id,
                        uint64_t range_group_id, uint64_t mtr_id, bool skip_log = false) override;

  /**
 * @brief DDL WAL recover.
 * @return KStatus
*/
  KStatus recover(kwdbContext_p ctx);

  /**
 * @brief ts engine WAL checkpoint.
 * @return KStatus
*/
  KStatus checkpoint(kwdbContext_p ctx);

  KStatus TSxBegin(kwdbContext_p ctx, const KTableKey& table_id, char* transaction_id) override;

  KStatus TSxCommit(kwdbContext_p ctx, const KTableKey& table_id, char* transaction_id) override;

  KStatus TSxRollback(kwdbContext_p ctx, const KTableKey& table_id, char* transaction_id) override;

  void GetTableIDList(kwdbContext_p ctx, std::vector<KTableKey>& table_id_list) override {
    LOG_WARN("should not use GetTableIDList any more.");
    exit(0);
  }

  KStatus UpdateSetting(kwdbContext_p ctx) override;

  KStatus LogInit();

  KStatus AddColumn(kwdbContext_p ctx, const KTableKey& table_id, char* transaction_id,
                    TSSlice column, uint32_t cur_version, uint32_t new_version, string& err_msg) override;

  KStatus DropColumn(kwdbContext_p ctx, const KTableKey& table_id, char* transaction_id,
                     TSSlice column, uint32_t cur_version, uint32_t new_version, string& err_msg) override;

  KStatus AlterColumnType(kwdbContext_p ctx, const KTableKey& table_id, char* transaction_id,
                          TSSlice new_column, TSSlice origin_column, uint32_t cur_version,
                          uint32_t new_version, string& err_msg) override;

  KStatus AlterPartitionInterval(kwdbContext_p ctx, const KTableKey& table_id, uint64_t partition_interval) override {
    LOG_WARN("should not use AlterPartitionInterval any more.");
    return KStatus::SUCCESS;
  }

  KStatus AlterLifetime(kwdbContext_p ctx, const KTableKey& table_id, uint64_t lifetime) override;

  KStatus GetTsWaitThreadNum(kwdbContext_p ctx, void *resp) override;
  KStatus GetTableVersion(kwdbContext_p ctx, TSTableID table_id, uint32_t* version) override {
    LOG_WARN("should not use GetTableVersion any more.");
    return KStatus::SUCCESS;
  }
  KStatus GetWalLevel(kwdbContext_p ctx, uint8_t* wal_level) override;
  static KStatus CloseTSEngine(kwdbContext_p ctx, TSEngine* engine) { return KStatus::SUCCESS; }
  KStatus GetClusterSetting(kwdbContext_p ctx, const std::string& key, std::string* value);
  void AlterTableCacheCapacity(int capacity)  override {}

  // init all engine.
  KStatus Init(kwdbContext_p ctx);

  KStatus CreateTsTable(kwdbContext_p ctx, TSTableID table_id, roachpb::CreateTsTable* meta,
                        std::shared_ptr<TsTable>& ts_table);

  KStatus GetMeta(kwdbContext_p ctx, TSTableID table_id, uint32_t version, roachpb::CreateTsTable* meta);

  KStatus SwitchMemSegments(TS_LSN lsn) {
    return flush_mgr_.FlushMemSegment(lsn);
  }

  TS_LSN GetFinishedLSN() {
    return flush_mgr_.GetFinishedLSN();
  }

  std::unique_ptr<TsEngineSchemaManager>& GetEngineSchemaManager() {
    return schema_mgr_;
  }

  KStatus DropResidualTsTable(kwdbContext_p ctx) override;

  static uint64_t GetAppliedIndex(const uint64_t range_id, const std::map<uint64_t, uint64_t>& range_indexes_map) {
    const auto iter = range_indexes_map.find(range_id);
    if (iter == range_indexes_map.end()) {
      return 0;
    }
    return iter->second;
  }

<<<<<<< HEAD
  KStatus Vacuum() override;
=======
  void initRangeIndexMap(AppliedRangeIndex* applied_indexes, uint64_t range_num) {
    if (applied_indexes != nullptr) {
      for (int i = 0; i < range_num; i++) {
        range_indexes_map_[applied_indexes[i].range_id] = applied_indexes[i].applied_index;
      }
    }
    LOG_INFO("map for applied range indexes is initialized.");
  }
>>>>>>> 143346f5

 private:
  TsVGroup* GetVGroupByID(kwdbContext_p ctx, uint32_t vgroup_id);

  KStatus putTagData(kwdbContext_p ctx, TSTableID table_id, uint32_t groupid, uint32_t entity_id, TsRawPayload& payload);

  uint64_t insertToSnapshotCache(TsRangeImgrationInfo& snapshot);
};

}  //  namespace kwdbts<|MERGE_RESOLUTION|>--- conflicted
+++ resolved
@@ -290,9 +290,7 @@
     return iter->second;
   }
 
-<<<<<<< HEAD
   KStatus Vacuum() override;
-=======
   void initRangeIndexMap(AppliedRangeIndex* applied_indexes, uint64_t range_num) {
     if (applied_indexes != nullptr) {
       for (int i = 0; i < range_num; i++) {
@@ -301,7 +299,6 @@
     }
     LOG_INFO("map for applied range indexes is initialized.");
   }
->>>>>>> 143346f5
 
  private:
   TsVGroup* GetVGroupByID(kwdbContext_p ctx, uint32_t vgroup_id);
