--- conflicted
+++ resolved
@@ -105,22 +105,7 @@
     p_bitmap = nullptr;
   }
 
-<<<<<<< HEAD
-  TSSlice input{fixlen_data_.data(), fixlen_data_.size()};
-=======
   TSSlice input = fixlen_guard_.AsSlice();
-  std::vector<timestamp64> tmp_ts;
-  // TODO(zzr) remove it when payload has 8 bytes timestamp
-  if (need_convert_ts(col_schema_.type)) {
-    tmp_ts.resize(count_);
-    for (int i = 0; i < count_; ++i) {
-      tmp_ts[i] = *reinterpret_cast<timestamp64*>(fixlen_guard_.data() + i * 16);
-    }
-    input.data = reinterpret_cast<char*>(tmp_ts.data());
-    input.len = tmp_ts.size() * sizeof(timestamp64);
-  }
-
->>>>>>> d392ae81
   if (!compress) {
     first = TsCompAlg::kPlain;
     second = GenCompAlg::kPlain;
@@ -187,28 +172,6 @@
   }
   RemovePrefix(&compressed_data, info.fixdata_len);
 
-<<<<<<< HEAD
-=======
-  if (need_convert_ts(col_schema.type)) {
-    if (fixlen_guard.size() != info.row_count * 8) {
-      LOG_ERROR("Invalid timestamp data size: %lu, count: %d", fixlen_guard.size(), info.row_count);
-      return FAIL;
-    }
-    std::string tmp_data;
-    tmp_data.resize(info.row_count * 16);
-    struct TSWithLSN {
-      timestamp64 ts;
-      uint64_t lsn;
-    };
-    auto dst_ptr = reinterpret_cast<TSWithLSN*>(tmp_data.data());
-    auto src_ptr = reinterpret_cast<timestamp64*>(fixlen_guard.data());
-    for (int i = 0; i < info.row_count; ++i) {
-      dst_ptr[i].ts = src_ptr[i];
-    }
-    fixlen_guard = TsSliceGuard{std::move(tmp_data)};
-  }
-
->>>>>>> d392ae81
   // 3. Decompress Varchar
   TsSliceGuard varchar_guard;
   if (info.vardata_len != 0) {
