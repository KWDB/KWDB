// Copyright (c) 2022-present, Shanghai Yunxi Technology Co, Ltd.
//
// This software (KWDB) is licensed under Mulan PSL v2.
// You can use this software according to the terms and conditions of the Mulan PSL v2.
// You may obtain a copy of Mulan PSL v2 at:
//          http://license.coscl.org.cn/MulanPSL2
// THIS SOFTWARE IS PROVIDED ON AN "AS IS" BASIS, WITHOUT WARRANTIES OF ANY KIND,
// EITHER EXPRESS OR IMPLIED, INCLUDING BUT NOT LIMITED TO NON-INFRINGEMENT,
// MERCHANTABILITY OR FIT FOR A PARTICULAR PURPOSE.
// See the Mulan PSL v2 for more details.

#include "include/ts_metrics_table_version_manager.h"
#include <dirent.h>

namespace kwdbts {
inline string IdToSchemaPath(const KTableKey& table_id, uint32_t ts_version) {
  return nameToEntityBigTablePath(std::to_string(table_id), s_bt + "_" + std::to_string(ts_version));
}

impl_latch_virtual_func(MetricsVersionManager, &schema_rw_lock_)

MetricsVersionManager::~MetricsVersionManager() {
  metric_tables_.clear();
}

KStatus MetricsVersionManager::Init() {
  uint32_t max_table_version = 0;
  string real_path = table_path_ + tbl_sub_path_;
  // load all versions
  DIR* dir_ptr = opendir(real_path.c_str());
  if (dir_ptr) {
    string prefix = std::to_string(table_id_) + s_bt + '_';
    size_t prefix_len = prefix.length();
    struct dirent* entry;
    while ((entry = readdir(dir_ptr)) != nullptr) {
      if (strcmp(entry->d_name, ".") == 0 || strcmp(entry->d_name, "..") == 0
          || entry->d_name[0] == '_') {
        continue;
          }
      std::string full_path = real_path + entry->d_name;
      struct stat file_stat{};
      if (stat(full_path.c_str(), &file_stat) != 0) {
        LOG_ERROR("stat[%s] failed", full_path.c_str());
        closedir(dir_ptr);
        return FAIL;
      }
      if (S_ISREG(file_stat.st_mode) &&
          strncmp(entry->d_name, prefix.c_str(), prefix_len) == 0) {
        uint32_t ts_version = std::stoi(entry->d_name + prefix_len);
        InsertNull(ts_version);
        if (ts_version > max_table_version) {
          max_table_version = ts_version;
        }
      }
    }
    closedir(dir_ptr);
  }
  // Open only the schema of the latest version.
  auto tmp_bt = std::make_shared<MMapMetricsTable>();
  string bt_path = IdToSchemaPath(table_id_, max_table_version);
  ErrorInfo err_info;
  tmp_bt->open(bt_path, table_path_, tbl_sub_path_, MMAP_OPEN_NORECURSIVE, err_info);
  if (err_info.errcode < 0) {
    LOG_ERROR("schema[%s] open error : %s", bt_path.c_str(), err_info.errmsg.c_str());
    return FAIL;
  }
  // Save to map cache
  AddOneVersion(max_table_version, tmp_bt);
  return KStatus::SUCCESS;
}

void MetricsVersionManager::InsertNull(uint32_t ts_version) {
  wrLock();
  Defer defer([&]() { unLock(); });
  auto iter = metric_tables_.find(ts_version);
  if (iter != metric_tables_.end()) {
    iter->second.reset();
    metric_tables_.erase(iter);
  }
  metric_tables_.insert({ts_version, nullptr});
}

KStatus MetricsVersionManager::CreateTable(kwdbContext_p ctx, std::vector<AttributeInfo> meta, uint64_t db_id,
                                                      uint32_t ts_version, int64_t lifetime, ErrorInfo& err_info) {
  wrLock();
  Defer defer([&]() { unLock(); });
  string bt_path = IdToSchemaPath(table_id_, ts_version);
  int encoding = ENTITY_TABLE | NO_DEFAULT_TABLE;
  auto tmp_bt = std::make_shared<MMapMetricsTable>();
  if (tmp_bt->open(bt_path, table_path_, tbl_sub_path_, MMAP_CREAT_EXCL, err_info) >= 0
      || err_info.errcode == KWECORR) {
    tmp_bt->create(meta, ts_version, tbl_sub_path_, partition_interval_, encoding, err_info, false);
  }
  if (err_info.errcode < 0) {
    LOG_ERROR("root table[%s] create error : %s", bt_path.c_str(), err_info.errmsg.c_str());
    tmp_bt->remove();
    return FAIL;
  }
  tmp_bt->metaData()->schema_version_of_latest_data = ts_version;
  tmp_bt->metaData()->db_id = db_id;
  // Set lifetime
  int32_t precision = 1;
  switch (meta[0].type) {
  case TIMESTAMP64_LSN:
  case TIMESTAMP64:
    precision = 1000;
    break;
  case TIMESTAMP64_LSN_MICRO:
  case TIMESTAMP64_MICRO:
    precision = 1000000;
    break;
  case TIMESTAMP64_LSN_NANO:
  case TIMESTAMP64_NANO:
    precision = 1000000000;
    break;
  default:
    assert(false);
    break;
  }
  LifeTime life_time {lifetime, precision};
  tmp_bt->SetLifeTime(life_time);
  LOG_INFO("Create table %lu with life time[%ld:%d], version:%d.", table_id_, life_time.ts, life_time.precision, ts_version);
  tmp_bt->setObjectReady();
  // Save to map cache
  metric_tables_.insert({ts_version, tmp_bt});
  cur_metric_table_ = tmp_bt;
  cur_metric_version_ = ts_version;
  return KStatus::SUCCESS;
}

void MetricsVersionManager::AddOneVersion(uint32_t ts_version, std::shared_ptr<MMapMetricsTable> metrics_table) {
  wrLock();
  Defer defer([&]() { unLock(); });
  auto iter = metric_tables_.find(ts_version);
  if (iter != metric_tables_.end()) {
    iter->second.reset();
    metric_tables_.erase(iter);
  }
  metric_tables_.insert({ts_version, metrics_table});
  if (cur_metric_version_ < ts_version) {
    cur_metric_table_ = metrics_table;
    cur_metric_version_ = ts_version;
    partition_interval_ = metrics_table->partitionInterval();
  }
}

std::shared_ptr<MMapMetricsTable> MetricsVersionManager::GetMetricsTable(uint32_t ts_version, bool lock) {
  bool need_open = false;
  // Try to get the root table using a read lock
  {
    if (lock) {
      rdLock();
    }
    Defer defer([&]() { if (lock) { unLock(); }});
    if (ts_version == 0 || ts_version == cur_metric_version_) {
      return cur_metric_table_;
    }
    auto bt_it = metric_tables_.find(ts_version);
    if (bt_it != metric_tables_.end()) {
      if (!bt_it->second) {
        need_open = true;
      } else {
        return bt_it->second;
      }
    }
  }
  if (!need_open) {
    return nullptr;
  }
  // Open the root table using a write lock
  if (lock) {
    wrLock();
  }
  Defer defer([&]() { if (lock) { unLock(); }});
  auto bt_it = metric_tables_.find(ts_version);
  if (bt_it != metric_tables_.end()) {
    if (!bt_it->second) {
      ErrorInfo err_info;
      bt_it->second = open(bt_it->first, err_info);
    }
    return bt_it->second;
  }
  return nullptr;
}

void MetricsVersionManager::GetAllVersions(std::vector<uint32_t> *table_versions) {
  rdLock();
  Defer defer([&]() { unLock(); });
  for (auto& version : metric_tables_) {
    table_versions->push_back(version.first);
  }
}

LifeTime MetricsVersionManager::GetLifeTime() const {
  return cur_metric_table_->GetLifeTime();
}

void MetricsVersionManager::SetLifeTime(LifeTime life_time) const {
  cur_metric_table_->SetLifeTime(life_time);
}

uint64_t MetricsVersionManager::GetPartitionInterval() const {
  return partition_interval_;
}

uint64_t MetricsVersionManager::GetDbID() const {
  if (cur_metric_table_ && cur_metric_table_->metaData()) {
    return cur_metric_table_->metaData()->db_id;
  } else {
    LOG_ERROR("cur_metric_schema_ is nullptr");
    return 0;
  }
}

void MetricsVersionManager::Sync(const kwdbts::TS_LSN& check_lsn, ErrorInfo& err_info) {
  wrLock();
  Defer defer([&]() { unLock(); });
  for (auto& root_table : metric_tables_) {
    if (root_table.second) {
      root_table.second->Sync(check_lsn, err_info);
    }
  }
}

KStatus MetricsVersionManager::SetDropped() {
  wrLock();
  Defer defer([&]() { unLock(); });
  std::vector<std::shared_ptr<MMapMetricsTable>> completed_tables;
  // Iterate through all versions of the root table, updating the drop flag
  for (auto& root_table : metric_tables_) {
    if (!root_table.second) {
      ErrorInfo err_info;
      root_table.second = open(root_table.first, err_info);
      if (!root_table.second) {
        LOG_ERROR("root table[%s] set drop failed", IdToSchemaPath(table_id_, root_table.first).c_str());
        // rollback
        for (auto completed_table : completed_tables) {
          completed_table->setNotDropped();
        }
        return FAIL;
      }
    }
    root_table.second->setDropped();
    completed_tables.push_back(root_table.second);
  }
  return SUCCESS;
}

bool MetricsVersionManager::IsDropped() {
  rdLock();
  Defer defer([&]() { unLock(); });
  return cur_metric_table_->isDropped();
}

KStatus MetricsVersionManager::RemoveAll() {
  wrLock();
  Defer defer([&]() { unLock(); });
  // Remove all root tables
  for (auto& root_table : metric_tables_) {
    if (!root_table.second) {
      Remove(table_path_ + IdToSchemaPath(table_id_, root_table.first));
    } else {
      root_table.second->remove();
    }
  }
  metric_tables_.clear();
  return SUCCESS;
}

KStatus MetricsVersionManager::UndoAlterCol(uint32_t old_version, uint32_t new_version) {
  wrLock();
  Defer defer([&]() { unLock(); });
  if (cur_metric_version_ == old_version) {
    return SUCCESS;
  }
  if (cur_metric_version_ == new_version) {
    // Get the previous version of root table
    auto bt = GetMetricsTable(old_version, false);
    // Clear the current version of the data
    metric_tables_.erase(new_version);
    cur_metric_table_->remove();
    cur_metric_table_.reset();
    // Update the latest version information
    cur_metric_table_ = bt;
    cur_metric_version_ = old_version;
    partition_interval_ = bt->partitionInterval();
  } else if (cur_metric_version_ < old_version) {
    LOG_ERROR("incorrect version: current table version is [%u], but roll back to version is [%u]",
              cur_metric_version_, old_version);
    return FAIL;
  }
  return SUCCESS;
}

std::shared_ptr<MMapMetricsTable> MetricsVersionManager::open(uint32_t ts_version, ErrorInfo& err_info) {
  auto tmp_bt = std::make_shared<MMapMetricsTable>();
  string bt_path = IdToSchemaPath(table_id_, ts_version);
  tmp_bt->open(bt_path, table_path_, tbl_sub_path_, MMAP_OPEN_NORECURSIVE, err_info);
  if (err_info.errcode < 0) {
    LOG_ERROR("root table[%s] open failed: %s", bt_path.c_str(), err_info.errmsg.c_str())
    return nullptr;
  }
  return tmp_bt;
}
<<<<<<< HEAD
}  // namespace kwdbts
=======
}  //  namespace kwdbts
>>>>>>> 117d73c6
<|MERGE_RESOLUTION|>--- conflicted
+++ resolved
@@ -302,8 +302,4 @@
   }
   return tmp_bt;
 }
-<<<<<<< HEAD
-}  // namespace kwdbts
-=======
-}  //  namespace kwdbts
->>>>>>> 117d73c6
+}  //  namespace kwdbts