--- conflicted
+++ resolved
@@ -164,7 +164,6 @@
                              last_entity_col_data->col_data, last_entity_col_data->data_flags);
     data_block_builder_->Finish();
     s = WriteMetricBlock(data_block_builder_.get());
-<<<<<<< HEAD
     if (s != SUCCESS) return FAIL;
     data_block_builder_->Reset(table_id_, version_);
   } else if (EngineOptions::g_dedup_rule == DedupRule::DISCARD) {
@@ -191,34 +190,6 @@
     s = WriteMetricBlock(data_block_builder_.get());
     if (s != SUCCESS) return FAIL;
     data_block_builder_->Reset(table_id_, version_);
-=======
-    if (s != SUCCESS) return FAIL;
-    data_block_builder_->Reset(table_id_, version_);
-  } else if (EngineOptions::g_dedup_rule == DedupRule::DISCARD) {
-    EntityColData *last_entity_col_data = nullptr;
-    for (int idx = 0; idx < cols_data_buffer_.buffer.size(); ++idx) {
-      const EntityColData& p = cols_data_buffer_.buffer[idx];
-      --left;
-      if (!last_entity_col_data ||
-          !last_entity_col_data->IsSameEntityAndTs(cols_data_buffer_.buffer[idx])) {
-        data_block_builder_->Add(p.entity_id, p.lsn, p.col_data, p.data_flags);
-        if (data_block_builder_->GetNRows() % kNRowPerBlock == 0) {
-          data_block_builder_->Finish();
-          s = WriteMetricBlock(data_block_builder_.get());
-          if (s != SUCCESS) return FAIL;
-          data_block_builder_->Reset(table_id_, version_);
-
-          auto reserved_size = std::min<int>(left, kNRowPerBlock);
-          data_block_builder_->Reserve(reserved_size);
-        }
-        last_entity_col_data = &cols_data_buffer_.buffer[idx];
-      }
-    }
-    data_block_builder_->Finish();
-    s = WriteMetricBlock(data_block_builder_.get());
-    if (s != SUCCESS) return FAIL;
-    data_block_builder_->Reset(table_id_, version_);
->>>>>>> c522eab2
   } else {
     for (int idx = 0; idx < cols_data_buffer_.buffer.size(); ++idx) {
       const EntityColData& p = cols_data_buffer_.buffer[idx];
