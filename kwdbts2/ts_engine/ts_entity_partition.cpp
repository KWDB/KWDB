--- conflicted
+++ resolved
@@ -48,17 +48,13 @@
       }
     }
     // get block span in entity segment
-<<<<<<< HEAD
     auto entity_segment = partition_version_->GetEntitySegment();
     if (entity_segment == nullptr) {
       // entity segment not exist
       return KStatus::SUCCESS;
     }
-    auto s = entity_segment->GetBlockSpans(block_data_filter_, *ts_block_spans);
-=======
-    auto s = files_->GetEntitySegment()->GetBlockSpans(block_data_filter_, *ts_block_spans,
+    auto s = entity_segment->GetBlockSpans(block_data_filter_, *ts_block_spans,
                                                        tbl_schema_mgr, scan_version);
->>>>>>> 127d2147
     if (s != KStatus::SUCCESS) {
       LOG_ERROR("GetBlockSpans of mem segment failed.");
       return s;
