--- conflicted
+++ resolved
@@ -319,28 +319,7 @@
         memcpy(block.buffer.data() + row_idx_in_block * sizeof(uint32_t), &var_offset, sizeof(uint32_t));
         block.buffer.append(value.data, value.len);
       }
-<<<<<<< HEAD
       row_idx_in_block++;
-=======
-
-      return KStatus::SUCCESS;
-    };
-
-    // Distribute segments across threads
-    uint32_t compact_num_per_thread = (last_segments_.size() + thread_num - 1) / thread_num;
-    for (uint32_t thread_idx = 0; thread_idx < thread_num; ++thread_idx) {
-      workers.emplace_back([&, thread_idx]() {
-        uint32_t end_idx = (thread_idx + 1) * compact_num_per_thread;
-        for (size_t idx = thread_idx * compact_num_per_thread; idx < end_idx && idx < last_segments_.size(); ++idx) {
-          KStatus s = read_last_segment(last_segments_[idx], idx);
-          if (s != KStatus::SUCCESS) {
-            LOG_ERROR("read last segment[%u] failed, thread idx: %u", last_segments_[idx]->GetVersion(), thread_idx);
-            global_status = s;
-            return;
-          }
-        }
-      });
->>>>>>> c996c579
     }
     if (is_var_col) {
       uint32_t var_offset = block.buffer.size();
