// Copyright (c) 2022-present, Shanghai Yunxi Technology Co, Ltd.
//
// This software (KWDB) is licensed under Mulan PSL v2.
// You can use this software according to the terms and conditions of the Mulan PSL v2.
// You may obtain a copy of Mulan PSL v2 at:
//          http://license.coscl.org.cn/MulanPSL2
// THIS SOFTWARE IS PROVIDED ON AN "AS IS" BASIS, WITHOUT WARRANTIES OF ANY KIND,
// EITHER EXPRESS OR IMPLIED, INCLUDING BUT NOT LIMITED TO NON-INFRINGEMENT,
// MERCHANTABILITY OR FIT FOR A PARTICULAR PURPOSE.
// See the Mulan PSL v2 for more details.

#include <map>
#include <memory>
#include <string>
#include <vector>
#include "ts_table_v2_impl.h"
#include "kwdb_type.h"
#include "ts_tag_iterator_v2_impl.h"
#include "ts_engine.h"
#include "ts_vgroup.h"
#include "ts_iterator_v2_impl.h"

extern bool g_go_start_service;

namespace kwdbts {

TsTableV2Impl::~TsTableV2Impl() = default;


KStatus TsTableV2Impl::PutData(kwdbContext_p ctx, uint64_t v_group_id, TSSlice* payload, int payload_num,
                          uint64_t mtr_id, uint16_t* entity_id, uint32_t* inc_unordered_cnt,
                          DedupResult* dedup_result, const DedupRule& dedup_rule) {
  assert(payload_num == 1);
  TsRawPayload p{*payload};
  uint8_t payload_data_flag = p.GetRowType();
  if (payload_data_flag == DataTagFlag::TAG_ONLY) {
    LOG_DEBUG("tag only. so no need putdata.");
    return KStatus::SUCCESS;
  }
  auto primary_key = p.GetPrimaryTag();
  auto vgroup = GetVGroupByID(v_group_id);
  assert(vgroup != nullptr);
  auto s = vgroup->PutData(ctx, table_id_, mtr_id, &primary_key, KUint64(entity_id), payload, true);
  if (s != KStatus::SUCCESS) {
    // todo(liangbo01) if failed. should we need rollback all inserted data?
    LOG_ERROR("putdata failed. table id[%lu], group id[%lu]", table_id_, v_group_id);
    return s;
  }
  return KStatus::SUCCESS;
}

KStatus TsTableV2Impl::PutData(kwdbContext_p ctx, TsVGroup* v_group, TsRawPayload& p,
                  TSEntityID entity_id, uint64_t mtr_id, uint32_t* inc_unordered_cnt,
                  DedupResult* dedup_result, const DedupRule& dedup_rule, bool write_wal) {
  uint8_t payload_data_flag = p.GetRowType();
  if (payload_data_flag == DataTagFlag::TAG_ONLY) {
    LOG_DEBUG("tag only. so no need putdata.");
    return KStatus::SUCCESS;
  }
  auto primary_key = p.GetPrimaryTag();
  auto payload = p.GetPayload();
  auto s = v_group->PutData(ctx, table_id_, mtr_id, &primary_key, entity_id, &payload, write_wal);
  if (s != KStatus::SUCCESS) {
    // todo(liangbo01) if failed. should we need rollback all inserted data?
    LOG_ERROR("putdata failed. table id[%lu], group id[%u]", table_id_, v_group->GetVGroupID());
    return s;
  }
  return KStatus::SUCCESS;
}

KStatus TsTableV2Impl::GetTagIterator(kwdbContext_p ctx, std::vector<uint32_t> scan_tags,
                                const std::vector<uint32_t> hps,
                                BaseEntityIterator** iter, k_uint32 table_version) {
  std::shared_ptr<TagTable> tag_table;
  KStatus ret = this->table_schema_mgr_->GetTagSchema(ctx, &tag_table);
  if (ret != KStatus::SUCCESS) {
    return KStatus::FAIL;
  }
  TagIteratorV2Impl* tag_iter;
  if (!EngineOptions::isSingleNode()) {
    tag_iter = new TagIteratorV2Impl(tag_table, table_version, scan_tags, hps);
  } else {
    tag_iter = new TagIteratorV2Impl(tag_table, table_version, scan_tags);
  }
  if (KStatus::SUCCESS != tag_iter->Init()) {
    delete tag_iter;
    tag_iter = nullptr;
    *iter = nullptr;
    return KStatus::FAIL;
  }
  *iter = tag_iter;
  return KStatus::SUCCESS;
}


KStatus TsTableV2Impl::GetEntityIdList(kwdbContext_p ctx, const std::vector<void*>& primary_tags,
                                 const std::vector<uint64_t/*index_id*/> &tags_index_id,
                                 const std::vector<void*> tags,
                                 TSTagOpType op_type,
                                 const std::vector<uint32_t>& scan_tags,
                                 std::vector<EntityResultIndex>* entity_id_list, ResultSet* res, uint32_t* count,
                                 uint32_t table_version) {
  std::shared_ptr<TagTable> tag_table;
  KStatus ret = this->table_schema_mgr_->GetTagSchema(ctx, &tag_table);
  if (ret != KStatus::SUCCESS) {
    return KStatus::FAIL;
  }
  if (tag_table->GetEntityIdList(primary_tags, tags_index_id, tags, op_type, scan_tags,
                                    entity_id_list, res, count, table_version) < 0) {
    LOG_ERROR("GetEntityIdList error ");
    return KStatus::FAIL;
  }

  return KStatus::SUCCESS;
}

KStatus TsTableV2Impl::GetTagList(kwdbContext_p ctx, const std::vector<EntityResultIndex>& entity_id_list,
                            const std::vector<uint32_t>& scan_tags, ResultSet* res, uint32_t* count,
                            uint32_t table_version) {
  std::shared_ptr<TagTable> tag_table;
  KStatus ret = this->table_schema_mgr_->GetTagSchema(ctx, &tag_table);
  if (ret != KStatus::SUCCESS) {
    return KStatus::FAIL;
  }
  if (tag_table->GetTagList(ctx, entity_id_list, scan_tags, res, count,
                            table_version) < 0) {
    LOG_ERROR("GetTagList error ");
    return KStatus::FAIL;
  }

  return KStatus::SUCCESS;
}

KStatus TsTableV2Impl::GetNormalIterator(kwdbContext_p ctx, const std::vector<EntityResultIndex>& entity_ids,
                                         std::vector<KwTsSpan> ts_spans, std::vector<k_uint32> scan_cols,
                                         std::vector<k_int32> agg_extend_cols, std::vector<Sumfunctype> scan_agg_types,
                                         k_uint32 table_version, TsIterator** iter, std::vector<timestamp64> ts_points,
                                         bool reverse, bool sorted) {
  auto ts_table_iterator = new TsTableIterator();

  // TODO(wyy): code review here; s is uninitialized and in most return path, it is not assigned to any value.
  // But it is used in the defer function, so it should be initialized to SUCCESS or FAIL.
  // just make s = SUCCESS to avoid compile error.
  KStatus s = SUCCESS;
  Defer defer{[&]() {
    if (s == FAIL) {
      delete ts_table_iterator;
      ts_table_iterator = nullptr;
      *iter = nullptr;
    }
  }};

  auto& actual_cols = table_schema_mgr_->GetIdxForValidCols(table_version);
  std::vector<k_uint32> ts_scan_cols;
  for (auto col : scan_cols) {
    if (col >= actual_cols.size()) {
      // In the concurrency scenario, after the storage has deleted the column,
      // kwsql sends query again
      LOG_ERROR("GetIterator Error : TsTable no column %d", col);
      s = FAIL;
      return KStatus::FAIL;
    }
    ts_scan_cols.emplace_back(actual_cols[col]);
  }

  DATATYPE ts_col_type = table_schema_mgr_->GetTsColDataType();
  std::map<uint32_t, std::vector<EntityID>> vgroup_ids;
  for (auto& entity : entity_ids) {
    vgroup_ids[entity.subGroupId - 1].push_back(entity.entityId);
  }
  std::shared_ptr<TsVGroup> vgroup;
  TSEngineV2Impl* ts_engine = static_cast<TSEngineV2Impl*>(ctx->ts_engine);
  std::vector<std::shared_ptr<TsVGroup>>* ts_vgroups = ts_engine->GetTsVGroups();
  for (auto& vgroup_iter : vgroup_ids) {
    if (vgroup_iter.first >= EngineOptions::vgroup_max_num) {
      LOG_ERROR("Invalid vgroup id.[%u]", vgroup_iter.first);
      s = FAIL;
      return s;
    }
    vgroup = (*ts_vgroups)[vgroup_iter.first];
    TsStorageIterator* ts_iter;
    // Update ts_span
    auto life_time = table_schema_mgr_->GetLifeTime();
    if (life_time.ts != 0) {
      int64_t acceptable_ts = INT64_MIN;
      auto now = std::chrono::time_point_cast<std::chrono::seconds>(std::chrono::system_clock::now());
      acceptable_ts = now.time_since_epoch().count() - life_time.ts;
      updateTsSpan(acceptable_ts * life_time.precision, ts_spans);
    }
    s = vgroup->GetIterator(ctx, vgroup_ids[vgroup_iter.first], ts_spans, ts_col_type,
                              scan_cols, ts_scan_cols, agg_extend_cols, scan_agg_types, table_schema_mgr_,
                              table_version, &ts_iter, vgroup, ts_points, reverse, sorted);
    if (s != KStatus::SUCCESS) {
      LOG_ERROR("cannot create iterator for vgroup[%u].", vgroup_iter.first);
      return s;
    }
    ts_table_iterator->AddEntityIterator(ts_iter);
  }
  LOG_DEBUG("TsTable::GetIterator success.agg: %lu, iter num: %lu",
              scan_agg_types.size(), ts_table_iterator->GetIterNumber());
  (*iter) = ts_table_iterator;
  return KStatus::SUCCESS;
}

KStatus TsTableV2Impl::GetOffsetIterator(kwdbContext_p ctx, const std::vector<EntityResultIndex>& entity_ids,
                                         vector<KwTsSpan>& ts_spans, std::vector<k_uint32> scan_cols,
                                         k_uint32 table_version, TsIterator** iter, k_uint32 offset, k_uint32 limit,
                                         bool reverse) {
  DATATYPE ts_col_type = table_schema_mgr_->GetTsColDataType();
  auto& actual_cols = table_schema_mgr_->GetIdxForValidCols(table_version);
  std::vector<k_uint32> ts_scan_cols;
  for (auto col : scan_cols) {
    if (col >= actual_cols.size()) {
      // In the concurrency scenario, after the storage has deleted the column, kwsql sends query again
      LOG_ERROR("GetOffsetIterator Error : TsTable no column %d", col);
      return KStatus::FAIL;
    }
    ts_scan_cols.emplace_back(actual_cols[col]);
  }

  std::map<uint32_t, std::vector<EntityID>> vgroup_ids;
  std::map<uint32_t, std::shared_ptr<TsVGroup>> vgroups;
  if (entity_ids.empty()) {
    k_uint32 max_vgroup_id = vgroups_.size();
    for (k_uint32 vgroup_id = 1; vgroup_id <= max_vgroup_id; ++vgroup_id) {
      std::shared_ptr<TsVGroup> vgroup = vgroups_[vgroup_id - 1];
      std::vector<EntityID> entities(vgroup->GetMaxEntityID());
      if (entities.empty()) continue;
      std::iota(entities.begin(), entities.end(), 1);
      vgroup_ids[vgroup_id] = entities;
      vgroups[vgroup_id] = vgroup;
    }
  } else {
    for (auto& entity : entity_ids) {
      vgroup_ids[entity.subGroupId].push_back(entity.entityId);
      if (!vgroups.count(entity.subGroupId)) {
        vgroups[entity.subGroupId] = vgroups_[entity.subGroupId - 1];
      }
    }
  }

  TsOffsetIteratorV2Impl* ts_iter = new TsOffsetIteratorV2Impl(vgroups, vgroup_ids, ts_spans, ts_col_type,
                                                               scan_cols, ts_scan_cols, table_schema_mgr_,
                                                               table_version, offset, limit);
  KStatus s = ts_iter->Init(reverse);
  if (s != KStatus::SUCCESS) {
    LOG_ERROR("TsOffsetIteratorV2Impl Init failed")
    delete ts_iter;
    ts_iter = nullptr;
    return s;
  }
  *iter = ts_iter;
  LOG_DEBUG("TsTableV2Impl::GetOffsetIterator success.");
  return KStatus::SUCCESS;
}

KStatus
TsTableV2Impl::AlterTable(kwdbContext_p ctx, AlterType alter_type, roachpb::KWDBKTSColumn* column, uint32_t cur_version,
                          uint32_t new_version, string& msg) {
  return table_schema_mgr_->AlterTable(ctx, alter_type, column, cur_version, new_version, msg);
}

KStatus TsTableV2Impl::undoAlterTable(kwdbContext_p ctx, AlterType alter_type, roachpb::KWDBKTSColumn* column,
      uint32_t cur_version, uint32_t new_version) {
  return table_schema_mgr_->UndoAlterTable(ctx, alter_type, column, cur_version, new_version);
}

KStatus TsTableV2Impl::CheckAndAddSchemaVersion(kwdbContext_p ctx, const KTableKey& table_id, uint64_t version) {
  if (!g_go_start_service) return KStatus::SUCCESS;
  // Check if the version exists instead of checking the current version
  if (IsExistTableVersion(version)) {
    return KStatus::SUCCESS;
  }

  char* error;
  size_t data_len = 0;
  char* data = getTableMetaByVersion(table_id, version, &data_len, &error);
  if (error != nullptr) {
    LOG_ERROR("getTableMetaByVersion failed. msg: %s", error);
    return KStatus::FAIL;
  }
  roachpb::CreateTsTable meta;
  if (!meta.ParseFromString({data, data_len})) {
    LOG_ERROR("Parse schema From String failed.");
    return KStatus::FAIL;
  }

  ErrorInfo err_info;
  if (table_schema_mgr_->CreateTable(ctx, &meta, meta.ts_table().database_id(), version, err_info) != KStatus::SUCCESS) {
    LOG_ERROR("failed during upper version, err: %s", err_info.errmsg.c_str());
    return KStatus::FAIL;
  }
  return KStatus::SUCCESS;
}

KStatus TsTableV2Impl::CreateNormalTagIndex(kwdbContext_p ctx, const uint64_t transaction_id, const uint64_t index_id,
                                      const uint32_t cur_version, const uint32_t new_version,
                                      const std::vector<uint32_t/* tag column id*/>& tags) {
    LOG_INFO("CreateNormalTagIndex start, table id:%lu, index id:%lu, cur_version:%d, new_version:%d.",
             this->table_id_, index_id, cur_version, new_version)
    if (!table_schema_mgr_->CreateNormalTagIndex(ctx, transaction_id, index_id, cur_version, new_version, tags)) {
        LOG_ERROR("Failed to create normal tag index, table id:%lu, index id:%lu.", this->table_id_, index_id);
        return FAIL;
    }

    auto s = table_schema_mgr_->UpdateMetricVersion(cur_version, new_version);
    if (s != KStatus::SUCCESS) {
        LOG_ERROR("Update table version error");
        return s;
    }
    LOG_INFO("CreateNormalTagIndex success, table id:%lu, index id:%lu, cur_version:%d, new_version:%d.",
             this->table_id_, index_id, cur_version, new_version)
    return SUCCESS;
}


KStatus TsTableV2Impl::TSxClean(kwdbContext_p ctx) {
  table_schema_mgr_->GetTagTable()->GetTagTableVersionManager()->SyncCurrentTableVersion();
  return KStatus::SUCCESS;
}

KStatus TsTableV2Impl::DropNormalTagIndex(kwdbContext_p ctx, const uint64_t transaction_id,  const uint32_t cur_version,
                                    const uint32_t new_version, const uint64_t index_id) {
    LOG_INFO("DropNormalTagIndex start, table id:%lu, index id:%lu, cur_version:%d, new_version:%d.",
             this->table_id_, index_id, cur_version, new_version)
    if (!table_schema_mgr_->DropNormalTagIndex(ctx, transaction_id, cur_version, new_version, index_id)) {
        LOG_ERROR("Failed to drop normal tag index, table id:%lu, index id:%lu.", this->table_id_, index_id);
        return FAIL;
    }
    auto s = table_schema_mgr_->UpdateMetricVersion(cur_version, new_version);
    if (s != KStatus::SUCCESS) {
        LOG_ERROR("Update table version error");
        return s;
    }
    LOG_INFO("DropNormalTagIndex success, table id:%lu, index id:%lu, cur_version:%d, new_version:%d.",
             this->table_id_, index_id, cur_version, new_version)
    return SUCCESS;
}

KStatus TsTableV2Impl::UndoCreateIndex(kwdbContext_p ctx, LogEntry* log) {
  ErrorInfo err_info;
  auto index_log = reinterpret_cast<CreateIndexEntry*>(log);
  uint32_t index_id = index_log->getIndexID();
  uint32_t cur_version = index_log->getCurTsVersion();
  uint32_t new_version = index_log->getNewTsVersion();
  LOG_INFO("UndoCreateHashIndex start, table id:%lu, index id:%u, cur_version:%d, new_version:%d.",
           this->table_id_, index_id, cur_version, new_version)
  if (!table_schema_mgr_->UndoCreateHashIndex(index_id, cur_version, new_version, err_info)) {
    LOG_ERROR("Failed to UndoCreateHashIndex, table id:%lu, index id:%u.", this->table_id_, index_id);
    return FAIL;
  }
  auto s = table_schema_mgr_->UndoAlterCol(cur_version, new_version);
  if (s != KStatus::SUCCESS) {
    LOG_ERROR("RollBack table version error");
    return s;
  }
  LOG_INFO("UndoCreateHashIndex success, table id:%lu, index id:%u, cur_version:%d, new_version:%d.",
           this->table_id_, index_id, cur_version, new_version)
  return SUCCESS;
}

KStatus TsTableV2Impl::UndoDropIndex(kwdbContext_p ctx, LogEntry* log) {
  ErrorInfo err_info;
  auto index_log = reinterpret_cast<DropIndexEntry*>(log);
  std::vector<uint32_t> tags;
  for (auto col_id : index_log->getColIDs()) {
    if (col_id < 0) {
      break;
    }
    tags.emplace_back(col_id);
  }
  uint32_t index_id = index_log->getIndexID();
  uint32_t cur_version = index_log->getCurTsVersion();
  uint32_t new_version = index_log->getNewTsVersion();
  LOG_INFO("UndoDropHashIndex start, table id:%lu, index id:%u, cur_version:%d, new_version:%d.",
           this->table_id_, index_id, cur_version, new_version)
  if (!table_schema_mgr_->UndoDropHashIndex(tags, index_id, cur_version, new_version, err_info)) {
    LOG_ERROR("Failed to UndoDropHashIndex, table id:%lu, index id:%u.", this->table_id_, index_id);
    return FAIL;
  }
  auto s = table_schema_mgr_->UndoAlterCol(cur_version, new_version);
  if (s != KStatus::SUCCESS) {
    LOG_ERROR("RollBack table version error");
    return s;
  }
  LOG_INFO("UndoDropHashIndex success, table id:%lu, index id:%u, cur_version:%d, new_version:%d.",
           this->table_id_, index_id, cur_version, new_version)
  return SUCCESS;
}

std::vector<uint32_t> TsTableV2Impl::GetNTagIndexInfo(uint32_t ts_version, uint32_t index_id) {
    return table_schema_mgr_->GetNTagIndexInfo(ts_version, index_id);
}

KStatus TsTableV2Impl::DeleteEntities(kwdbContext_p ctx,  std::vector<std::string>& primary_tag,
  uint64_t* count, uint64_t mtr_id) {
  *count = 0;
  auto tag_table = table_schema_mgr_->GetTagTable();
  for (auto p_tags : primary_tag) {
    uint32_t v_group_id, entity_id;
    if (!tag_table->hasPrimaryKey(p_tags.data(), p_tags.size(), entity_id, v_group_id)) {
      LOG_INFO("primary key[%s] dose not exist, no need to delete", p_tags.c_str())
      continue;
    }
    std::vector<EntityResultIndex> es{EntityResultIndex(0, entity_id, v_group_id)};
    std::vector<KwTsSpan> ts_spans{{INT64_MIN, INT64_MAX}};
    uint64_t cur_entity_count = 0;
    auto s = GetEntityRowCount(ctx, es, ts_spans, &cur_entity_count);
    if (s != KStatus::SUCCESS) {
      LOG_WARN("GetEntityRowCount failed. vgrp[%u], entity_id[%u]", v_group_id, entity_id);
    }
    *count += cur_entity_count;
    // write WAL and remove tag, if cur_entity_count > 0 remove metric data.
    s = GetVGroupByID(v_group_id)->DeleteEntity(ctx, table_id_, p_tags, entity_id, &cur_entity_count, mtr_id);
    if (s != KStatus::SUCCESS) {
      LOG_WARN("DeleteEntity failed. vgrp[%u], entity_id[%u]", v_group_id, entity_id);
    }
  }
  return KStatus::SUCCESS;
}

KStatus TsTableV2Impl::GetRangeRowCount(kwdbContext_p ctx, uint64_t begin_hash, uint64_t end_hash,
KwTsSpan ts_span, uint64_t* count) {
  HashIdSpan hash_span{begin_hash, end_hash};
  vector<EntityResultIndex> entity_store;
  auto s = getEntityIdByHashSpan(ctx, hash_span, entity_store);
  if (s != KStatus::SUCCESS) {
    LOG_ERROR("getEntityIdByHashSpan failed.");
    return s;
  }
  s = GetEntityRowCount(ctx, entity_store, {ts_span}, count);
  if (s != KStatus::SUCCESS) {
    LOG_ERROR("GetEntityRowCount failed.");
    return s;
  }
  return KStatus::SUCCESS;
}

KStatus TsTableV2Impl::DeleteTotalRange(kwdbContext_p ctx, uint64_t begin_hash, uint64_t end_hash,
KwTsSpan ts_span, uint64_t mtr_id) {
#ifdef K_DEBUG
  uint64_t row_num_bef = 0;
  uint64_t row_num_aft = 0;
  GetRangeRowCount(ctx, begin_hash, end_hash, ts_span, &row_num_bef);
  if (row_num_bef > 0) {
    LOG_INFO("DeleteTotalRange hash[%lu ~ %lu], ts[%ld ~ %ld], rows[%lu].",
      begin_hash, end_hash, ts_span.begin, ts_span.end, row_num_bef);
  }
#endif
  HashIdSpan hash_span{begin_hash, end_hash};
  vector<EntityResultIndex> entity_store;
  auto s = getEntityIdByHashSpan(ctx, hash_span, entity_store);
  if (s != KStatus::SUCCESS) {
    LOG_ERROR("getEntityIdByHashSpan failed.");
    return s;
  }
  for (auto& entity : entity_store) {
    // no write wal ,so no lsn. we allocate one in function.
    auto s = GetVGroupByID(entity.subGroupId)->DeleteData(ctx, table_id_, entity.entityId, UINT64_MAX, {ts_span});
    if (s != KStatus::SUCCESS) {
      LOG_ERROR("DeleteData failed.");
      return s;
    }
  }
  #ifdef K_DEBUG
    GetRangeRowCount(ctx, begin_hash, end_hash, ts_span, &row_num_aft);
      LOG_INFO("DeleteTotalRange hash[%lu ~ %lu], ts[%ld ~ %ld], before rows[%lu], after rows[%lu].",
        begin_hash, end_hash, ts_span.begin, ts_span.end, row_num_bef, row_num_aft);
  #endif
  return KStatus::SUCCESS;
}

KStatus TsTableV2Impl::GetAvgTableRowSize(kwdbContext_p ctx, uint64_t* row_size) {
  // fixed tuple length of one row.
  size_t row_length = 0;
  std::vector<AttributeInfo> schemas;
  auto s = table_schema_mgr_->GetColumnsExcludeDropped(schemas);
  if (s != KStatus::SUCCESS) {
    LOG_ERROR("GetAvgTableRowSize failed. at getting schema.");
    return s;
  }
  for (auto& col : schemas) {
    if (col.type == DATATYPE::VARSTRING || col.type == DATATYPE::VARBINARY) {
      row_length += col.max_len;
    } else {
      row_length += col.size;
    }
  }
  // todo(liangbo01): make precise estimate if needed.
  *row_size = row_length;
  return KStatus::SUCCESS;
}

KStatus TsTableV2Impl::GetDataVolume(kwdbContext_p ctx, uint64_t begin_hash, uint64_t end_hash,
const KwTsSpan& ts_span, uint64_t* volume) {
  uint64_t row_num = 0;
  auto s = GetRangeRowCount(ctx, begin_hash, end_hash, ts_span, &row_num);
  if (s != KStatus::SUCCESS) {
    LOG_ERROR("GetDataVolume hash[%lu ~ %lu], ts[%ld ~ %ld] failed.",
      begin_hash, end_hash, ts_span.begin, ts_span.end);
    return s;
  }
  uint64_t row_size = 0;
  s = GetAvgTableRowSize(ctx, &row_size);
  if (s != KStatus::SUCCESS) {
    LOG_ERROR("GetDataVolume hash[%lu ~ %lu], ts[%ld ~ %ld] failed.",
      begin_hash, end_hash, ts_span.begin, ts_span.end);
    return s;
  }
  *volume = row_num * row_size;
  return KStatus::SUCCESS;
}

KStatus TsTableV2Impl::GetDataVolumeHalfTS(kwdbContext_p ctx, uint64_t begin_hash, uint64_t end_hash,
const KwTsSpan& ts_span, timestamp64* half_ts) {
  uint64_t row_num = 0;
  HashIdSpan hash_span{begin_hash, end_hash};
  vector<EntityResultIndex> entity_store;
  auto s = getEntityIdByHashSpan(ctx, hash_span, entity_store);
  if (s != KStatus::SUCCESS) {
    LOG_ERROR("getEntityIdByHashSpan failed.");
    return s;
  }
  s = GetEntityRowCount(ctx, entity_store, {ts_span}, &row_num);
  if (s != KStatus::SUCCESS) {
<<<<<<< HEAD
    LOG_ERROR("GetDataVolumeHalfTS hash[%lu ~ %lu], ts[%ld ~ %ld] failed, row_num[%lu].",
      begin_hash, end_hash, ts_span.begin, ts_span.end, row_num);
    return s;
  }
  if (row_num == 0) {
    LOG_INFO("GetDataVolumeHalfTS hash[%lu ~ %lu], ts[%ld ~ %ld] has no rows left, row_num[%lu].",
      begin_hash, end_hash, ts_span.begin, ts_span.end, row_num);
=======
    LOG_ERROR("GetDataVolumeHalfTS hash[%lu ~ %lu], ts[%ld ~ %ld] failed.",
      begin_hash, end_hash, ts_span.begin, ts_span.end);
    return s;
  }
  if (row_num == 0) {
    LOG_INFO("GetDataVolumeHalfTS hash[%lu ~ %lu], ts[%ld ~ %ld] has no rows left.",
      begin_hash, end_hash, ts_span.begin, ts_span.end);
>>>>>>> c522eab2
    *half_ts = (ts_span.begin + ts_span.end) / 2;
    return KStatus::SUCCESS;
  }
  std::vector<KwTsSpan> ts_spans{ts_span};
  std::vector<k_uint32> scan_cols{0};
  TsIterator *iter = nullptr;
  Defer defer{[&]() {
    if (iter != nullptr) {
      delete iter;
    }
  }};
  // find half ts by offset iterator.
  s = GetOffsetIterator(ctx, entity_store, ts_spans, scan_cols, 1, &iter, row_num / 2, 1, false);
  if (s != KStatus::SUCCESS) {
    LOG_ERROR("GetOffsetIterator failed.");
    return s;
  }
  uint32_t count;
  ResultSet res;
  res.setColumnNum(1);
  s = iter->Next(&res, &count);
  if (KStatus::FAIL == s) {
    LOG_ERROR("TsTableIterator::Next() Failed");
    return s;
  }
  assert(count == 1);
  *half_ts = KTimestamp(res.data[0][0]->mem);
  return KStatus::SUCCESS;
}

KStatus TsTableV2Impl::getEntityIdByHashSpan(kwdbContext_p ctx, const HashIdSpan& hash_span,
vector<EntityResultIndex>& entity_store) {
  std::vector<TagPartitionTable*> all_tag_partition_tables;
  auto tag_bt = table_schema_mgr_->GetTagTable();
  TableVersion cur_tbl_version = tag_bt->GetTagTableVersionManager()->GetCurrentTableVersion();
  tag_bt->GetTagPartitionTableManager()->GetAllPartitionTablesLessVersion(all_tag_partition_tables,
                                                                            cur_tbl_version);
  for (const auto& entity_tag_bt : all_tag_partition_tables) {
    entity_tag_bt->startRead();
    for (int rownum = 1; rownum <= entity_tag_bt->size(); rownum++) {
      if (!entity_tag_bt->isValidRow(rownum)) {
        continue;
      }
      if (!EngineOptions::isSingleNode()) {
        uint32_t tag_hash;
        entity_tag_bt->getHashpointByRowNum(rownum, &tag_hash);
        if (hash_span.begin <= tag_hash && tag_hash <= hash_span.end) {
          entity_tag_bt->getEntityIdByRownum(rownum, &entity_store);
        }
      } else {
        entity_tag_bt->getEntityIdByRownum(rownum, &entity_store);
      }
    }
    entity_tag_bt->stopRead();
  }
  return KStatus::SUCCESS;
}

KStatus TsTableV2Impl::getPTagsByHashSpan(kwdbContext_p ctx, const HashIdSpan& hash_span, vector<string>* primary_tags) {
  std::vector<TagPartitionTable*> all_tag_partition_tables;
  auto tag_bt = table_schema_mgr_->GetTagTable();
  TableVersion cur_tbl_version = tag_bt->GetTagTableVersionManager()->GetCurrentTableVersion();
  tag_bt->GetTagPartitionTableManager()->GetAllPartitionTablesLessVersion(all_tag_partition_tables,
                                                                            cur_tbl_version);
  for (const auto& entity_tag_bt : all_tag_partition_tables) {
    entity_tag_bt->startRead();
    for (int rownum = 1; rownum <= entity_tag_bt->size(); rownum++) {
      if (!entity_tag_bt->isValidRow(rownum)) {
        continue;
      }
      if (!EngineOptions::isSingleNode()) {
        uint32_t tag_hash;
        entity_tag_bt->getHashpointByRowNum(rownum, &tag_hash);
        string primary_tag(reinterpret_cast<char*>(entity_tag_bt->record(rownum)),
                                                  entity_tag_bt->primaryTagSize());
        if (hash_span.begin <= tag_hash && tag_hash <= hash_span.end) {
          primary_tags->emplace_back(primary_tag);
        }
      } else {
        string primary_tag(reinterpret_cast<char*>(entity_tag_bt->record(rownum)),
                                                  entity_tag_bt->primaryTagSize());
        primary_tags->emplace_back(primary_tag);
      }
    }
    entity_tag_bt->stopRead();
  }
  return KStatus::SUCCESS;
}

KStatus TsTableV2Impl::GetEntityIdsByHashSpan(kwdbContext_p ctx, const HashIdSpan& hash_span,
                                              vector<std::pair<uint64_t, uint64_t>>* entity_ids) {
  std::vector<TagPartitionTable*> all_tag_partition_tables;
  auto tag_bt = table_schema_mgr_->GetTagTable();
  TableVersion cur_tbl_version = tag_bt->GetTagTableVersionManager()->GetCurrentTableVersion();
  tag_bt->GetTagPartitionTableManager()->GetAllPartitionTablesLessVersion(all_tag_partition_tables,
                                                                          cur_tbl_version);
  for (const auto& entity_tag_bt : all_tag_partition_tables) {
    entity_tag_bt->startRead();
    for (int rownum = 1; rownum <= entity_tag_bt->size(); rownum++) {
      if (!entity_tag_bt->isValidRow(rownum)) {
        continue;
      }
      if (!EngineOptions::isSingleNode()) {
        uint32_t tag_hash;
        entity_tag_bt->getHashpointByRowNum(rownum, &tag_hash);
        if (hash_span.begin <= tag_hash && tag_hash <= hash_span.end) {
          string primary_tag(reinterpret_cast<char*>(entity_tag_bt->record(rownum)),
                             entity_tag_bt->primaryTagSize());
          uint32_t v_group_id, entity_id;
          if (!tag_bt->hasPrimaryKey(primary_tag.data(), primary_tag.size(), entity_id, v_group_id)) {
            LOG_ERROR("primary key[%s] dose not exist", primary_tag.c_str())
            return FAIL;
          }
          entity_ids->emplace_back(v_group_id, entity_id);
        }
      } else {
        string primary_tag(reinterpret_cast<char*>(entity_tag_bt->record(rownum)),
                           entity_tag_bt->primaryTagSize());
        uint32_t v_group_id, entity_id;
        if (!tag_bt->hasPrimaryKey(primary_tag.data(), primary_tag.size(), entity_id, v_group_id)) {
          LOG_ERROR("primary key[%s] dose not exist", primary_tag.c_str())
          return FAIL;
        }
        entity_ids->emplace_back(v_group_id, entity_id);
      }
    }
    entity_tag_bt->stopRead();
  }
  return KStatus::SUCCESS;
}

KStatus TsTableV2Impl::DeleteRangeEntities(kwdbContext_p ctx, const uint64_t& range_group_id, const HashIdSpan& hash_span,
                                    uint64_t* count, uint64_t mtr_id) {
  *count = 0;
  vector<string> primary_tags;
  auto s = getPTagsByHashSpan(ctx, hash_span, &primary_tags);
  if (s != KStatus::SUCCESS) {
    LOG_ERROR("getPTagsByHashSpan failed.hash[%lu - %lu]", hash_span.begin, hash_span.end);
    return s;
  }
  if (DeleteEntities(ctx, primary_tags, count, mtr_id) == KStatus::FAIL) {
    LOG_ERROR("delete entities error")
    return KStatus::FAIL;
  }
  return KStatus::SUCCESS;
}

KStatus TsTableV2Impl::DeleteRangeData(kwdbContext_p ctx, uint64_t range_group_id, HashIdSpan& hash_span,
                                const std::vector<KwTsSpan>& ts_spans, uint64_t* count, uint64_t mtr_id) {
  *count = 0;
  vector<string> primary_tags;
  auto s = getPTagsByHashSpan(ctx, hash_span, &primary_tags);
  if (s != KStatus::SUCCESS) {
    LOG_ERROR("getPTagsByHashSpan failed.hash[%lu - %lu]", hash_span.begin, hash_span.end);
    return s;
  }
  for (auto p_tags : primary_tags) {
    // Delete the data corresponding to the tag within the time range
    uint64_t entity_del_count = 0;
    KStatus status = DeleteData(ctx, 1, p_tags, ts_spans,  &entity_del_count, mtr_id);
    if (status == KStatus::FAIL) {
      LOG_ERROR("DeleteRangeData failed, delete entity by primary key %s failed", p_tags.c_str());
      return KStatus::FAIL;
    }
    // Update count
    *count += entity_del_count;
  }
  return KStatus::SUCCESS;
}

KStatus TsTableV2Impl::DeleteData(kwdbContext_p ctx, uint64_t range_group_id, std::string& primary_tag,
                            const std::vector<KwTsSpan>& ts_spans, uint64_t* count, uint64_t mtr_id) {
  ErrorInfo err_info;
  auto tag_table = table_schema_mgr_->GetTagTable();
  uint32_t v_group_id, entity_id;
  if (!tag_table->hasPrimaryKey(primary_tag.data(), primary_tag.size(), entity_id, v_group_id)) {
    LOG_INFO("primary key[%s] dose not exist, no need to delete", primary_tag.c_str())
    return KStatus::SUCCESS;
  }
  if (count != nullptr) {
    std::vector<EntityResultIndex> es{EntityResultIndex(0, entity_id, v_group_id)};
    auto s = GetEntityRowCount(ctx, es, ts_spans, count);
    if (s != KStatus::SUCCESS) {
      LOG_ERROR("GetEntityRowCount failed.");
      return s;
    }
    if (*count == 0) {
      LOG_INFO("no valid data, no need add to delete item.");
      return KStatus::SUCCESS;
    }
  }
  // write WAL and remove metric datas.
  auto s = GetVGroupByID(v_group_id)->DeleteData(ctx, table_id_, primary_tag, entity_id,
                                                ts_spans, count, mtr_id);
  if (s != KStatus::SUCCESS) {
    return s;
  }
  return KStatus::SUCCESS;
}

KStatus TsTableV2Impl::GetEntityRowCount(kwdbContext_p ctx, std::vector<EntityResultIndex>& entity_ids,
const std::vector<KwTsSpan>& ts_spans, uint64_t* row_count) {
  std::vector<k_uint32> scan_cols = {0};
  std::vector<Sumfunctype> scan_agg_types = {Sumfunctype::COUNT};
  uint32_t table_version = 1;
  TsIterator* iter = nullptr;
  Defer defer{[&]() {
    if (iter != nullptr) {
      delete iter;
    }
  }};
  std::vector<timestamp64> ts_points;
  KStatus s = GetNormalIterator(ctx, entity_ids, ts_spans, scan_cols, {}, scan_agg_types, table_version,
                                &iter, ts_points, false, false);
  if (s != KStatus::SUCCESS) {
    LOG_ERROR("GetEntityRowCount GetIterator failed.");
    return s;
  }
  *row_count = 0;
  k_uint32 count;
  bool is_finished = false;
  do {
    ResultSet res{(k_uint32) scan_cols.size()};
    auto s = iter->Next(&res, &count);
    if (s != KStatus::SUCCESS) {
      return s;
    }
    if (count > 0) {
      *row_count += *reinterpret_cast<uint64_t*>(res.data[0][0]->mem);
    }
  } while (count > 0);
  return KStatus::SUCCESS;
}


}  //  namespace kwdbts<|MERGE_RESOLUTION|>--- conflicted
+++ resolved
@@ -523,7 +523,6 @@
   }
   s = GetEntityRowCount(ctx, entity_store, {ts_span}, &row_num);
   if (s != KStatus::SUCCESS) {
-<<<<<<< HEAD
     LOG_ERROR("GetDataVolumeHalfTS hash[%lu ~ %lu], ts[%ld ~ %ld] failed, row_num[%lu].",
       begin_hash, end_hash, ts_span.begin, ts_span.end, row_num);
     return s;
@@ -531,15 +530,6 @@
   if (row_num == 0) {
     LOG_INFO("GetDataVolumeHalfTS hash[%lu ~ %lu], ts[%ld ~ %ld] has no rows left, row_num[%lu].",
       begin_hash, end_hash, ts_span.begin, ts_span.end, row_num);
-=======
-    LOG_ERROR("GetDataVolumeHalfTS hash[%lu ~ %lu], ts[%ld ~ %ld] failed.",
-      begin_hash, end_hash, ts_span.begin, ts_span.end);
-    return s;
-  }
-  if (row_num == 0) {
-    LOG_INFO("GetDataVolumeHalfTS hash[%lu ~ %lu], ts[%ld ~ %ld] has no rows left.",
-      begin_hash, end_hash, ts_span.begin, ts_span.end);
->>>>>>> c522eab2
     *half_ts = (ts_span.begin + ts_span.end) / 2;
     return KStatus::SUCCESS;
   }
