--- conflicted
+++ resolved
@@ -105,13 +105,8 @@
   tmp_data.SetData(10086, 1009, TSSlice{reinterpret_cast<char*>(&row_value), sizeof(row_value)});
   auto s = mem_seg_mgr_.PutData({reinterpret_cast<char*>(&tmp_data), sizeof(tmp_data)}, tmp_data.entity_id, 1);
   ASSERT_TRUE(s == KStatus::SUCCESS);
-<<<<<<< HEAD
-  std::list<TsBlockSpan> blocks;
+  std::list<shared_ptr<TsBlockSpan>> blocks;
   std::vector<STScanRange> ts_span{{{INT64_MIN, INT64_MAX}, {0, UINT64_MAX}}};
-=======
-  std::list<shared_ptr<TsBlockSpan>> blocks;
-  std::vector<KwTsSpan> ts_span = {{INT64_MIN, INT64_MAX}};
->>>>>>> 48a1c91f
   TsBlockItemFilterParams params{tmp_data.database_id, tmp_data.table_id, tmp_data.entity_id, ts_span};
   s = mem_seg_mgr_.GetBlockSpans(params, blocks);
   ASSERT_TRUE(s == KStatus::SUCCESS);
@@ -144,13 +139,8 @@
     auto s = mem_seg_mgr_.PutData({reinterpret_cast<char*>(&tmp_data), sizeof(tmp_data)}, tmp_data.entity_id, 1);
     ASSERT_TRUE(s == KStatus::SUCCESS);
   }
-<<<<<<< HEAD
-  std::list<TsBlockSpan> blocks;
+  std::list<shared_ptr<TsBlockSpan>> blocks;
   std::vector<STScanRange> ts_span{{{INT64_MIN, INT64_MAX}, {0, UINT64_MAX}}};
-=======
-  std::list<shared_ptr<TsBlockSpan>> blocks;
-  std::vector<KwTsSpan> ts_span = {{INT64_MIN, INT64_MAX}};
->>>>>>> 48a1c91f
   TsBlockItemFilterParams params{db_id, table_id, entity_id, ts_span};
   auto s = mem_seg_mgr_.GetBlockSpans(params, blocks);
   ASSERT_TRUE(s == KStatus::SUCCESS);
@@ -191,13 +181,8 @@
     ASSERT_TRUE(s == KStatus::SUCCESS);
   }
   
-<<<<<<< HEAD
-  std::list<TsBlockSpan> blocks;
+  std::list<shared_ptr<TsBlockSpan>> blocks;
   std::vector<STScanRange> ts_span{{{INT64_MIN, INT64_MAX}, {0, UINT64_MAX}}};
-=======
-  std::list<shared_ptr<TsBlockSpan>> blocks;
-  std::vector<KwTsSpan> ts_span = {{INT64_MIN, INT64_MAX}};
->>>>>>> 48a1c91f
   TsBlockItemFilterParams params{db_id, table_id, entity_id, ts_span};
   auto s = mem_seg_mgr_.GetBlockSpans(params, blocks);
   ASSERT_TRUE(s == KStatus::SUCCESS);
@@ -279,13 +264,8 @@
     auto s = mem_seg_mgr_.PutData({reinterpret_cast<char*>(&tmp_data), sizeof(tmp_data)}, tmp_data.entity_id, 1);
     ASSERT_TRUE(s == KStatus::SUCCESS);
   }
-<<<<<<< HEAD
-  std::list<TsBlockSpan> blocks;
+  std::list<shared_ptr<TsBlockSpan>> blocks;
   std::vector<STScanRange> ts_span{{{INT64_MIN, INT64_MAX}, {0, UINT64_MAX}}};
-=======
-  std::list<shared_ptr<TsBlockSpan>> blocks;
-  std::vector<KwTsSpan> ts_span = {{INT64_MIN, INT64_MAX}};
->>>>>>> 48a1c91f
   TsBlockItemFilterParams params{db_id, table_id, entity_id, ts_span};
   auto s = mem_seg_mgr_.GetBlockSpans(params, blocks);
   ASSERT_TRUE(s == KStatus::SUCCESS);
@@ -334,13 +314,8 @@
     }
   }
   for (size_t i = 0; i < table_num; i++) {
-<<<<<<< HEAD
-    std::list<TsBlockSpan> blocks;
+    std::list<shared_ptr<TsBlockSpan>> blocks;
     std::vector<STScanRange> ts_span{{{INT64_MIN, INT64_MAX}, {0, UINT64_MAX}}};
-=======
-    std::list<shared_ptr<TsBlockSpan>> blocks;
-    std::vector<KwTsSpan> ts_span = {{INT64_MIN, INT64_MAX}};
->>>>>>> 48a1c91f
     TsBlockItemFilterParams params{db_id, table_id + i, entity_id, ts_span};
     auto s = mem_seg_mgr_.GetBlockSpans(params, blocks);
     ASSERT_TRUE(s == KStatus::SUCCESS);
