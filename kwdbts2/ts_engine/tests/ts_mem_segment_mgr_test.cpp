--- conflicted
+++ resolved
@@ -79,19 +79,9 @@
   auto s = mem_seg_mgr_.PutData({reinterpret_cast<char*>(&tmp_data), sizeof(tmp_data)}, tmp_data.entity_id);
   ASSERT_TRUE(s == KStatus::SUCCESS);
   std::list<std::shared_ptr<TsBlockSpanInfo>> blocks;
-<<<<<<< HEAD
-  TsBlockITemFilterParams params;
-  params.db_id = tmp_data.database_id;
-  params.table_id = tmp_data.table_id;
-  params.entity_id = tmp_data.entity_id;
-  params.start_ts = INT64_MIN;
-  params.end_ts = INT64_MAX;
+  std::vector<KwTsSpan> ts_span = {{INT64_MIN, INT64_MAX}};
+  TsBlockITemFilterParams params{tmp_data.database_id, tmp_data.table_id, tmp_data.entity_id, ts_span};
   s = mem_seg_mgr_.GetBlockSpans(params, &blocks);
-=======
-  std::vector<KwTsSpan> ts_span = {{INT64_MIN, INT64_MAX}};
-  TsBlockITemFilterParams params{tmp_data.database_id, tmp_data.table_id, tmp_data.entity_id, ts_span};
-  s = mem_seg_mgr_.GetBlockItems(params, &blocks);
->>>>>>> 0de5a5e9
   ASSERT_TRUE(s == KStatus::SUCCESS);
   ASSERT_EQ(blocks.size(), 1);
   auto block = blocks.front();
@@ -122,19 +112,9 @@
     ASSERT_TRUE(s == KStatus::SUCCESS);
   }
   std::list<std::shared_ptr<TsBlockSpanInfo>> blocks;
-<<<<<<< HEAD
-  TsBlockITemFilterParams params;
-  params.db_id = db_id;
-  params.table_id = table_id;
-  params.entity_id = entity_id;
-  params.start_ts = INT64_MIN;
-  params.end_ts = INT64_MAX;
+  std::vector<KwTsSpan> ts_span = {{INT64_MIN, INT64_MAX}};
+  TsBlockITemFilterParams params{db_id, table_id, entity_id, ts_span};
   auto s = mem_seg_mgr_.GetBlockSpans(params, &blocks);
-=======
-  std::vector<KwTsSpan> ts_span = {{INT64_MIN, INT64_MAX}};
-  TsBlockITemFilterParams params{db_id, table_id, entity_id, ts_span};
-  auto s = mem_seg_mgr_.GetBlockItems(params, &blocks);
->>>>>>> 0de5a5e9
   ASSERT_TRUE(s == KStatus::SUCCESS);
   ASSERT_EQ(blocks.size(), 1);
   auto block = blocks.front();
@@ -171,19 +151,9 @@
   }
   
   std::list<std::shared_ptr<TsBlockSpanInfo>> blocks;
-<<<<<<< HEAD
-  TsBlockITemFilterParams params;
-  params.db_id = db_id;
-  params.table_id = table_id;
-  params.entity_id = entity_id;
-  params.start_ts = INT64_MIN;
-  params.end_ts = INT64_MAX;
+  std::vector<KwTsSpan> ts_span = {{INT64_MIN, INT64_MAX}};
+  TsBlockITemFilterParams params{db_id, table_id, entity_id, ts_span};
   auto s = mem_seg_mgr_.GetBlockSpans(params, &blocks);
-=======
-  std::vector<KwTsSpan> ts_span = {{INT64_MIN, INT64_MAX}};
-  TsBlockITemFilterParams params{db_id, table_id, entity_id, ts_span};
-  auto s = mem_seg_mgr_.GetBlockItems(params, &blocks);
->>>>>>> 0de5a5e9
   ASSERT_TRUE(s == KStatus::SUCCESS);
   ASSERT_EQ(blocks.size(), 1);
   auto block = blocks.front();
@@ -220,19 +190,9 @@
   }
   std::list<std::shared_ptr<TsBlockSpanInfo>> blocks;
   for (size_t j = 1; j <= entity_num; j++) {
-<<<<<<< HEAD
-    TsBlockITemFilterParams params;
-    params.db_id = db_id;
-    params.table_id = table_id;
-    params.entity_id = j;
-    params.start_ts = INT64_MIN;
-    params.end_ts = INT64_MAX;
-    auto s = mem_seg_mgr_.GetBlockSpans(params, &blocks);
-=======
     std::vector<KwTsSpan> ts_span = {{INT64_MIN, INT64_MAX}};
     TsBlockITemFilterParams params{db_id, table_id, j, ts_span};
-    auto s = mem_seg_mgr_.GetBlockItems(params, &blocks);
->>>>>>> 0de5a5e9
+    auto s = mem_seg_mgr_.GetBlockSpans(params, &blocks);
     ASSERT_TRUE(s == KStatus::SUCCESS);
     ASSERT_EQ(blocks.size(), 1);
     auto block = blocks.front();
@@ -270,19 +230,9 @@
     ASSERT_TRUE(s == KStatus::SUCCESS);
   }
   std::list<std::shared_ptr<TsBlockSpanInfo>> blocks;
-<<<<<<< HEAD
-  TsBlockITemFilterParams params;
-  params.db_id = db_id;
-  params.table_id = table_id;
-  params.entity_id = entity_id;
-  params.start_ts = INT64_MIN;
-  params.end_ts = INT64_MAX;
+  std::vector<KwTsSpan> ts_span = {{INT64_MIN, INT64_MAX}};
+  TsBlockITemFilterParams params{db_id, table_id, entity_id, ts_span};
   auto s = mem_seg_mgr_.GetBlockSpans(params, &blocks);
-=======
-  std::vector<KwTsSpan> ts_span = {{INT64_MIN, INT64_MAX}};
-  TsBlockITemFilterParams params{db_id, table_id, entity_id, ts_span};
-  auto s = mem_seg_mgr_.GetBlockItems(params, &blocks);
->>>>>>> 0de5a5e9
   ASSERT_TRUE(s == KStatus::SUCCESS);
   ASSERT_EQ(blocks.size(), version_num);
   int j = 0;
@@ -328,19 +278,9 @@
   }
   for (size_t i = 0; i < table_num; i++) {
     std::list<std::shared_ptr<TsBlockSpanInfo>> blocks;
-<<<<<<< HEAD
-    TsBlockITemFilterParams params;
-    params.db_id = db_id;
-    params.table_id = table_id + i;
-    params.entity_id = entity_id;
-    params.start_ts = INT64_MIN;
-    params.end_ts = INT64_MAX;
-    auto s = mem_seg_mgr_.GetBlockSpans(params, &blocks);
-=======
     std::vector<KwTsSpan> ts_span = {{INT64_MIN, INT64_MAX}};
     TsBlockITemFilterParams params{db_id, table_id + i, entity_id, ts_span};
-    auto s = mem_seg_mgr_.GetBlockItems(params, &blocks);
->>>>>>> 0de5a5e9
+    auto s = mem_seg_mgr_.GetBlockSpans(params, &blocks);
     ASSERT_TRUE(s == KStatus::SUCCESS);
     ASSERT_EQ(blocks.size(), version_num);
     for (auto block : blocks) {
