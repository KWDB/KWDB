--- conflicted
+++ resolved
@@ -107,12 +107,7 @@
 
     auto table_id = TsRawPayload::GetTableIDFromSlice(payload);
     auto table_version = TsRawPayload::GetTableVersionFromSlice(payload);
-<<<<<<< HEAD
-    TsRawPayload pd(payload, &metric_schema);
-=======
-    TSMemSegRowData row_data(1, table_id, table_version, 1);
     TsRawPayload pd(payload, metric_schema);
->>>>>>> 2707eb25
     uint32_t row_num = pd.GetRowCount();
     memseg->AllocRowNum(row_num);
     for (size_t i = 0; i < row_num; i++) {
