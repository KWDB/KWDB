--- conflicted
+++ resolved
@@ -10,24 +10,18 @@
 // See the Mulan PSL v2 for more details.
 
 #include "ts_entity_segment_builder.h"
-<<<<<<< HEAD
+#include <utility>
 #include <sys/types.h>
 #include <cstdint>
 
-=======
-#include <utility>
 #include "settings.h"
->>>>>>> 15b55935
 #include "ts_agg.h"
 #include "ts_batch_data_worker.h"
 #include "ts_block_span_sorted_iterator.h"
 #include "ts_entity_segment_handle.h"
 #include "ts_filename.h"
-<<<<<<< HEAD
+#include "ts_batch_data_worker.h"
 #include "ts_lastsegment_builder.h"
-=======
-#include "ts_batch_data_worker.h"
->>>>>>> 15b55935
 #include "ts_version.h"
 
 namespace kwdbts {
@@ -409,8 +403,6 @@
   block_info_.col_agg_offset.resize(n_cols_ - 1);
   block_info_.col_block_offset.clear();
   block_info_.col_block_offset.resize(n_cols_);
-  min_lsn_ = UINT64_MAX;
-  max_lsn_ = 0;
 }
 
 KStatus TsEntitySegmentBuilder::NewLastSegmentFile(std::unique_ptr<TsAppendOnlyFile>* file,
@@ -524,9 +516,6 @@
   return s;
 }
 
-<<<<<<< HEAD
-KStatus TsEntitySegmentBuilder::Compact(bool call_by_vacuum, TsVersionUpdate* update) {
-=======
 KStatus TsEntitySegmentBuilder::WriteCachedBlockSpan(TsEntityKey& entity_key) {
   KStatus s = KStatus::SUCCESS;
   while (!cached_spans_.empty()) {
@@ -589,15 +578,23 @@
   return s;
 }
 
-KStatus TsEntitySegmentBuilder::Compact(TsVersionUpdate* update) {
-  // assert(EngineOptions::min_rows_per_block < EngineOptions::max_rows_per_block);
->>>>>>> 15b55935
+KStatus TsEntitySegmentBuilder::Compact(bool call_by_vacuum, TsVersionUpdate* update) {
   std::unique_lock lock{mutex_};
   KStatus s;
   shared_ptr<TsBlockSpan> block_span{nullptr};
   bool is_finished = false;
   // 1. Traverse the last segment data and write the data to the block segment
-  TsBlockSpanSortedIterator iter(block_spans_, EngineOptions::g_dedup_rule);
+  std::vector<std::list<shared_ptr<TsBlockSpan>>> block_spans;
+  block_spans.resize(last_segments_.size());
+  for (int i = 0; i < last_segments_.size(); ++i) {
+    s = last_segments_[i]->GetBlockSpans(block_spans[i], schema_manager_);
+    if (s != KStatus::SUCCESS) {
+      LOG_ERROR("TsEntitySegmentBuilder::Compact failed, get block spans failed.")
+      return s;
+    }
+  }
+  TsBlockSpanSortedIterator iter(block_spans, EngineOptions::g_dedup_rule);
+  block_spans.clear();
   iter.Init();
   TsEntityKey entity_key;
   while (true) {
@@ -623,82 +620,10 @@
       block_ = std::make_shared<TsEntityBlockBuilder>(entity_key.table_id, entity_key.table_version,
                                                      entity_key.entity_id, metric_schema);
     }
-<<<<<<< HEAD
-    TsEntityKey cur_entity_key = {block_span->GetTableID(), block_span->GetTableVersion(), block_span->GetEntityID()};
-    if (entity_key != cur_entity_key) {
-      if (block && block->HasData()) {
-        if (call_by_vacuum || block->GetRowNum() >= EngineOptions::min_rows_per_block) {
-          s = WriteBlock(entity_key);
-          if (s != KStatus::SUCCESS) {
-            LOG_ERROR("TsEntitySegmentBuilder::Compact failed, write block failed.")
-            return s;
-          }
-          block->Clear();
-        } else {
-          // Create new last segment
-          if (builder == nullptr && block->GetRowNum() > 0) {
-            uint64_t file_number;
-            std::unique_ptr<TsAppendOnlyFile> last_segment;
-            s = NewLastSegmentFile(&last_segment, &file_number);
-            if (s != KStatus::SUCCESS) {
-              LOG_ERROR("TsEntitySegmentBuilder::Compact failed, new last segment failed.")
-              return s;
-            }
-            builder = std::make_unique<TsLastSegmentBuilder>(schema_manager_, std::move(last_segment), file_number);
-          }
-          // Writes the incomplete data back to the last segment
-          for (uint32_t row_idx = 0; row_idx < block->GetRowNum(); ++row_idx) {
-            uint64_t lsn = block->GetLSN(row_idx);
-            std::vector<TSSlice> metric_value;
-            std::vector<DataFlags> data_flags;
-            block->GetMetricValue(row_idx, metric_value, data_flags);
-            s = builder->PutColData(entity_key.table_id, entity_key.table_version, entity_key.entity_id, lsn,
-                                    metric_value, data_flags);
-            if (s != KStatus::SUCCESS) {
-              LOG_ERROR("TsEntitySegmentBuilder::Compact failed, TsLastSegmentBuilder put failed.")
-              return s;
-            }
-          }
-          if (builder != nullptr) {
-            cached_blocks.push_back(block);
-            if (entity_key.table_id != cur_entity_key.table_id ||
-                entity_key.table_version != cur_entity_key.table_version) {
-              s = builder->FlushBuffer();
-              if (s != KStatus::SUCCESS) {
-                LOG_ERROR("TsEntitySegmentBuilder::Compact failed, TsLastSegmentBuilder flush buffer failed.")
-                return s;
-              }
-              cached_blocks.clear();
-            }
-          }
-        }
-      }
-      // Get the metric schema
-      std::vector<AttributeInfo> metric_schema;
-      if (block == nullptr || entity_key.table_id != cur_entity_key.table_id ||
-          entity_key.table_version != cur_entity_key.table_version) {
-        std::shared_ptr<MMapMetricsTable> table_schema_;
-        s = schema_manager_->GetTableMetricSchema({}, block_span->GetTableID(), block_span->GetTableVersion(),
-                                                  &table_schema_);
-        if (s != KStatus::SUCCESS) {
-          LOG_ERROR("get table schema failed. table id: %lu, table version: %u.", block_span->GetTableID(),
-                    block_span->GetTableVersion());
-          return s;
-        }
-        metric_schema = table_schema_->getSchemaInfoExcludeDropped();
-      } else {
-        metric_schema = block->GetMetricSchema();
-      }
-      // init the block segment block
-      block = std::make_shared<TsEntityBlockBuilder>(block_span->GetTableID(), block_span->GetTableVersion(),
-                                                     block_span->GetEntityID(), metric_schema);
-      entity_key = cur_entity_key;
-=======
     if (cur_entity_key == entity_key) {
       cached_count_ += block_span->GetRowNum();
       cached_spans_.push_back(std::move(block_span));
       continue;
->>>>>>> 15b55935
     }
 
     s = WriteCachedBlockSpan(entity_key);
@@ -735,46 +660,7 @@
     LOG_ERROR("TsEntitySegmentBuilder::Compact failed, write cached block span failed.")
     return s;
   }
-<<<<<<< HEAD
-  // 4. Writes the incomplete data back to the last segment or entity segment
-  if (block && block->HasData()) {
-    if (call_by_vacuum) {
-      s = WriteBlock(entity_key);
-      if (s != KStatus::SUCCESS) {
-        LOG_ERROR("TsEntitySegmentBuilder::Compact failed, write block failed.")
-        return s;
-      }
-      block->Clear();
-    } else {
-      // Create new last segment
-      if (builder == nullptr && block->GetRowNum() > 0) {
-        uint64_t file_number;
-        std::unique_ptr<TsAppendOnlyFile> last_segment;
-        s = NewLastSegmentFile(&last_segment, &file_number);
-        if (s != KStatus::SUCCESS) {
-          LOG_ERROR("TsEntitySegmentBuilder::Compact failed, new last segment failed.")
-          return s;
-        }
-        builder = std::make_unique<TsLastSegmentBuilder>(schema_manager_, std::move(last_segment), file_number);
-      }
-      // Writes the incomplete data back to the last segment
-      for (uint32_t row_idx = 0; row_idx < block->GetRowNum(); ++row_idx) {
-        uint64_t lsn = block->GetLSN(row_idx);
-        std::vector<TSSlice> metric_value;
-        std::vector<DataFlags> data_flags;
-        block->GetMetricValue(row_idx, metric_value, data_flags);
-        s = builder->PutColData(entity_key.table_id, entity_key.table_version, entity_key.entity_id, lsn, metric_value,
-                                data_flags);
-        if (s != KStatus::SUCCESS) {
-          LOG_ERROR("TsEntitySegmentBuilder::Compact failed, TsLastSegmentBuilder put failed.")
-          return s;
-        }
-      }
-    }
-  }
-=======
-
->>>>>>> 15b55935
+
   if (cur_entity_item_.entity_id != 0) {
     entity_item_builder_->AppendEntityItem(cur_entity_item_);
   }
@@ -795,18 +681,13 @@
       }
     }
   }
-<<<<<<< HEAD
-  // 5. flush the last segment block
-  if (builder != nullptr) {
-    s = builder->Finalize();
-=======
 
   // 4. flush the last segment block
   if (builder_ != nullptr) {
     s = builder_->Finalize();
->>>>>>> 15b55935
     if (s != KStatus::SUCCESS) {
-      LOG_ERROR("TsEntitySegmentBuilder::Compact failed, TsLastSegmentBuilder finalize failed.")
+      LOG_ERROR(
+        "TsEntitySegmentBuilder::Compact failed, TsLastSegmentBuilder finalize failed.")
       return s;
     }
     update->AddLastSegment(partition_id_, builder_->GetFileNumber());
@@ -817,12 +698,8 @@
   info.datablock_info = block_file_builder_->GetFileInfo();
   info.header_b_info = block_item_builder_->GetFileInfo();
   info.header_e_file_number = entity_item_builder_->GetFileNumber();
-<<<<<<< HEAD
+  assert((info.header_b_info.length - sizeof(TsBlockItemFileHeader)) % sizeof(TsEntitySegmentBlockItem) == 0);
   update->SetEntitySegment(partition_id_, info, false);
-=======
-  assert((info.header_b_size - sizeof(TsBlockItemFileHeader)) % sizeof(TsEntitySegmentBlockItem) == 0);
-  update->SetEntitySegment(partition_id_, info);
->>>>>>> 15b55935
   return KStatus::SUCCESS;
 }
 
@@ -943,9 +820,13 @@
   info.datablock_info = block_file_builder_->GetFileInfo();
   info.header_b_info = block_item_builder_->GetFileInfo();
   info.header_e_file_number = entity_item_builder_->GetFileNumber();
-<<<<<<< HEAD
+  assert((info.header_b_info.length - sizeof(TsBlockItemFileHeader)) % sizeof(TsEntitySegmentBlockItem) == 0);
   update->SetEntitySegment(partition_id_, info, false);
   return KStatus::SUCCESS;
+}
+
+void TsEntitySegmentBuilder::MarkDelete() {
+  entity_item_builder_->MarkDelete();
 }
 
 TsEntitySegmentVacuumer::TsEntitySegmentVacuumer(const std::string& root_path, TsVersionManager* version_manager)
@@ -1021,15 +902,4 @@
   info.header_e_file_number = entity_item_builder_->GetFileNumber();
   return info;
 }
-=======
-  assert((info.header_b_size - sizeof(TsBlockItemFileHeader)) % sizeof(TsEntitySegmentBlockItem) == 0);
-  update->SetEntitySegment(partition_id_, info);
-  return KStatus::SUCCESS;
-}
-
-void TsEntitySegmentBuilder::MarkDelete() {
-  entity_item_builder_->MarkDelete();
-}
-
->>>>>>> 15b55935
 }  //  namespace kwdbts