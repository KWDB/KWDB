// Copyright (c) 2022-present, Shanghai Yunxi Technology Co, Ltd.
//
// This software (KWDB) is licensed under Mulan PSL v2.
// You can use this software according to the terms and conditions of the Mulan PSL v2.
// You may obtain a copy of Mulan PSL v2 at:
//          http://license.coscl.org.cn/MulanPSL2
// THIS SOFTWARE IS PROVIDED ON AN "AS IS" BASIS, WITHOUT WARRANTIES OF ANY KIND,
// EITHER EXPRESS OR IMPLIED, INCLUDING BUT NOT LIMITED TO NON-INFRINGEMENT,
// MERCHANTABILITY OR FIT FOR A PARTICULAR PURPOSE.
// See the Mulan PSL v2 for more details.

#include "ts_entity_segment_builder.h"
#include <sys/types.h>
#include <cstdint>
#include <utility>


#include "settings.h"
#include "ts_agg.h"
#include "ts_batch_data_worker.h"
#include "ts_block_span_sorted_iterator.h"
#include "ts_entity_segment_handle.h"
#include "ts_filename.h"
#include "ts_lastsegment_builder.h"
#include "ts_version.h"

namespace kwdbts {

KStatus TsEntitySegmentEntityItemFileBuilder::Open() {
  TsIOEnv* env = &TsMMapIOEnv::GetInstance();
  if (env->NewAppendOnlyFile(file_path_, &w_file_, true, -1) != KStatus::SUCCESS) {
    LOG_ERROR("TsEntitySegmentEntityItemFileBuilder NewAppendOnlyFile failed, file_path=%s", file_path_.c_str())
    return KStatus::FAIL;
  }
  return KStatus::SUCCESS;
}

KStatus TsEntitySegmentEntityItemFileBuilder::AppendEntityItem(TsEntityItem& entity_item) {
  assert(w_file_->GetFileSize() == (entity_item.entity_id - 1) * sizeof(TsEntityItem));
  KStatus s = w_file_->Append(TSSlice{reinterpret_cast<char *>(&entity_item), sizeof(entity_item)});
  if (s != KStatus::SUCCESS) {
    LOG_ERROR("write entity item[id=%lu] failed.", entity_item.entity_id);
  }
  assert(w_file_->GetFileSize() == entity_item.entity_id * sizeof(TsEntityItem));
  return s;
}

KStatus TsEntitySegmentBlockItemFileBuilder::Open() {
  TsIOEnv* env = &TsMMapIOEnv::GetInstance();
  if (env->NewAppendOnlyFile(file_path_, &w_file_, false, file_size_) != KStatus::SUCCESS) {
    LOG_ERROR("TsEntitySegmentBlockItemFile NewAppendOnlyFile failed, file_path=%s", file_path_.c_str())
    return KStatus::FAIL;
  }
  if (w_file_->GetFileSize() == 0) {
    header_.status = TsFileStatus::READY;
    header_.magic = TS_ENTITY_SEGMENT_BLOCK_ITEM_FILE_MAGIC;
    KStatus s = w_file_->Append(TSSlice{reinterpret_cast<char *>(&header_), sizeof(TsBlockItemFileHeader)});
    if (s != KStatus::SUCCESS) {
      LOG_ERROR("TsEntitySegmentBlockItemFileBuilder append failed, file_path=%s", file_path_.c_str())
      return KStatus::FAIL;
    }
  }
  return KStatus::SUCCESS;
}

KStatus TsEntitySegmentBlockItemFileBuilder::AppendBlockItem(TsEntitySegmentBlockItem& block_item) {
  assert((w_file_->GetFileSize() - sizeof(TsBlockItemFileHeader)) % sizeof(TsEntitySegmentBlockItem) == 0);
  block_item.block_id = (w_file_->GetFileSize() - sizeof(TsBlockItemFileHeader)) / sizeof(TsEntitySegmentBlockItem) + 1;
  KStatus s = w_file_->Append(TSSlice{reinterpret_cast<char *>(&block_item), sizeof(TsEntitySegmentBlockItem)});
  if (s != KStatus::SUCCESS) {
    LOG_ERROR("TsEntitySegmentBlockItemFileBuilder append failed, file_path=%s", file_path_.c_str())
  }
  assert((w_file_->GetFileSize() - sizeof(TsBlockItemFileHeader)) % sizeof(TsEntitySegmentBlockItem) == 0);
  return s;
}

KStatus TsEntitySegmentBlockFileBuilder::Open() {
  TsIOEnv* env = &TsMMapIOEnv::GetInstance();
  if (env->NewAppendOnlyFile(file_path_, &w_file_, false, file_size_) != KStatus::SUCCESS) {
    LOG_ERROR("TsEntitySegmentBlockFileBuilder NewAppendOnlyFile failed, file_path=%s", file_path_.c_str())
    return KStatus::FAIL;
  }
  if (w_file_->GetFileSize() == 0) {
    header_.status = TsFileStatus::READY;
    header_.magic = TS_ENTITY_SEGMENT_BLOCK_FILE_MAGIC;
    KStatus s = w_file_->Append(TSSlice{reinterpret_cast<char *>(&header_), sizeof(TsAggAndBlockFileHeader)});
    if (s != KStatus::SUCCESS) {
      LOG_ERROR("TsEntitySegmentBlockFileBuilder append failed, file_path=%s", file_path_.c_str())
      return KStatus::FAIL;
    }
  }
  return KStatus::SUCCESS;
}

KStatus TsEntitySegmentBlockFileBuilder::AppendBlock(const TSSlice& block, uint64_t* offset) {
  *offset = w_file_->GetFileSize();
  w_file_->Append(block);
  return KStatus::SUCCESS;
}

KStatus TsEntitySegmentAggFileBuilder::Open() {
  TsIOEnv* env = &TsMMapIOEnv::GetInstance();
  if (env->NewAppendOnlyFile(file_path_, &w_file_, false, file_size_) != KStatus::SUCCESS) {
    LOG_ERROR("TsEntitySegmentAggFile NewAppendOnlyFile failed, file_path=%s", file_path_.c_str())
    return KStatus::FAIL;
  }
  if (w_file_->GetFileSize() == 0) {
    header_.status = TsFileStatus::READY;
    header_.magic = TS_ENTITY_SEGMENT_AGG_FILE_MAGIC;
    KStatus s = w_file_->Append(TSSlice{reinterpret_cast<char *>(&header_), sizeof(TsAggAndBlockFileHeader)});
    if (s != KStatus::SUCCESS) {
      LOG_ERROR("TsEntitySegmentAggFile append failed, file_path=%s", file_path_.c_str())
      return KStatus::FAIL;
    }
  }
  return KStatus::SUCCESS;
}

KStatus TsEntitySegmentAggFileBuilder::AppendAggBlock(const TSSlice& agg, uint64_t* offset) {
  *offset = w_file_->GetFileSize();
  w_file_->Append(agg);
  return SUCCESS;
}

TsEntityBlockBuilder::TsEntityBlockBuilder(uint32_t table_id, uint32_t table_version, uint64_t entity_id,
                                           std::vector<AttributeInfo>& metric_schema)
                                           : table_id_(table_id), table_version_(table_version), entity_id_(entity_id),
                                           metric_schema_(metric_schema) {
  n_cols_ = metric_schema.size() + 1;
  column_blocks_.resize(n_cols_);
  for (size_t col_idx = 1; col_idx < n_cols_; ++col_idx) {
    TsEntitySegmentColumnBlock& column_block = column_blocks_[col_idx];
    column_block.bitmap.Reset(EngineOptions::max_rows_per_block);
    DATATYPE d_type = static_cast<DATATYPE>(metric_schema_[col_idx - 1].type);
    if (isVarLenType(d_type)) {
      column_block.buffer.resize(EngineOptions::max_rows_per_block * sizeof(uint32_t));
    }
  }
  block_info_.col_block_offset.resize(n_cols_);
  block_info_.col_agg_offset.resize(n_cols_ - 1);
}

uint64_t TsEntityBlockBuilder::GetLSN(uint32_t row_idx) {
  return *reinterpret_cast<uint64_t*>(column_blocks_[0].buffer.data() + row_idx * sizeof(uint64_t));
}

timestamp64 TsEntityBlockBuilder::GetTimestamp(uint32_t row_idx) {
  return *reinterpret_cast<timestamp64*>(column_blocks_[1].buffer.data() + row_idx * sizeof(timestamp64));
}

KStatus TsEntityBlockBuilder::GetMetricValue(uint32_t row_idx, std::vector<TSSlice>& value,
                                             std::vector<DataFlags>& data_flags) {
  for (int col_idx = 1; col_idx < n_cols_; ++col_idx) {
    char* ptr = column_blocks_[col_idx].buffer.data();
    if (isVarLenType(metric_schema_[col_idx - 1].type)) {
      uint32_t start_offset = 0;
      if (row_idx != 0) {
        start_offset = *reinterpret_cast<uint32_t *>(ptr + (row_idx - 1) * sizeof(uint32_t));
      }
      uint32_t end_offset = *reinterpret_cast<uint32_t*>(ptr + row_idx * sizeof(uint32_t));
      uint32_t var_data_offset = EngineOptions::max_rows_per_block * sizeof(uint32_t);
      value.push_back({ptr + var_data_offset + start_offset, end_offset - start_offset});
    } else {
      size_t d_size = col_idx == 1 ? 8 : static_cast<DATATYPE>(metric_schema_[col_idx - 1].size);
      value.push_back({ptr + row_idx * d_size, d_size});
    }
    data_flags.push_back(column_blocks_[col_idx].bitmap[row_idx]);
  }
  return KStatus::SUCCESS;
}

KStatus TsEntityBlockBuilder::Append(shared_ptr<TsBlockSpan> span, bool& is_full) {
  size_t written_rows = span->GetRowNum() + n_rows_ > EngineOptions::max_rows_per_block ?
                        EngineOptions::max_rows_per_block - n_rows_ : span->GetRowNum();
  assert(span->GetRowNum() >= written_rows);
  for (int col_idx = 0; col_idx < n_cols_; ++col_idx) {
    DATATYPE d_type = col_idx == 0 ? DATATYPE::INT64 : static_cast<DATATYPE>(metric_schema_[col_idx - 1].type);
    size_t d_size = col_idx == 0 ? 8 : metric_schema_[col_idx - 1].size;
    // lsn column do not contain bitmaps
    bool has_bitmap = col_idx != 0;

    bool is_var_col = isVarLenType(d_type);
    TsEntitySegmentColumnBlock& block = column_blocks_[col_idx];
    std::string var_offsets_data;
    uint32_t var_offsets_len = EngineOptions::max_rows_per_block * sizeof(uint32_t);
    size_t row_idx_in_block = n_rows_;
    char* col_val = nullptr;
    TsBitmap bitmap;
    if (!is_var_col && has_bitmap) {
      KStatus s = span->GetFixLenColAddr(col_idx - 1, &col_val, bitmap);
      if (s != KStatus::SUCCESS) {
        LOG_ERROR("GetColBitmap failed");
        return s;
      }
    }
    for (size_t span_row_idx = 0; span_row_idx < written_rows; ++span_row_idx) {
      if (!is_var_col && has_bitmap) {
        block.bitmap[row_idx_in_block] = bitmap[span_row_idx];
      }
      if (is_var_col) {
        DataFlags data_flag;
        TSSlice value;
        KStatus s = span->GetVarLenTypeColAddr(span_row_idx, col_idx - 1, data_flag, value);
        if (s != KStatus::SUCCESS) {
          LOG_ERROR("GetValueSlice failed");
          return s;
        }
        block.bitmap[row_idx_in_block] = data_flag;
        if (data_flag == kValid) {
          block.buffer.append(value.data, value.len);
          block.var_rows.emplace_back(value.data, value.len);
        }
        uint32_t var_offset = block.buffer.size() - var_offsets_len;
        memcpy(block.buffer.data() + row_idx_in_block * sizeof(uint32_t), &var_offset, sizeof(uint32_t));
      } else if (col_idx == 1) {
        block.buffer.append(col_val + span_row_idx * d_size, sizeof(timestamp64));
      }
      row_idx_in_block++;
    }
    if (!is_var_col) {
      if (col_idx == 0) {
        char* lsn_col_value = reinterpret_cast<char *>(span->GetLSNAddr(0));
        block.buffer.append(lsn_col_value, written_rows * d_size);
      } else if (col_idx != 1) {
        block.buffer.append(col_val, written_rows * d_size);
      }
    }
  }
  n_rows_ += written_rows;
  span->TrimFront(written_rows);
  is_full = n_rows_ == EngineOptions::max_rows_per_block;
  return KStatus::SUCCESS;
}

KStatus TsEntityBlockBuilder::GetCompressData(TsEntitySegmentBlockItem& blk_item, string& data_buffer, string& agg_buffer) {
  // compressor manager
  const auto& mgr = CompressorManager::GetInstance();
  // init col data offsets to data buffer
  uint32_t block_header_size = n_cols_ * sizeof(uint32_t);
  data_buffer.resize(block_header_size);
  // init col agg offsets to agg buffer, exclude lsn col
  uint32_t agg_header_size = (n_cols_ - 1) * sizeof(uint32_t);
  agg_buffer.resize(agg_header_size);
  // min lsn && max lsn
  TS_LSN min_lsn = UINT64_MAX;
  TS_LSN max_lsn = 0;
  TS_LSN first_lsn = 0;
  TS_LSN last_lsn = 0;

  // write column block data and column agg
  for (int col_idx = 0; col_idx < n_cols_; ++col_idx) {
    DATATYPE d_type = col_idx == 0 ? DATATYPE::INT64 : col_idx != 1 ?
                      static_cast<DATATYPE>(metric_schema_[col_idx - 1].type) : DATATYPE::TIMESTAMP64;
    size_t d_size = col_idx == 0 ? 8 : metric_schema_[col_idx - 1].size;
    bool has_bitmap = col_idx > 1;
    bool is_var_col = isVarLenType(d_type);

    TsEntitySegmentColumnBlock& block = column_blocks_[col_idx];
    // compress
    // compress bitmap
    if (has_bitmap) {
      block.bitmap.Truncate(n_rows_);
      TSSlice bitmap_data = block.bitmap.GetData();
      // TODO(limeng04): compress bitmap
      char bitmap_compress_type = 0;
      data_buffer.append(&bitmap_compress_type);
      data_buffer.append(bitmap_data.data, bitmap_data.len);
    }
    TsBitmap* b = has_bitmap ? &block.bitmap : nullptr;
    // compress col data & write to buffer
    auto [first, second] = mgr.GetDefaultAlgorithm(d_type);
    if (is_var_col) {
      // varchar use Gorilla algorithm
      first = TsCompAlg::kChimp_32;
      // var offset data
      std::string compressed;
      TSSlice var_offsets = {block.buffer.data(), n_rows_ * sizeof(uint32_t)};
      bool ok = mgr.CompressData(var_offsets, nullptr, n_rows_, &compressed, first, second);
      if (!ok) {
        LOG_ERROR("Compress var offset data failed");
        return KStatus::SUCCESS;
      }
      uint32_t compressed_len = compressed.size();
      data_buffer.append(reinterpret_cast<const char *>(&compressed_len), sizeof(uint32_t));
      data_buffer.append(compressed);
      // var data
      compressed.clear();
      uint32_t var_data_offset = EngineOptions::max_rows_per_block * sizeof(uint32_t);
      ok = mgr.CompressVarchar({block.buffer.data() + var_data_offset, block.buffer.size() - var_data_offset},
                               &compressed, GenCompAlg::kSnappy);
      if (!ok) {
        LOG_ERROR("Compress var data failed");
        return KStatus::SUCCESS;
      }
      data_buffer.append(compressed);
    } else {
      std::string compressed;
      TSSlice plain{block.buffer.data(), block.buffer.size()};
      mgr.CompressData(plain, b, n_rows_, &compressed, first, second);
      data_buffer.append(compressed);
    }
    // record col offset
    block_info_.col_block_offset[col_idx] = data_buffer.size() - block_header_size;
    // write col data offset
    memcpy(data_buffer.data() + col_idx * sizeof(uint32_t), &(block_info_.col_block_offset[col_idx]), sizeof(uint32_t));
    // calculate aggregate
    if (0 == col_idx) {
      for (int row_idx = 0; row_idx < n_rows_; ++row_idx) {
        TS_LSN* lsn = reinterpret_cast<TS_LSN *>(block.buffer.data() + row_idx * sizeof(TS_LSN));
        if (min_lsn > *lsn) {
          min_lsn = *lsn;
        }
        if (max_lsn < *lsn) {
          max_lsn = *lsn;
        }
      }
      first_lsn = *reinterpret_cast<TS_LSN *>(block.buffer.data());
      last_lsn = *reinterpret_cast<TS_LSN *>(block.buffer.data() + (n_rows_ - 1) * sizeof(TS_LSN));
      continue;
    }
    string col_agg;
    Defer defer {[&]() {
      agg_buffer.append(col_agg);
      uint32_t offset = agg_buffer.size() - agg_header_size;
      memcpy(agg_buffer.data() + (col_idx - 1) * sizeof(uint32_t), &offset, sizeof(uint32_t));
    }};
    if (!is_var_col) {
      TsBitmap* bitmap = nullptr;
      if (has_bitmap) {
        bitmap = &block.bitmap;
      }
      uint16_t count = 0;
      string max, min, sum;
      int32_t col_size =
        (metric_schema_[col_idx - 1].type == DATATYPE::TIMESTAMP64_LSN ? 8 : metric_schema_[col_idx - 1].size);
      max.resize(col_size, '\0');
      min.resize(col_size, '\0');
      // count: 2 bytes
      // max/min: col size
      // sum: 1 byte is_overflow + 8 byte result (int64_t or double)
      sum.resize(9, '\0');

      AggCalculatorV2 aggCalc(block.buffer.data(), bitmap, DATATYPE(metric_schema_[col_idx - 1].type),
                              metric_schema_[col_idx - 1].size, n_rows_);
      *reinterpret_cast<bool *>(sum.data()) =  aggCalc.CalcAggForFlush(count, max.data(), min.data(), sum.data() + 1);
      if (0 == count) {
        continue;
      }
      col_agg.resize(sizeof(uint16_t) + 2 * col_size + 9, '\0');
      memcpy(col_agg.data(), &count, sizeof(uint16_t));
      memcpy(col_agg.data() + sizeof(uint16_t), max.data(), col_size);
      memcpy(col_agg.data() + sizeof(uint16_t) + col_size, min.data(), col_size);
      memcpy(col_agg.data() + sizeof(uint16_t) + col_size * 2, sum.data(), 9);
    } else {
      VarColAggCalculatorV2 aggCalc(block.var_rows);
      string max;
      string min;
      uint64_t count = 0;
      aggCalc.CalcAggForFlush(max, min, count);
      if (0 == count) {
        continue;
      }
      col_agg.resize(sizeof(uint16_t) + 2 * sizeof(uint32_t), '\0');
      memcpy(col_agg.data(), &count, sizeof(uint16_t));
      col_agg.append(max);
      col_agg.append(min);
      *reinterpret_cast<uint32_t *>(col_agg.data() + sizeof(uint16_t)) = max.size();
      *reinterpret_cast<uint32_t *>(col_agg.data() + sizeof(uint16_t) + sizeof(uint32_t)) = min.size();
    }
  }

  // flush
  timestamp64 min_ts = GetTimestamp(0);
  timestamp64 max_ts = GetTimestamp(n_rows_ - 1);

  blk_item.entity_id = entity_id_;
  blk_item.table_version = table_version_;
  blk_item.n_cols = n_cols_;
  blk_item.n_rows = n_rows_;
  blk_item.max_ts = max_ts;
  blk_item.min_ts = min_ts;
  blk_item.max_lsn = max_lsn;
  blk_item.min_lsn = min_lsn;
  blk_item.first_lsn = first_lsn;
  blk_item.last_lsn = last_lsn;
  blk_item.block_len = data_buffer.size();
  blk_item.agg_len = agg_buffer.size();

  return KStatus::SUCCESS;
}

void TsEntityBlockBuilder::Clear() {
  n_rows_ = 0;
  if (n_cols_ > 0) {
    column_blocks_[0].buffer.clear();
  }
  for (size_t col_idx = 1; col_idx < n_cols_; ++col_idx) {
    TsEntitySegmentColumnBlock& column_block = column_blocks_[col_idx];
    column_block.bitmap.Reset(EngineOptions::max_rows_per_block);
    column_block.buffer.clear();
    DATATYPE d_type = static_cast<DATATYPE>(metric_schema_[col_idx - 1].type);
    if (isVarLenType(d_type)) {
      column_block.buffer.resize(EngineOptions::max_rows_per_block * sizeof(uint32_t));
    }
    column_block.agg.clear();
    column_block.var_rows.clear();
  }
  block_info_.col_agg_offset.clear();
  block_info_.col_agg_offset.resize(n_cols_ - 1);
  block_info_.col_block_offset.clear();
  block_info_.col_block_offset.resize(n_cols_);
}

KStatus TsEntitySegmentBuilder::NewLastSegmentFile(std::unique_ptr<TsAppendOnlyFile>* file,
                                                   uint64_t* file_number) {
  TsIOEnv* env = &TsMMapIOEnv::GetInstance();
  *file_number = version_manager_->NewFileNumber();
  auto filepath = root_path_ / LastSegmentFileName(*file_number);
  LOG_INFO("Last Segment %s created by Compaction", filepath.string().c_str());
  return env->NewAppendOnlyFile(filepath, file);
}

KStatus TsEntitySegmentBuilder::UpdateEntityItem(TsEntityKey& entity_key, TsEntitySegmentBlockItem& block_item) {
  KStatus s = KStatus::SUCCESS;
  if (cur_entity_item_.entity_id != entity_key.entity_id) {
    if (cur_entity_item_.entity_id != 0) {
      s = entity_item_builder_->AppendEntityItem(cur_entity_item_);
      if (s != KStatus::SUCCESS) {
        LOG_ERROR("TsEntitySegmentBuilder::Compact failed, append entity item failed.")
        return s;
      }
    }
    for (uint64_t entity_id = cur_entity_item_.entity_id + 1; entity_id < entity_key.entity_id; ++entity_id) {
      cur_entity_item_ = {entity_id};
      if (cur_entity_segment_) {
        bool is_exist = true;
        s = cur_entity_segment_->GetEntityItem(entity_id, cur_entity_item_, is_exist);
        if (s != KStatus::SUCCESS && is_exist) {
          LOG_ERROR("TsEntitySegmentBuilder::Compact failed, get entity item failed.")
          return s;
        }
      }
      s = entity_item_builder_->AppendEntityItem(cur_entity_item_);
      if (s != KStatus::SUCCESS) {
        LOG_ERROR("TsEntitySegmentBuilder::Compact failed, append entity item failed.")
        return s;
      }
    }
    cur_entity_item_ = {entity_key.entity_id};
    cur_entity_item_.table_id = entity_key.table_id;
    if (cur_entity_segment_) {
      bool is_exist = true;
      s = cur_entity_segment_->GetEntityItem(entity_key.entity_id, cur_entity_item_, is_exist);
      if (s != KStatus::SUCCESS && is_exist) {
        LOG_ERROR("TsEntitySegmentBuilder::Compact failed, get entity item failed.")
        return s;
      }
    }
  }
  block_item.prev_block_id = cur_entity_item_.cur_block_id;
  s = block_item_builder_->AppendBlockItem(block_item);
  if (s != KStatus::SUCCESS) {
    LOG_ERROR("TsEntitySegmentBuilder::Compact failed, append block item failed.")
    return s;
  }
  cur_entity_item_.cur_block_id = block_item.block_id;
  cur_entity_item_.row_written += block_item.n_rows;
  if (block_item.max_ts > cur_entity_item_.max_ts) {
    cur_entity_item_.max_ts = block_item.max_ts;
  }
  if (block_item.min_ts < cur_entity_item_.min_ts) {
    cur_entity_item_.min_ts = block_item.min_ts;
  }
  return s;
}

KStatus TsEntitySegmentBuilder::WriteBlock(TsEntityKey& entity_key) {
  string data_buffer;
  string agg_buffer;
  TsEntitySegmentBlockItem block_item;
  KStatus s = block_->GetCompressData(block_item, data_buffer, agg_buffer);
  if (s != KStatus::SUCCESS) {
    LOG_ERROR("TsEntitySegmentBuilder::Compact failed, get block compress data failed.")
    return s;
  }
  s = block_file_builder_->AppendBlock({data_buffer.data(), data_buffer.size()}, &block_item.block_offset);
  if (s != KStatus::SUCCESS) {
    LOG_ERROR("TsEntitySegmentBuilder::Compact failed, append block failed.")
    return s;
  }
  s = agg_file_builder_->AppendAggBlock({agg_buffer.data(), agg_buffer.size()}, &block_item.agg_offset);
  if (s != KStatus::SUCCESS) {
    LOG_ERROR("TsEntitySegmentBuilder::Compact failed, append agg block failed.")
  }
  s = UpdateEntityItem(entity_key, block_item);
  if (s != KStatus::SUCCESS) {
    LOG_ERROR("TsEntitySegmentBuilder::Compact failed, update entity item failed.")
  }
  return s;
}

KStatus TsEntitySegmentBuilder::Open() {
  KStatus s = entity_item_builder_->Open();
  if (s != KStatus::SUCCESS) {
    LOG_ERROR("Open Entity Item File Failed");
    return s;
  }
  s = block_item_builder_->Open();
  if (s != KStatus::SUCCESS) {
    LOG_ERROR("Open Block Item File Failed");
    return s;
  }
  s = block_file_builder_->Open();
  if (s != KStatus::SUCCESS) {
    LOG_ERROR("Open Block File Failed");
    return s;
  }
  s = agg_file_builder_->Open();
  if (s != KStatus::SUCCESS) {
    LOG_ERROR("Open Agg File Failed");
  }
  return s;
}

KStatus TsEntitySegmentBuilder::WriteCachedBlockSpan(bool call_by_vacuum, TsEntityKey& entity_key) {
  KStatus s = KStatus::SUCCESS;
  while (!cached_spans_.empty()) {
    if (cached_spans_.front()->GetRowNum() == 0) {
      cached_spans_.pop_front();
      continue;
    }

    if (!call_by_vacuum && cached_count_ < EngineOptions::min_rows_per_block) {
      if (builder_ == nullptr) {
        uint64_t file_number;
        std::unique_ptr<TsAppendOnlyFile> last_segment;
        s = NewLastSegmentFile(&last_segment, &file_number);
        if (s != KStatus::SUCCESS) {
          LOG_ERROR("TsEntitySegmentBuilder::Compact failed, new last segment failed.")
          return s;
        }
        builder_ = std::make_unique<TsLastSegmentBuilder>(schema_manager_, std::move(last_segment), file_number);
      }
      // Writes the incomplete data back to the last segment
      auto row_num = cached_spans_.front()->GetRowNum();
      s = builder_->PutBlockSpan(cached_spans_.front());
      cached_count_ -= row_num;
      cached_spans_.pop_front();
      if (s != KStatus::SUCCESS) {
        LOG_ERROR("TsEntitySegmentBuilder::Compact failed, TsLastSegmentBuilder put failed.")
        return s;
      }
      continue;
    }

    bool is_full = false;
    s = block_->Append(cached_spans_.front(), is_full);
    if (s != KStatus::SUCCESS) {
      LOG_ERROR("TsEntitySegmentBuilder::Compact failed, append block failed.")
      return s;
    }
    if (is_full) {
      auto row_num = block_->GetRowNum();
      s = WriteBlock(entity_key);
      if (s != KStatus::SUCCESS) {
        LOG_ERROR("TsEntitySegmentBuilder::Compact failed, write block failed.")
        return s;
      }
      cached_count_ -= row_num;
      block_->Clear();
    }
  }
  if (block_ && block_->HasData()) {
    auto row_num = block_->GetRowNum();
    s = WriteBlock(entity_key);
    if (s == FAIL) {
      LOG_ERROR("TsEntitySegmentBuilder::Compact failed, write block failed.")
      return s;
    }
    cached_count_ -= row_num;
    block_->Clear();
  }
  assert(cached_count_ == 0);
  return s;
}

<<<<<<< HEAD
KStatus TsEntitySegmentBuilder::Compact(bool call_by_vacuum, TsVersionUpdate* update) {
=======
void TsEntitySegmentBuilder::ReleaseBuilders() {
  if (entity_item_builder_) {
    delete entity_item_builder_;
    entity_item_builder_ = nullptr;
  }
  if (block_item_builder_) {
    delete block_item_builder_;
    block_item_builder_ = nullptr;
  }
  if (block_file_builder_) {
    delete block_file_builder_;
    block_file_builder_ = nullptr;
  }
  if (agg_file_builder_) {
    delete agg_file_builder_;
    agg_file_builder_ = nullptr;
  }
}

KStatus TsEntitySegmentBuilder::Compact(TsVersionUpdate* update) {
  // assert(EngineOptions::min_rows_per_block < EngineOptions::max_rows_per_block);
>>>>>>> d392ae81
  std::unique_lock lock{mutex_};
  LOG_INFO("TsEntitySegmentBuilder Compact begin, root_path: %s, entity_header_file_num: %lu", root_path_.c_str(),
           entity_item_file_number_);
  Defer defer([this]() {
    LOG_INFO("TsEntitySegmentBuilder Compact end, root_path: %s, entity_header_file_num: %lu", root_path_.c_str(),
             entity_item_file_number_);
  });
  KStatus s;
  shared_ptr<TsBlockSpan> block_span{nullptr};
  bool is_finished = false;
  // 1. Traverse the last segment data and write the data to the block segment
  std::vector<std::list<shared_ptr<TsBlockSpan>>> block_spans;
  block_spans.resize(last_segments_.size());
  for (int i = 0; i < last_segments_.size(); ++i) {
    s = last_segments_[i]->GetBlockSpans(block_spans[i], schema_manager_);
    if (s != KStatus::SUCCESS) {
      LOG_ERROR("TsEntitySegmentBuilder::Compact failed, get block spans failed.")
      return s;
    }
  }
  TsBlockSpanSortedIterator iter(block_spans, EngineOptions::g_dedup_rule);
  block_spans.clear();
  iter.Init();
  TsEntityKey entity_key;
  while (true) {
    s = iter.Next(block_span, &is_finished);
    if (s != KStatus::SUCCESS) {
      LOG_ERROR("TsEntitySegmentBuilder::Compact failed, iterate last segments failed.")
      return s;
    }
    if (is_finished) {
      break;
    }
    TsEntityKey cur_entity_key = {block_span->GetTableID(), block_span->GetTableVersion(), block_span->GetEntityID()};
    if (entity_key == TsEntityKey{}) {
      entity_key = cur_entity_key;
      std::shared_ptr<MMapMetricsTable> table_schema_;
      s = schema_manager_->GetTableMetricSchema({}, entity_key.table_id, entity_key.table_version, &table_schema_);
      if (s != KStatus::SUCCESS) {
        LOG_ERROR("get table schema failed. table id: %lu, table version: %u.", block_span->GetTableID(),
                  block_span->GetTableVersion());
        return s;
      }
      std::vector<AttributeInfo> metric_schema = table_schema_->getSchemaInfoExcludeDropped();
      block_ = std::make_shared<TsEntityBlockBuilder>(entity_key.table_id, entity_key.table_version,
                                                     entity_key.entity_id, metric_schema);
    }
    if (cur_entity_key == entity_key) {
      cached_count_ += block_span->GetRowNum();
      cached_spans_.push_back(std::move(block_span));
      continue;
    }

    s = WriteCachedBlockSpan(call_by_vacuum, entity_key);
    if (s != KStatus::SUCCESS) {
      LOG_ERROR("TsEntitySegmentBuilder::Compact failed, write cached block span failed.")
      return s;
    }

    std::vector<AttributeInfo> metric_schema;
    if (entity_key.table_id != cur_entity_key.table_id ||
        entity_key.table_version != cur_entity_key.table_version) {
      std::shared_ptr<MMapMetricsTable> table_schema_;
      s = schema_manager_->GetTableMetricSchema({}, cur_entity_key.table_id, cur_entity_key.table_version,
                                                &table_schema_);
      if (s != KStatus::SUCCESS) {
        LOG_ERROR("get table schema failed. table id: %lu, table version: %u.", cur_entity_key.table_id,
                  cur_entity_key.table_version);
        return s;
      }
      metric_schema = table_schema_->getSchemaInfoExcludeDropped();
    } else {
      metric_schema = block_->GetMetricSchema();
    }

    block_ = std::make_shared<TsEntityBlockBuilder>(cur_entity_key.table_id, cur_entity_key.table_version,
                                                   cur_entity_key.entity_id, metric_schema);
    entity_key = cur_entity_key;
    cached_count_ += block_span->GetRowNum();
    cached_spans_.push_back(std::move(block_span));
  }

  s = WriteCachedBlockSpan(call_by_vacuum, entity_key);
  if (s != KStatus::SUCCESS) {
    LOG_ERROR("TsEntitySegmentBuilder::Compact failed, write cached block span failed.")
    return s;
  }

  if (cur_entity_item_.entity_id != 0) {
    entity_item_builder_->AppendEntityItem(cur_entity_item_);
  }
  if (cur_entity_segment_) {
    uint64_t max_entity_id = cur_entity_segment_->GetEntityNum();
    for (uint64_t entity_id = cur_entity_item_.entity_id + 1; entity_id <= max_entity_id; ++entity_id) {
      cur_entity_item_ = {entity_id};
      bool is_exist = true;
      s = cur_entity_segment_->GetEntityItem(entity_id, cur_entity_item_, is_exist);
      if (s != KStatus::SUCCESS && is_exist) {
        LOG_ERROR("TsEntitySegmentBuilder::Compact failed, get entity item failed.")
        return s;
      }
      s = entity_item_builder_->AppendEntityItem(cur_entity_item_);
      if (s != KStatus::SUCCESS) {
        LOG_ERROR("TsEntitySegmentBuilder::Compact failed, append entity item failed.")
        return s;
      }
    }
  }

  // 4. flush the last segment block
  if (builder_ != nullptr) {
    s = builder_->Finalize();
    if (s != KStatus::SUCCESS) {
      LOG_ERROR(
        "TsEntitySegmentBuilder::Compact failed, TsLastSegmentBuilder finalize failed.")
      return s;
    }
    update->AddLastSegment(partition_id_, builder_->GetFileNumber());
  }

  EntitySegmentHandleInfo info;
  info.agg_info = agg_file_builder_->GetFileInfo();
  info.datablock_info = block_file_builder_->GetFileInfo();
  info.header_b_info = block_item_builder_->GetFileInfo();
  info.header_e_file_number = entity_item_builder_->GetFileNumber();
  assert((info.header_b_info.length - sizeof(TsBlockItemFileHeader)) % sizeof(TsEntitySegmentBlockItem) == 0);
  update->SetEntitySegment(partition_id_, info, false);
  return KStatus::SUCCESS;
}

KStatus TsEntitySegmentBuilder::WriteBatch(uint32_t entity_id, uint32_t table_version, TS_LSN lsn, TSSlice block_data) {
  std::unique_lock lock{mutex_};
  LOG_INFO("TsEntitySegmentBuilder WriteBatch begin, root_path: %s, entity_header_file_num: %lu", root_path_.c_str(),
           entity_item_file_number_);
  Defer defer([this]() {
    LOG_INFO("TsEntitySegmentBuilder WriteBatch end, root_path: %s, entity_header_file_num: %lu", root_path_.c_str(),
             entity_item_file_number_);
  });
  if (write_batch_finished_) {
    LOG_WARN("TsEntitySegmentBuilder::WriteBatch skip, builder has already finished.");
    return KStatus::SUCCESS;
  }
  auto it = entity_items_.find(entity_id);
  if (it == entity_items_.end()) {
    TsEntityItem entity_item{entity_id};
    if (cur_entity_segment_) {
      bool is_exist = true;
      KStatus s = cur_entity_segment_->GetEntityItem(entity_id, entity_item, is_exist);
      if (s != KStatus::SUCCESS && is_exist) {
        LOG_ERROR("entity item[%d] not found", entity_id);
        return s;
      }
    }
    entity_items_[entity_id] = entity_item;
  }

  uint32_t block_data_header_size = TsBatchData::block_span_data_header_size_;
  uint32_t n_cols = *reinterpret_cast<uint32_t*>(block_data.data + TsBatchData::n_cols_offset_in_span_data_);
  uint32_t n_rows = *reinterpret_cast<uint32_t*>(block_data.data +  + TsBatchData::n_rows_offset_in_span_data_);

  TsEntitySegmentBlockItem block_item;
  block_item.entity_id = entity_id;
  block_item.prev_block_id = entity_items_[entity_id].cur_block_id;  // pre block item id
  block_item.table_version = table_version;
  block_item.n_cols = n_cols;
  block_item.n_rows = n_rows;
  block_item.block_len = *reinterpret_cast<uint32_t*>(block_data.data + block_data_header_size
                         + (n_cols - 1) * sizeof(uint32_t)) + sizeof(uint32_t) * n_cols;
  block_item.min_ts = *reinterpret_cast<timestamp64*>(block_data.data + TsBatchData::min_ts_offset_in_span_data_);
  block_item.max_ts = *reinterpret_cast<timestamp64*>(block_data.data + TsBatchData::max_ts_offset_in_span_data_);
  block_item.min_lsn = lsn;
  block_item.max_lsn = lsn;
  block_item.first_lsn = lsn;
  block_item.last_lsn = lsn;
  block_item.agg_len = *reinterpret_cast<uint32_t*>(block_data.data + block_data_header_size + block_item.block_len
                       + (n_cols - 2) * sizeof(uint32_t))  + sizeof(uint32_t) * (n_cols - 1);

  TSSlice data_buffer = {block_data.data + block_data_header_size, block_item.block_len};
  KStatus s = block_file_builder_->AppendBlock(data_buffer, &block_item.block_offset);
  if (s != KStatus::SUCCESS) {
    LOG_ERROR("TsEntitySegmentBuilder::WriteBatch failed, append block failed.")
    return s;
  }

  TSSlice agg_buffer = {block_data.data + block_data_header_size + block_item.block_len, block_item.agg_len};
  assert(block_data.len - (block_data_header_size + block_item.block_len) == block_item.agg_len);
  s = agg_file_builder_->AppendAggBlock(agg_buffer, &block_item.agg_offset);
  if (s != KStatus::SUCCESS) {
    LOG_ERROR("TsEntitySegmentBuilder::WriteBatch failed, append agg block failed.")
  }

  s = block_item_builder_->AppendBlockItem(block_item);
  if (s != KStatus::SUCCESS) {
    LOG_ERROR("TsEntitySegmentBuilder::WriteBatch failed, append block item failed.")
    return s;
  }

  entity_items_[entity_id].cur_block_id = block_item.block_id;
  entity_items_[entity_id].row_written += block_item.n_rows;
  if (block_item.max_ts > entity_items_[entity_id].max_ts) {
    entity_items_[entity_id].max_ts = block_item.max_ts;
  }
  if (block_item.min_ts < entity_items_[entity_id].min_ts) {
    entity_items_[entity_id].min_ts = block_item.min_ts;
  }
  return KStatus::SUCCESS;
}

KStatus TsEntitySegmentBuilder::WriteBatchFinish(TsVersionUpdate *update) {
  write_batch_finished_ = true;
  std::unique_lock lock{mutex_};
  LOG_INFO("TsEntitySegmentBuilder WriteBatchFinish begin, root_path: %s, entity_header_file_num: %lu", root_path_.c_str(),
           entity_item_file_number_);
  Defer defer([this]() {
    LOG_INFO("TsEntitySegmentBuilder WriteBatchFinish end, root_path: %s, entity_header_file_num: %lu", root_path_.c_str(),
             entity_item_file_number_);
    ReleaseBuilders();
  });
  // write entity header
  KStatus s = KStatus::SUCCESS;
  uint32_t cur_entity_id = 0;
  for (auto kv : entity_items_) {
    for (uint32_t entity_id = cur_entity_id + 1; entity_id < kv.first; ++entity_id) {
      TsEntityItem entity_item{entity_id};
      if (cur_entity_segment_) {
        bool is_exist = true;
        s = cur_entity_segment_->GetEntityItem(entity_id, entity_item, is_exist);
        if (s != KStatus::SUCCESS && is_exist) {
          LOG_ERROR("GetEntityItem[entity_id=%d] failed", entity_id)
          return s;
        }
      }
      s = entity_item_builder_->AppendEntityItem(entity_item);
      if (s != KStatus::SUCCESS) {
        LOG_ERROR("AppendEntityItem[entity_id=%d] failed", entity_id)
        return s;
      }
    }
    s = entity_item_builder_->AppendEntityItem(kv.second);
    if (s != KStatus::SUCCESS) {
      LOG_ERROR("AppendEntityItem[entity_id=%d] failed", kv.first)
      return s;
    }
    cur_entity_id = kv.first;
  }
  if (cur_entity_segment_) {
    for (uint32_t entity_id = cur_entity_id + 1; entity_id < cur_entity_segment_->GetEntityNum(); ++entity_id) {
      TsEntityItem entity_item{entity_id};
      bool is_exist = true;
      s = cur_entity_segment_->GetEntityItem(entity_id, entity_item, is_exist);
      if (s != KStatus::SUCCESS && is_exist) {
        LOG_ERROR("GetEntityItem[entity_id=%d] failed", entity_id)
        return s;
      }
      s = entity_item_builder_->AppendEntityItem(entity_item);
      if (s != KStatus::SUCCESS) {
        LOG_ERROR("AppendEntityItem[entity_id=%d] failed", entity_id)
        return s;
      }
    }
  }

  EntitySegmentHandleInfo info;
  info.agg_info = agg_file_builder_->GetFileInfo();
  info.datablock_info = block_file_builder_->GetFileInfo();
  info.header_b_info = block_item_builder_->GetFileInfo();
  info.header_e_file_number = entity_item_builder_->GetFileNumber();
  assert((info.header_b_info.length - sizeof(TsBlockItemFileHeader)) % sizeof(TsEntitySegmentBlockItem) == 0);
  update->SetEntitySegment(partition_id_, info, false);
  return KStatus::SUCCESS;
}

void TsEntitySegmentBuilder::WriteBatchCancel() {
  write_batch_finished_ = true;
  std::unique_lock lock{mutex_};
  LOG_INFO("TsEntitySegmentBuilder WriteBatchFinish begin, root_path: %s, entity_header_file_num: %lu", root_path_.c_str(),
           entity_item_file_number_);
  Defer defer([this]() {
    LOG_INFO("TsEntitySegmentBuilder WriteBatchFinish begin, root_path: %s, entity_header_file_num: %lu",
             root_path_.c_str(), entity_item_file_number_);
    ReleaseBuilders();
  });
  entity_item_builder_->MarkDelete();
}

TsEntitySegmentVacuumer::TsEntitySegmentVacuumer(const std::string& root_path, TsVersionManager* version_manager)
    : root_path_(root_path), version_manager_(version_manager) {
  // entity header file
  std::filesystem::path root(root_path);
  uint64_t entity_header_file_number = version_manager->NewFileNumber();
  std::string entity_header_file_path = root / EntityHeaderFileName(entity_header_file_number);
  entity_item_builder_ =
      std::make_unique<TsEntitySegmentEntityItemFileBuilder>(entity_header_file_path, entity_header_file_number);

  // block header file
  uint64_t block_item_file_number = version_manager->NewFileNumber();
  std::string block_header_file_path = root / BlockHeaderFileName(block_item_file_number);
  block_item_builder_ = std::make_unique<TsEntitySegmentBlockItemFileBuilder>(block_header_file_path,
                                                                              block_item_file_number, false);

  // block data file
  uint64_t block_data_file_number = version_manager->NewFileNumber();
  std::string block_file_path = root / DataBlockFileName(block_data_file_number);
  block_file_builder_ = std::make_unique<TsEntitySegmentBlockFileBuilder>(block_file_path, block_data_file_number, false);

  // block agg file
  uint64_t agg_file_number = version_manager->NewFileNumber();
  std::string agg_file_path = root / EntityAggFileName(agg_file_number);
  agg_file_builder_ = std::make_unique<TsEntitySegmentAggFileBuilder>(agg_file_path, agg_file_number, false);
}

KStatus TsEntitySegmentVacuumer::Open() {
  KStatus s = entity_item_builder_->Open();
  if (s != KStatus::SUCCESS) {
    LOG_ERROR("Open Entity Item File Failed");
    return s;
  }
  s = block_item_builder_->Open();
  if (s != KStatus::SUCCESS) {
    LOG_ERROR("Open Block Item File Failed");
    return s;
  }
  s = block_file_builder_->Open();
  if (s != KStatus::SUCCESS) {
    LOG_ERROR("Open Block File Failed");
    return s;
  }
  s = agg_file_builder_->Open();
  if (s != KStatus::SUCCESS) {
    LOG_ERROR("Open Agg File Failed");
  }
  return s;
}

KStatus TsEntitySegmentVacuumer::AppendEntityItem(TsEntityItem& entity_item) {
  return entity_item_builder_->AppendEntityItem(entity_item);
}

KStatus TsEntitySegmentVacuumer::AppendBlock(const TSSlice& block, uint64_t* offset) {
  return block_file_builder_->AppendBlock(block, offset);
}

KStatus TsEntitySegmentVacuumer::AppendAgg(const TSSlice& agg, uint64_t* offset) {
  return agg_file_builder_->AppendAggBlock(agg, offset);
}

KStatus TsEntitySegmentVacuumer::AppendBlockItem(TsEntitySegmentBlockItem& block_item) {
  return block_item_builder_->AppendBlockItem(block_item);
}

EntitySegmentHandleInfo TsEntitySegmentVacuumer::GetHandleInfo() {
  EntitySegmentHandleInfo info;
  info.datablock_info = block_file_builder_->GetFileInfo();
  info.agg_info = agg_file_builder_->GetFileInfo();
  info.header_b_info = block_item_builder_->GetFileInfo();
  info.header_e_file_number = entity_item_builder_->GetFileNumber();
  return info;
}
}  //  namespace kwdbts<|MERGE_RESOLUTION|>--- conflicted
+++ resolved
@@ -584,9 +584,6 @@
   return s;
 }
 
-<<<<<<< HEAD
-KStatus TsEntitySegmentBuilder::Compact(bool call_by_vacuum, TsVersionUpdate* update) {
-=======
 void TsEntitySegmentBuilder::ReleaseBuilders() {
   if (entity_item_builder_) {
     delete entity_item_builder_;
@@ -606,9 +603,8 @@
   }
 }
 
-KStatus TsEntitySegmentBuilder::Compact(TsVersionUpdate* update) {
+KStatus TsEntitySegmentBuilder::Compact(bool call_by_vacuum, TsVersionUpdate* update) {
   // assert(EngineOptions::min_rows_per_block < EngineOptions::max_rows_per_block);
->>>>>>> d392ae81
   std::unique_lock lock{mutex_};
   LOG_INFO("TsEntitySegmentBuilder Compact begin, root_path: %s, entity_header_file_num: %lu", root_path_.c_str(),
            entity_item_file_number_);
