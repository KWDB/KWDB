# Copyright (c) 2022-present, Shanghai Yunxi Technology Co, Ltd. All rights reserved.
#
# This software (KWDB) is licensed under Mulan PSL v2.
# You can use this software according to the terms and conditions of the Mulan PSL v2.
# You may obtain a copy of Mulan PSL v2 at:
#          http://license.coscl.org.cn/MulanPSL2
# THIS SOFTWARE IS PROVIDED ON AN "AS IS" BASIS, WITHOUT WARRANTIES OF ANY KIND,
# EITHER EXPRESS OR IMPLIED, INCLUDING BUT NOT LIMITED TO NON-INFRINGEMENT,
# MERCHANTABILITY OR FIT FOR A PARTICULAR PURPOSE.
# See the Mulan PSL v2 for more details.

cmake_minimum_required(VERSION 3.6 FATAL_ERROR)

# KWDBTS2
project(KWDBTS2)
message(STATUS "Project:KWDBTS2")

# project version
if (NOT DEFINED VERSION)
  set(VERSION "unknown")
endif ()
message(STATUS "KWDBTS2 version:${VERSION}")
add_definitions(-DPROJECT_VERSION=\"${VERSION}\")

# commit id
if (NOT DEFINED GIT_COMMIT_ID)
  execute_process(
    COMMAND	git log -1 --format=%H
    WORKING_DIRECTORY ${PROJECT_SOURCE_DIR}
    OUTPUT_VARIABLE GIT_COMMIT_ID
  )
  string(REPLACE "\n" ""  GIT_COMMIT_ID "${GIT_COMMIT_ID}")
  if (GIT_COMMIT_ID STREQUAL "")
    set(GIT_COMMIT_ID "unknown")
  endif ()
endif ()
message(STATUS "Git commit:${GIT_COMMIT_ID}")
add_definitions(-DGIT_COMMIT_ID=\"${GIT_COMMIT_ID}\")

# Used for third-party library search and introduction
include(ExternalProject)
include(FindPkgConfig)
include(GNUInstallDirs)

if (NOT WIN32)
  add_definitions(-DOS_LINUX -Wno-error)
endif ()

# gcc version verification
message(STATUS "GCC version:" ${CMAKE_CXX_COMPILER_VERSION})
if (CMAKE_COMPILER_IS_GNUCC)
    if(CMAKE_C_COMPILER_VERSION VERSION_LESS 7.3 OR 
        CMAKE_CXX_COMPILER_VERSION VERSION_LESS 7.3)
        message(WARNING "GNU C/C++ compiler version should greater and equal than 7.3")
    endif()
    if(CMAKE_C_COMPILER_VERSION VERSION_GREATER 13.2 OR
        CMAKE_CXX_COMPILER_VERSION VERSION_GREATER 13.2)
        message(WARNING "GNU C/C++ compiler version should less and equal than 13.2")
    endif()
endif()

if (NOT DEFINED CMAKE_CXX_STANDARD)
  # We require a C++17 compliant compiler
  set(CMAKE_CXX_STANDARD 17)
endif ()

if (NOT CMAKE_BUILD_TYPE)
  set(CMAKE_BUILD_TYPE Debug CACHE STRING "Build Type" FORCE)
endif ()
message(STATUS "Build type:${CMAKE_BUILD_TYPE}")

# Add K_DEBUG and K_RELEASE macros
if (NOT WITH_DEFINITION)
    set(WITH_DEFINITION K_DEBUG)
endif()
if (WITH_DEFINITION STREQUAL "K_DEBUG")
    message(STATUS "Add K_DEBUG definition")
    add_definitions(-DK_DEBUG)
    set(KMALLOC_DEBUGGER ON)
elseif (WITH_DEFINITION STREQUAL "K_RELEASE")
    message(STATUS "Add K_RELEASE definition")
    add_definitions(-DK_RELEASE)
else()
    message(FATAL_ERROR "-DWITH_DEFINITION is not set correctly, please set to K_DEBUG or K_RELEASE")
endif ()

# Add K_DO_NOT_SHIP control to mask all code that doesn't need to be published
if (K_DO_NOT_SHIP)
    message(STATUS "K_DO_NOT_SHIP:ON, block code that does not need to be released")
    add_definitions(-DK_DO_NOT_SHIP)
else()
    message(STATUS "K_DO_NOT_SHIP:OFF, do not block code that does not need to be released")
endif()

# Whether to enable the performance statistics of key methods
if(ENABLE_STATS)
    message(STATUS "Compile with operation statistics.")
    add_definitions(-DKWDB_STATS_ON)
endif()

if (WITH_ASAN)
  message(STATUS "WITH_ASAN:ON, enable asan check, release build should not enable the option")
  set(CMAKE_CXX_FLAGS "${CMAKE_CXX_FLAGS} -fsanitize=address -fno-omit-frame-pointer -fsanitize-recover=address")
  set(CMAKE_C_FLAGS "${CMAKE_C_FLAGS} -fsanitize=address -fno-omit-frame-pointer -fsanitize-recover=address")
  set(LIBASAN_OPTION "-Wl,--copy-dt-needed-entries,-ldl -lasan")
else()
  set(LIBASAN_OPTION "")
endif()

if (KMALLOC_DEBUGGER)
    message(STATUS "Enable memory pool analysis")
    add_definitions(-DKMALLOC_DEBUGGER)
endif ()

# Whether to use shared_mem_info to manage concurrent memory access
if (KMALLOC_SHARED_REFCOUNT)
  add_definitions(-DKMALLOC_SHARED_REFCOUNT)
endif ()

# Whether to record the memory that is not released by the process and release it when the process crashes
if (KMALLOC_RELEASE_PROCESS_MEMORY)
    add_definitions(-DKMALLOC_RELEASE_PROCESS_MEMORY)
endif ()

set(CMAKE_CXX_STANDARD_REQUIRED ON)
set(CMAKE_CXX_FLAGS "${CMAKE_CXX_FLAGS} -pthread -Wreturn-type")

if (ENABLE_COVERAGE)
  message(STATUS "Code coverage check:${ENABLE_COVERAGE}")
  set(CMAKE_CXX_FLAGS "${CMAKE_CXX_FLAGS} -fprofile-arcs -ftest-coverage")
  set(CMAKE_C_FLAGS "${CMAKE_C_FLAGS} -fprofile-arcs -ftest-coverage")
  add_definitions(-DENABLE_COVERAGE)
endif ()

# Add code compilation options for mmap
add_definitions(-DTHREAD_SAFE)
# add_definitions(-DNDEBUG)
add_definitions(-DNEW_COUNT)

FIND_PACKAGE(OpenMP REQUIRED)
if(OPENMP_FOUND)
    message("OPENMP FOUND")
    set(CMAKE_C_FLAGS "${CMAKE_C_FLAGS} ${OpenMP_C_FLAGS}")
    set(CMAKE_CXX_FLAGS "${CMAKE_CXX_FLAGS} ${OpenMP_CXX_FLAGS}")
    set(CMAKE_EXE_LINKER_FLAGS "${CMAKE_EXE_LINKER_FLAGS} ${OpenMP_EXE_LINKER_FLAGS}")
endif()

# Build brpc external project
message(STATUS "Building brpc from source: ${PROJECT_SOURCE_DIR}/third_party/brpc-1.9.0")

set(BRPC_VERSION 1.9.0)
set(BRPC_SOURCE_DIR "${PROJECT_SOURCE_DIR}/third_party/brpc-${BRPC_VERSION}")
set(BRPC_PREFIX_DIR "${CMAKE_CURRENT_BINARY_DIR}/brpc-${BRPC_VERSION}")
set(BRPC_BUILD_DIR "${BRPC_PREFIX_DIR}/build")
set(BRPC_OUTPUT_DIR "${BRPC_PREFIX_DIR}/output")

include(ExternalProject)

ExternalProject_Add(
    brpc
    SOURCE_DIR "${BRPC_SOURCE_DIR}"
    PREFIX "${BRPC_PREFIX_DIR}"
    BINARY_DIR "${BRPC_BUILD_DIR}"
    CONFIGURE_COMMAND
        ${CMAKE_COMMAND} -E copy_directory "${BRPC_SOURCE_DIR}" "${BRPC_BUILD_DIR}"
        COMMAND cd "${BRPC_BUILD_DIR}" && sh ./config_brpc.sh --headers=/usr/include --libs=/usr/lib
    BUILD_COMMAND
        cd "${BRPC_BUILD_DIR}" && $(MAKE) -j$(nproc)
    BUILD_IN_SOURCE 0
    INSTALL_COMMAND
        ${CMAKE_COMMAND} -E make_directory "${BRPC_OUTPUT_DIR}/include"
        COMMAND ${CMAKE_COMMAND} -E make_directory "${BRPC_OUTPUT_DIR}/lib"
        COMMAND ${CMAKE_COMMAND} -E copy_directory "${BRPC_BUILD_DIR}/output/include" "${BRPC_OUTPUT_DIR}/include"
        COMMAND ${CMAKE_COMMAND} -E copy_directory "${BRPC_BUILD_DIR}/output/lib" "${BRPC_OUTPUT_DIR}/lib"
)

set(MODULE_NAME kwdbts2)
set(KWDBTS2_SERVER_LIB kwdbts2)

set(LIBRARY_OUTPUT_PATH ${CMAKE_BINARY_DIR}/lib)

function(generate_proto protofile)
  message(STATUS "protofile:${protofile}")
  get_filename_component(protofolder ${protofile} PATH)
  get_filename_component(protoname ${protofile} NAME_WLE)
  message(STATUS "protoname:${protoname}")
  if (EXISTS "${protofolder}/${protoname}.pb.cc")
      message("${protoname}.pb.cc is exists")
      message("mkdir -p ${CMAKE_BINARY_DIR}/tmp")
      message("cp -arf ${protofile} ${CMAKE_BINARY_DIR}/tmp/${protoname}.proto")
      message("${PROTOBUF_C} ${CMAKE_BINARY_DIR}/tmp/${protoname}.proto --cpp_out=${CMAKE_BINARY_DIR}/tmp -I ${CMAKE_BINARY_DIR}/tmp -I ${protofolder}")
      EXECUTE_PROCESS(
          COMMAND mkdir -p ${CMAKE_BINARY_DIR}/tmp
          COMMAND cp -arf ${protofile} ${CMAKE_BINARY_DIR}/tmp/
          COMMAND ${PROTOBUF_C} ${CMAKE_BINARY_DIR}/tmp/${protoname}.proto --cpp_out=${CMAKE_BINARY_DIR}/tmp -I ${CMAKE_BINARY_DIR}/tmp -I ${protofolder}
      )
      message("check diff file ${CMAKE_BINARY_DIR}/tmp/${protoname}.pb.cc ${protofolder}/${protoname}.pb.cc")
      EXECUTE_PROCESS(
	      COMMAND diff ${CMAKE_BINARY_DIR}/tmp/${protoname}.pb.cc ${protofolder}/${protoname}.pb.cc
	      COMMAND diff ${CMAKE_BINARY_DIR}/tmp/${protoname}.pb.h ${protofolder}/${protoname}.pb.h
	      RESULT_VARIABLE changed
	      OUTPUT_QUIET
	      )
      if ( ${changed} EQUAL 1)
	      message(STATUS "${protofile} has changed")
        EXECUTE_PROCESS(
            COMMAND ${PROTOBUF_C} ${protofile} --cpp_out=${protofolder} -I ${protofolder}
        )
      else()
	      message(STATUS "${protofile} has nothing to be done")
      endif()
      EXECUTE_PROCESS(
         COMMAND rm -rf ${CMAKE_BINARY_DIR}/tmp
      )
  else()
      message("${protoname}.pb.cc does not exist")
      EXECUTE_PROCESS(
          COMMAND ${PROTOBUF_C} ${protofile} --cpp_out=${protofolder} -I ${protofolder}
      )
  endif()
endfunction(generate_proto)

# Generate C++ files from proto files
file(GLOB_RECURSE NART_PROTOS_EE
  roachpb/ee_pb_plan.proto)
file(GLOB_RECURSE NART_PROTOS_META
  roachpb/me_metadata.proto)
file(GLOB_RECURSE NART_PROTOS_BR
  roachpb/br_internal_service.proto)
generate_proto(${NART_PROTOS_META})
generate_proto(${NART_PROTOS_EE})
generate_proto(${NART_PROTOS_BR})

# Build third-party libraries
set(THIRD_PARTY_DIR ${CMAKE_CURRENT_BINARY_DIR}/third_party)

# Snappy
set(SNAPPY_INSTALL_DIR ${THIRD_PARTY_DIR}/snappy_install)
set(SNAPPY_CMAKE_ARGS 
  -DCMAKE_INSTALL_PREFIX=${SNAPPY_INSTALL_DIR} 
  -DCMAKE_CXX_STANDARD=17 
  -DSNAPPY_BUILD_TESTS=OFF 
  -DCMAKE_POSITION_INDEPENDENT_CODE=ON
  -DCMAKE_BUILD_TYPE=Release
)

ExternalProject_Add(
  snappy
  PREFIX ${THIRD_PARTY_DIR}/snappy_build
  SOURCE_DIR ${CMAKE_CURRENT_LIST_DIR}/../kwbase/c-deps/snappy
  CMAKE_ARGS ${SNAPPY_CMAKE_ARGS}
)
set(SNAPPY_INCLUDE ${SNAPPY_INSTALL_DIR}/include)
set(SNAPPY_LIB ${SNAPPY_INSTALL_DIR}/lib/libsnappy.a)

# include file of kwdbts2
set(TS_INCLUDE
        ../common/src/h
        ../common/src/include
        third_party/gtest-1.8.1/fused-src
        third_party/brpc-1.9.0/src
        ${BRPC_OUTPUT_DIR}/include
        include
        roachpb
        engine/include
        ts_engine/include
        common/include
        storage/include
        mmap/include
        exec/include
        statistic/include
<<<<<<< HEAD
        ${SNAPPY_INCLUDE}
=======
        brpc/include
>>>>>>> 0dc18e1a
        )
if (NOT KWBASE_OSS)
    list(APPEND TS_INCLUDE icl/autonomy/include)
endif()
# kwdbts2 module cpp file
if (KWBASE_OSS)
file(GLOB_RECURSE KWDBTS2_SERVER_LIB_SRC
        common/src/*.cpp
        exec/src/*.cpp
        storage/src/*.cpp
        roachpb/*.cc
        engine/*.cpp
        ts_engine/*.cpp
        mmap/src/*.cpp
        mmap/src/lib/*.c
        statistic/src/*.cpp
        brpc/src/*.cpp
        )
else ()
    file(GLOB_RECURSE KWDBTS2_SERVER_LIB_SRC
            common/src/*.cpp
            exec/src/*.cpp
            storage/src/*.cpp
            roachpb/*.cc
            engine/*.cpp
            ts_engine/*.cpp
            mmap/src/*.cpp
            mmap/src/lib/*.c
            statistic/src/*.cpp
            icl/autonomy/src/*.cpp
            brpc/src/*.cpp
    )
endif()
list(FILTER KWDBTS2_SERVER_LIB_SRC EXCLUDE REGEX ".*/tests/.*")

if (ENABLE_COVERAGE)
  # If code coverage detection is enabled, the system collects coverage statistics on the main entry file
  list(APPEND KWDBTS2_SERVER_LIB_SRC ${KWDBTS2_SERVER_EXEC_SRCS})
endif()
# Add the server module source files to the dynamic library
add_library(${KWDBTS2_SERVER_LIB} SHARED ${KWDBTS2_SERVER_LIB_SRC})
add_dependencies(${KWDBTS2_SERVER_LIB} snappy)
target_link_libraries(${KWDBTS2_SERVER_LIB} 
  PRIVATE ${SNAPPY_LIB}
)

# Set brpc library dependency
add_dependencies(${KWDBTS2_SERVER_LIB} brpc)
target_link_libraries(${KWDBTS2_SERVER_LIB} PRIVATE ${BRPC_OUTPUT_DIR}/lib/libbrpc.a)
target_link_libraries(${KWDBTS2_SERVER_LIB} PRIVATE gflags ssl lz4)

# Import the header files required by the server module
target_include_directories(${KWDBTS2_SERVER_LIB} PRIVATE
    ${PROTOBUF_INCLUDE_DIR}
    ${TS_INCLUDE}
    ${BRPC_OUTPUT_DIR}/include
	)

set_target_properties(${KWDBTS2_SERVER_LIB} PROPERTIES
  COMPILE_FLAGS " -fno-plt"
  POSITION_INDEPENDENT_CODE ON
)

include(CheckCXXCompilerFlag)
set(STV3_CXX_BASIC_FLAGS "-Werror -Wfatal-errors -Wall -Wextra -Wno-sign-compare -Wno-unused-parameter -Wno-unused-variable -Wno-strict-aliasing")
set(STV3_CXX_EXTRA_FLAGS "-Wnon-virtual-dtor -Winit-self -Wuninitialized -Wno-return-local-addr -Wpointer-arith")


CHECK_CXX_COMPILER_FLAG(${STV3_CXX_BASIC_FLAGS} CXX_BASIC_WARNING_FLAGS)
if(CXX_BASIC_WARNING_FLAGS)
    set(STV3_CXX_FLAGS ${STV3_CXX_BASIC_FLAGS})
endif()

CHECK_CXX_COMPILER_FLAG(${STV3_CXX_EXTRA_FLAGS} CXX_EXTRA_WARNING_FLAGS)
if(CXX_EXTRA_WARNING_FLAGS)
    set(STV3_CXX_FLAGS "${STV3_CXX_FLAGS} ${STV3_CXX_EXTRA_FLAGS}")
endif()

file(GLOB_RECURSE STV3_SRC ts_engine/*cpp)
set_source_files_properties(${STV3_SRC} PROPERTIES
 COMPILE_FLAGS "${STV3_CXX_FLAGS}"
)

# Compile and generate test case executables
if (WITH_TESTS)
  set(CMAKE_RUNTIME_OUTPUT_DIRECTORY ${CMAKE_BINARY_DIR}/tests)
  enable_testing()
  add_custom_target(check COMMAND ${CMAKE_CTEST_COMMAND} -V)
  add_definitions(-DWITH_TESTS)

  if (KWBASE_OSS)
      file(GLOB_RECURSE KWDBTS2_SERVER_TEST_SRC
              mmap/tests/*.cpp
              #storage/tests/*.cpp
              exec/tests/*.cpp
              #engine/tests/*.cpp
              ts_engine/tests/*.cpp
              statistic/tests/*.cpp
              brpc/tests/*.cpp
              )
  else ()
      file(GLOB_RECURSE KWDBTS2_SERVER_TEST_SRC
              mmap/tests/*.cpp
              storage/tests/*.cpp
              exec/tests/*.cpp
              engine/tests/*.cpp
              ts_engine/tests/*.cpp
              statistic/tests/*.cpp
              icl/autonomy/tests/*.cpp
              brpc/tests/*.cpp
      )
  endif()
  foreach (tsrc ${KWDBTS2_SERVER_TEST_SRC})
    # Build target name from filename (eg: icl_db_test.cc for icl/db_test.cc).
    get_filename_component(filename ${tsrc} NAME_WE)
    get_filename_component(dirname ${tsrc} DIRECTORY)
    get_filename_component(dircmake ${tsrc} DIRECTORY)
    string(REPLACE "${PROJECT_SOURCE_DIR}/" "" dirname "${dirname}")
    string(REPLACE "/" "_" dirname "${dirname}")
    if ("${dirname}" STREQUAL "")
      set(tname ${filename})
    else ()
      set(tname ${dirname}_${filename})
    endif ()
    #start make test[i]
    if(EXISTS ${dircmake}/CMakeLists.txt)
        add_subdirectory(${dircmake})
    else ()
        add_executable(${tname} ${tsrc})
        target_include_directories(${tname}
                PRIVATE ${TS_INCLUDE}
                ${PROTOBUF_INCLUDE_DIR}
                third_party/gtest-1.8.1/fused-src
                )

        target_link_libraries(${tname} ${KWDBTS2_SERVER_LIB} ${PROTOBUF_LIB} common gtest dl rt)
        set_target_properties(${tname} PROPERTIES
                CXX_STANDARD_REQUIRED YES
                CXX_EXTENSIONS NO
                COMPILE_OPTIONS "-Wno-error;-Wall;-Wno-sign-compare"
                RUNTIME_OUTPUT_DIRECTORY ${CMAKE_RUNTIME_OUTPUT_DIRECTORY}/${tname}.dir
                )
    endif()
    #end make test[i]
    add_test(NAME ${tname}
      COMMAND ${CMAKE_RUNTIME_OUTPUT_DIRECTORY}/${tname}.dir/${tname}
      WORKING_DIRECTORY ${CMAKE_RUNTIME_OUTPUT_DIRECTORY}/${tname}.dir)
    add_dependencies(check ${tname})
  endforeach ()
endif ()

# Older versions of gcc required an explicit link to stdc++fs
if (CMAKE_COMPILER_IS_GNUCC AND CMAKE_CXX_COMPILER_VERSION VERSION_LESS 9.1)
        target_link_libraries(${KWDBTS2_SERVER_LIB} stdc++fs)
endif ()
INSTALL(TARGETS ${KWDBTS2_SERVER_LIB}
        DESTINATION ${CMAKE_INSTALL_PREFIX}/lib)

add_custom_target(cov
        COMMAND ${CMAKE_COMMAND} -E copy ${PROJECT_SOURCE_DIR}/shell/code_coverage.sh ${CMAKE_BINARY_DIR}
        COMMAND ${CMAKE_COMMAND} -E copy ${PROJECT_SOURCE_DIR}/shell/run_test.sh ${CMAKE_BINARY_DIR}
        COMMAND ${CMAKE_BINARY_DIR}/run_test.sh ${CMAKE_BINARY_DIR} exec
        COMMAND ${CMAKE_BINARY_DIR}/code_coverage.sh ${CMAKE_BINARY_DIR}
        )

add_custom_target(memcheck
    COMMAND ${CMAKE_COMMAND} -E copy ${PROJECT_SOURCE_DIR}/shell/code_memcheck.sh ${CMAKE_BINARY_DIR}
    COMMAND ${CMAKE_BINARY_DIR}/code_memcheck.sh ${CMAKE_BINARY_DIR}
)<|MERGE_RESOLUTION|>--- conflicted
+++ resolved
@@ -236,10 +236,10 @@
 
 # Snappy
 set(SNAPPY_INSTALL_DIR ${THIRD_PARTY_DIR}/snappy_install)
-set(SNAPPY_CMAKE_ARGS 
-  -DCMAKE_INSTALL_PREFIX=${SNAPPY_INSTALL_DIR} 
-  -DCMAKE_CXX_STANDARD=17 
-  -DSNAPPY_BUILD_TESTS=OFF 
+set(SNAPPY_CMAKE_ARGS
+  -DCMAKE_INSTALL_PREFIX=${SNAPPY_INSTALL_DIR}
+  -DCMAKE_CXX_STANDARD=17
+  -DSNAPPY_BUILD_TESTS=OFF
   -DCMAKE_POSITION_INDEPENDENT_CODE=ON
   -DCMAKE_BUILD_TYPE=Release
 )
@@ -269,11 +269,8 @@
         mmap/include
         exec/include
         statistic/include
-<<<<<<< HEAD
         ${SNAPPY_INCLUDE}
-=======
         brpc/include
->>>>>>> 0dc18e1a
         )
 if (NOT KWBASE_OSS)
     list(APPEND TS_INCLUDE icl/autonomy/include)
@@ -316,7 +313,7 @@
 # Add the server module source files to the dynamic library
 add_library(${KWDBTS2_SERVER_LIB} SHARED ${KWDBTS2_SERVER_LIB_SRC})
 add_dependencies(${KWDBTS2_SERVER_LIB} snappy)
-target_link_libraries(${KWDBTS2_SERVER_LIB} 
+target_link_libraries(${KWDBTS2_SERVER_LIB}
   PRIVATE ${SNAPPY_LIB}
 )
 
