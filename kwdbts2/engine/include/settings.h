--- conflicted
+++ resolved
@@ -43,18 +43,10 @@
   static void init();
 
   std::string db_path;
-<<<<<<< HEAD
   // WAL work level: 0:off, 1:sync, 2:flush, default is flush.
   uint8_t wal_level = WALMode::FLUSH;
-=======
-  // WAL work level: 0:off, 1:on, 2:sync, default is sync.
-  uint8_t wal_level = WALMode::SYNC;
   // whether use raft log as WAL
   bool use_raft_log_as_wal = false;
-  // WAL file size, default is 64Mb
-  uint16_t wal_file_size = 64;
-  uint16_t wal_file_in_group = 3;
->>>>>>> f5e9505c
   uint16_t wal_buffer_size = 4;
   uint16_t thread_pool_size = 10;
   uint16_t task_queue_size = 1024;
