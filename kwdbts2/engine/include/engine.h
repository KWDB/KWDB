// Copyright (c) 2022-present, Shanghai Yunxi Technology Co, Ltd.
//
// This software (KWDB) is licensed under Mulan PSL v2.
// You can use this software according to the terms and conditions of the Mulan PSL v2.
// You may obtain a copy of Mulan PSL v2 at:
//          http://license.coscl.org.cn/MulanPSL2
// THIS SOFTWARE IS PROVIDED ON AN "AS IS" BASIS, WITHOUT WARRANTIES OF ANY KIND,
// EITHER EXPRESS OR IMPLIED, INCLUDING BUT NOT LIMITED TO NON-INFRINGEMENT,
// MERCHANTABILITY OR FIT FOR A PARTICULAR PURPOSE.
// See the Mulan PSL v2 for more details.

#pragma once

#include <map>
#include <memory>
#include <utility>
#include <list>
#include <set>
#include <unordered_map>
#include <string>
#include <vector>
#include <atomic>
#include "libkwdbts2.h"
#include "kwdb_type.h"
#include "ts_common.h"
#include "settings.h"
#include "cm_kwdb_context.h"
#include "ts_table.h"
#include "st_logged_entity_group.h"
<<<<<<< HEAD
#include "ts_table_schema_manager.h"
=======
#include "br_mgr.h"
>>>>>>> 0dc18e1a

using namespace kwdbts; // NOLINT
const TSStatus kTsSuccess = {NULL, 0};

inline TSStatus ToTsStatus(const char* s, size_t len) {
  TSStatus result;
  result.len = len;
  result.data = static_cast<char*>(malloc(result.len));
  memcpy(result.data, s, len);
  return result;
}

inline TSStatus ToTsStatus(std::string s) {
  if (s.empty()) {
    return kTsSuccess;
  }
  TSStatus result;
  result.len = s.size();
  result.data = static_cast<char*>(malloc(result.len));
  memcpy(result.data, s.data(), s.size());
  return result;
}

// class kwdbts::TsTable;
/**
 * @brief TSEngine interface
 */
struct TSEngine {
  virtual ~TSEngine() {}

  /**
   * @brief create ts table
   * @param[in] table_id
   * @param[in] meta     schema info with protobuf
   *
   * @return KStatus
   */
  virtual KStatus CreateTsTable(kwdbContext_p ctx, const KTableKey& table_id, roachpb::CreateTsTable* meta,
                                std::vector<RangeGroup> ranges, bool not_get_table = true) = 0;

  /**
 * @brief drop ts table
 * @param[in] table_id
 *
 * @return KStatus
 */
  virtual KStatus DropTsTable(kwdbContext_p ctx, const KTableKey& table_id) = 0;

  virtual KStatus DropResidualTsTable(kwdbContext_p ctx) = 0;

  virtual KStatus CreateNormalTagIndex(kwdbContext_p ctx, const KTableKey& table_id, const uint64_t index_id,
                                       const char* transaction_id, const uint32_t cur_version,
                                       const uint32_t new_version,
                                       const std::vector<uint32_t/* tag column id*/> &index_schema) = 0;

  virtual KStatus DropNormalTagIndex(kwdbContext_p ctx, const KTableKey& table_id, const uint64_t index_id,
                                     const char* transaction_id, const uint32_t cur_version,
                                     const uint32_t new_version) = 0;

  virtual KStatus AlterNormalTagIndex(kwdbContext_p ctx, const KTableKey& table_id, const uint64_t index_id,
                                      const char* transaction_id, const uint32_t old_version, const uint32_t new_version,
                                      const std::vector<uint32_t/* tag column id*/> &new_index_schema) = 0;

  /**
   * @brief Compress the segment whose maximum timestamp in the time series table is less than ts
   * @param[in] table_id id of the time series table
   * @param[in] ts A timestamp that needs to be compressed
   * @param[in] enable_vacuum Whether to start vacuum
   *
   * @return KStatus
   */
  virtual KStatus CompressTsTable(kwdbContext_p ctx, const KTableKey& table_id, KTimestamp ts) = 0;

  /**
   * @brief get ts table object
   * @param[in] table_id id of the time series table
   * @param[out] ts_table ts table
   * @param[in] create_if_not_exist whether to create ts table if not exist
   * @param[out] err_info error info
   * @param[in] version version of the table
   *
   * @return KStatus
   */
  virtual KStatus GetTsTable(kwdbContext_p ctx, const KTableKey& table_id, std::shared_ptr<TsTable>& ts_table,
                             bool create_if_not_exist = true, ErrorInfo& err_info = getDummyErrorInfo(),
                             uint32_t version = 0) = 0;


  virtual KStatus GetTableSchemaMgr(kwdbContext_p ctx, const KTableKey& table_id,
                                 std::shared_ptr<TsTableSchemaManager>& schema) {
    return KStatus::FAIL;
  }

  /**
  * @brief get meta info of ts table
  * @param[in] table_id
  * @param[in] meta
  *
  * @return KStatus
  */
  virtual KStatus GetMetaData(kwdbContext_p ctx, const KTableKey& table_id,  RangeGroup range,
                              roachpb::CreateTsTable* meta) = 0;

  /**
   * @brief Entity tags insert ,support update
   *            if primary tag no exists in ts table, insert to
   *            if primary tag exists in ts table, and payload has tag value, update
   * @param[in] table_id
   * @param[in] range_group_id RangeGroup ID
   * @param[in] payload    payload stores primary tag
   * @param[in] mtr_id Mini-transaction id for TS table.
   *
   * @return KStatus
   */
  virtual KStatus PutEntity(kwdbContext_p ctx, const KTableKey &table_id, uint64_t range_group_id,
                            TSSlice *payload_data, int payload_num, uint64_t mtr_id, bool writeWAL) = 0;

  /**
   * @brief Entity Tag value and time series data writing. Tag value modification is not supported.
   *
   * @param[in] table_id ID of the time series table, used to uniquely identify the data table
   * @param[in] range_group_id RangeGroup ID
   * @param[in] payload Comprises tag values and time-series data
   * @param[in] payload_num payload num
   * @param[in] mtr_id Mini-transaction id for TS table.
   * @param[in] dedup_result Stores the deduplication results of this operation,
   *                         exclusively for Reject and Discard modes.
   *
   * @return KStatus
   */
  virtual KStatus PutData(kwdbContext_p ctx, const KTableKey& table_id, uint64_t range_group_id,
                          TSSlice* payload_data, int payload_num, uint64_t mtr_id, uint16_t* inc_entity_cnt,
                          uint32_t* inc_unordered_cnt, DedupResult* dedup_result, bool writeWAL = true,
                          const char* tsx_id = nullptr) = 0;

  /**
   * @brief Delete data of some specified entities within a specified time range by marking
   * @param[in] table_id    ID of the time series table
   * @param[in] range_group_id  RangeGroup ID
   * @param[in] hash_span   Entities within certain hash range
   * @param[in] ts_spans    Time range for deleting data
   * @param[out] count  Number of deleted data rows
   * @param[in] mtr_id  Mini-transaction id for TS table
   *
   * @return KStatus
   */
  virtual KStatus DeleteRangeData(kwdbContext_p ctx, const KTableKey &table_id, uint64_t range_group_id,
                                  HashIdSpan &hash_span, const std::vector<KwTsSpan> &ts_spans,
                                  uint64_t *count, uint64_t mtr_id, bool writeWAL) = 0;

  /**
   * @brief Mark the deletion of time series data within the specified range.
   * @param[in] table_id       ID
   * @param[in] range_group_id RangeGroup ID
   * @param[in] primary_tag    entity
   * @param[in] ts_spans
   * @param[out] count         delete row num
   * @param[in] mtr_id Mini-transaction id for TS table.
   *
   * @return KStatus
   */
  virtual KStatus DeleteData(kwdbContext_p ctx, const KTableKey &table_id, uint64_t range_group_id,
                             std::string &primary_tag, const std::vector<KwTsSpan> &ts_spans, uint64_t *count,
                             uint64_t mtr_id, bool writeWAL) = 0;

  /**
   * @brief Batch delete Entity and sequential data.
   * @param[in] table_id       ID
   * @param[in] range_group_id RangeGroup ID
   * @param[in] primary_tags   entities
   * @param[out] count         delete row num
   * @param[in] mtr_id Mini-transaction id for TS table.
   *
   * @return KStatus
   */
  virtual KStatus DeleteEntities(kwdbContext_p ctx, const KTableKey &table_id, uint64_t range_group_id,
                                 std::vector<std::string> primary_tags, uint64_t *count, uint64_t mtr_id,
                                 bool writeWAL) = 0;

  /**
  * @brief get batch data in tmp memroy
  * @param[out] TsWriteBatch
  *
  * @return KStatus
  */
  virtual KStatus GetBatchRepr(kwdbContext_p ctx, TSSlice* batch) = 0;

  /**
  * @brief TsWriteBatch store to storage engine.
  * @param[in] TsWriteBatch
  *
  * @return KStatus
  */
  virtual KStatus ApplyBatchRepr(kwdbContext_p ctx, TSSlice* batch) = 0;

  /**
   * @brief  create new EntityGroup, if no table_id, should give meta object.
   * @param[in] table_id   ID
   * @param[in] meta
   * @param[in] range RangeGroup info
   *
   * @return KStatus
   */
  virtual KStatus CreateRangeGroup(kwdbContext_p ctx, const KTableKey& table_id,
                                   roachpb::CreateTsTable* meta, const RangeGroup& range) {
    return KStatus::FAIL;
  }

  /**
   * @brief get all range groups
   * @param[in]  table_id   ID
   * @param[out] groups     range group info
   *
   * @return KStatus
   */
  virtual KStatus GetRangeGroups(kwdbContext_p ctx, const KTableKey& table_id, RangeGroups *groups) {
    return KStatus::FAIL;
  }

  /**
   * @brief update range group type
   * @param[in] table_id   ID
   * @param[in] range  RangeGroup info
   *
   * @return KStatus
   */
  virtual KStatus UpdateRangeGroup(kwdbContext_p ctx, const KTableKey& table_id, const RangeGroup& range) {
    return KStatus::FAIL;
  }

  /**
   * @brief  delete range group ,used for snapshot
   * @param[in] table_id   ID
   * @param[in] range      RangeGroup
   *
   * @return KStatus
   */
  virtual KStatus DeleteRangeGroup(kwdbContext_p ctx, const KTableKey& table_id, const RangeGroup& range) {
    return KStatus::FAIL;
  }

  /**
    * @brief create snapshot, data read from current node.
    * @param[in] table_id              ts table ID
    * @param[in] begin_hash,end_hash  Entity primary tag  hashID
    * @param[in] ts_span              timestamp span
    * @param[out] snapshot_id         generated snapshot id
    *
    * @return KStatus
    */
  virtual KStatus CreateSnapshotForRead(kwdbContext_p ctx, const KTableKey& table_id,
                                 uint64_t begin_hash, uint64_t end_hash,
                                 const KwTsSpan& ts_span, uint64_t* snapshot_id) {
    return KStatus::FAIL;
  }

  /**
   * @brief delete snapshot object and temporary directory.
   * @param[in] snapshot_id
   *
   * @return KStatus
   */
  virtual KStatus DeleteSnapshot(kwdbContext_p ctx, uint64_t snapshot_id) {
    return KStatus::FAIL;
  }

  /**
  * @brief  get snapshot data  batch by batch
  * @param[in] snapshot_id   ts table ID
  * @param[out] data          bytes
  *
  * @return KStatus
  */
  virtual KStatus GetSnapshotNextBatchData(kwdbContext_p ctx, uint64_t snapshot_id, TSSlice* data) {
    return KStatus::FAIL;
  }

  /**
    * @brief create snapshot for receiving data and store to current dest node.
    * @param[in] table_id              ts table ID
    * @param[in] begin_hash,end_hash  Entity primary tag  hashID
    * @param[in] ts_span              timestamp span
    * @param[out] snapshot_id         generated snapshot id
    *
    * @return KStatus
    */
  virtual KStatus CreateSnapshotForWrite(kwdbContext_p ctx, const KTableKey& table_id,
                                   uint64_t begin_hash, uint64_t end_hash,
                                   const KwTsSpan& ts_span, uint64_t* snapshot_id) {
    return KStatus::FAIL;
  }


  /**
   * @brief receive data and store to current dest node batch by batch
   * @param[in] data  bytes
   *
   * @return KStatus
   */
  virtual KStatus WriteSnapshotBatchData(kwdbContext_p ctx, uint64_t snapshot_id, TSSlice data) {
    return KStatus::FAIL;
  }
  virtual KStatus WriteSnapshotSuccess(kwdbContext_p ctx, uint64_t snapshot_id) {
    return KStatus::FAIL;
  }

  virtual KStatus WriteSnapshotRollback(kwdbContext_p ctx, uint64_t snapshot_id) {
    return KStatus::FAIL;
  }

  /**
   * @brief delete hash data, used for data migrating
   * @param[in] table_id   ID
   * @param[in] range_group_id RangeGroup ID
   * @param[in] hash_span Entity primary tag of hashID
   * @param[out] count  delete row num
   * @param[in] mtr_id Mini-transaction id for TS table.
   *
   * @return KStatus
   */
  virtual KStatus DeleteRangeEntities(kwdbContext_p ctx, const KTableKey& table_id, const uint64_t& range_group_id,
                                      const HashIdSpan& hash_span, uint64_t* count, uint64_t& mtr_id) {
    return KStatus::FAIL;
  }

  virtual KStatus ReadBatchData(kwdbContext_p ctx, TSTableID table_id, uint64_t table_version, uint64_t begin_hash,
                                uint64_t end_hash, KwTsSpan ts_span, uint64_t job_id, TSSlice* data,
                                uint32_t* row_num) {
    return FAIL;
  }

  virtual KStatus WriteBatchData(kwdbContext_p ctx, TSTableID table_id, uint64_t table_version, uint64_t job_id,
                                 TSSlice* data, uint32_t* row_num) {
    return FAIL;
  }

  virtual KStatus CancelBatchJob(kwdbContext_p ctx, uint64_t job_id) {
    return FAIL;
  }

  virtual KStatus BatchJobFinish(kwdbContext_p ctx, uint64_t job_id) {
    return FAIL;
  }

  /**
 * @brief  calculate pushdown
 * @param[in] req
 * @param[out]  resp
 *
 * @return KStatus
 */
  virtual KStatus Execute(kwdbContext_p ctx, QueryInfo* req, RespInfo* resp);

  /**
  * @brief Flush wal to disk.
  *
  * @return KStatus
  */
  virtual KStatus FlushBuffer(kwdbContext_p ctx) = 0;

  /**
    * @brief create check point for wal
    *
    * @return KStatus
    */
  virtual KStatus CreateCheckpoint(kwdbContext_p ctx) = 0;

  /**
    * @brief create check point for target table
    * @param[in] table_id   ID of the table
    * 
    * @return KStatus
    */
  virtual KStatus CreateCheckpointForTable(kwdbContext_p ctx, TSTableID table_id) = 0;

  /**
    * @brief recover transactions, while restart
    *
    * @return KStatus
    */
  virtual KStatus Recover(kwdbContext_p ctx) = 0;

  /**
    * @brief begin mini-transaction
    * @param[in] table_id Identifier of TS table.
    * @param[in] range_id Unique ID associated to a Raft consensus group, used to identify the current write batch.
    * @param[in] index The lease index of current write batch.
    * @param[out] mtr_id Mini-transaction id for TS table.
    *
    * @return KStatus
    */
  virtual KStatus TSMtrBegin(kwdbContext_p ctx, const KTableKey& table_id, uint64_t range_group_id,
                             uint64_t range_id, uint64_t index, uint64_t& mtr_id, const char* tsx_id = nullptr) = 0;

  /**
    * @brief commit mini-transaction
    * @param[in] table_id Identifier of TS table.
    * @param[in] range_group_id The target EntityGroup ID.
    * @param[in] mtr_id Mini-transaction id for TS table.
    *
    * @return KStatus
    */
  virtual KStatus TSMtrCommit(kwdbContext_p ctx, const KTableKey& table_id,
                              uint64_t range_group_id, uint64_t mtr_id, const char* tsx_id = nullptr) = 0;

  /**
    * @brief rollback mini-transaction
    * @param[in] table_id Identifier of TS table.
    * @param[in] range_group_id The target EntityGroup ID.
    * @param[in] mtr_id Mini-transaction id for TS table.
    *
    * @return KStatus
    */
  virtual KStatus TSMtrRollback(kwdbContext_p ctx, const KTableKey& table_id, uint64_t range_group_id, uint64_t mtr_id,
                                bool skip_log = false, const char* tsx_id = nullptr) = 0;
  /**
    * @brief begin one transaction.
    * @param[in] table_id  ID
    * @param[in] range_group_id RangeGroup ID
    * @param[in] transaction_id transaction ID
    *
    * @return KStatus
    */
  virtual KStatus TSxBegin(kwdbContext_p ctx, const KTableKey& table_id, char* transaction_id) = 0;

  /**
    * @brief commit one transaction.
    * @param[in] table_id   ID
    * @param[in] range_group_id RangeGroup ID
    * @param[in] transaction_id transaction ID
    *
    * @return KStatus
    */
  virtual KStatus TSxCommit(kwdbContext_p ctx, const KTableKey& table_id, char* transaction_id) = 0;

  /**
    * @brief rollback one transaction.
    * @param[in] table_id ID
    * @param[in] range_group_id RangeGroup ID
    * @param[in] transaction_id transaction ID
    *
    * @return KStatus
    */
  virtual KStatus TSxRollback(kwdbContext_p ctx, const KTableKey& table_id, char* transaction_id) = 0;

  virtual void GetTableIDList(kwdbContext_p ctx, std::vector<KTableKey>& table_id_list) = 0;

  virtual KStatus UpdateSetting(kwdbContext_p ctx) = 0;

  /**
    * @brief Add a column to the time series table
    *
    * @param[in] table_id   ID of the time series table
    * @param[in] transaction_id Distributed transaction ID
    * @param[in] column Column information to add
    * @param[out] msg   The reason of failure
    *
    * @return KStatus
    */
  virtual KStatus AddColumn(kwdbContext_p ctx, const KTableKey& table_id, char* transaction_id,
                            TSSlice column, uint32_t cur_version, uint32_t new_version, string& msg) = 0;

  /**
    * @brief Drop a column from the time series table
    *
    * @param[in] table_id   ID of the time series table
    * @param[in] transaction_id Distributed transaction ID
    * @param[in] column Column information to drop
    * @param[out] msg   The reason of failure
    *
    * @return KStatus
    */
  virtual KStatus DropColumn(kwdbContext_p ctx, const KTableKey& table_id, char* transaction_id,
                             TSSlice column, uint32_t cur_version, uint32_t new_version, string& msg) = 0;

  virtual KStatus AlterPartitionInterval(kwdbContext_p ctx, const KTableKey& table_id, uint64_t partition_interval) = 0;

  virtual KStatus AlterLifetime(kwdbContext_p ctx, const KTableKey& table_id, uint64_t lifetime) = 0;
  /**
    * @brief Modify a column type of the time series table
    *
    * @param[in] table_id   ID of the time series table
    * @param[in] transaction_id Distributed transaction ID
    * @param[in] new_column The column type to change to
    * @param[in] origin_column The column type before the change
    * @param[out] msg   The reason of failure
    *
    * @return KStatus
    */
  virtual KStatus AlterColumnType(kwdbContext_p ctx, const KTableKey& table_id, char* transaction_id,
                                  TSSlice new_column, TSSlice origin_column,
                                  uint32_t cur_version, uint32_t new_version, string& msg) = 0;

  /**
   * @brief : Gets the number of remaining threads from the thread pool and
   *          available memory from system
   *
   * @param[out] : resp Return the execution result
   *
   * @return : KStatus
   */
  virtual KStatus GetTsWaitThreadNum(kwdbContext_p ctx, void *resp) = 0;

  /**
  * @brief Get current version of series table
  *
  * @param[in] table_id   ID of the time series table
  * @param[out] version   Table version
  *
  * @return KStatus
  */
  virtual KStatus GetTableVersion(kwdbContext_p ctx, TSTableID table_id, uint32_t* version) = 0;

  /**
  * @brief Get current wal level of the engine
  *
  * @param[out] wal_level   wal level
  *
  * @return KStatus
  */
  virtual KStatus GetWalLevel(kwdbContext_p ctx, uint8_t* wal_level) = 0;

  /**
   * @brief Alter table cache capacity.
   * @param ctx
   * @param capacity
   */
  virtual void AlterTableCacheCapacity(int capacity) = 0;

 protected:
  SharedLruUnorderedMap<KTableKey, TsTable>* tables_cache_{};
};

namespace kwdbts {

/**
 * @brief TSEngineImpl
 */
class TSEngineImpl : public TSEngine {
 public:
  TSEngineImpl(kwdbContext_p ctx, const std::string& ts_store_path, const EngineOptions& engine_options);

  ~TSEngineImpl() override;

  KStatus CreateTsTable(kwdbContext_p ctx, const KTableKey& table_id, roachpb::CreateTsTable* meta,
                        std::vector<RangeGroup> ranges, bool not_get_table = true) override;

  KStatus DropTsTable(kwdbContext_p ctx, const KTableKey& table_id) override;

  KStatus DropResidualTsTable(kwdbContext_p ctx) override;

  KStatus CreateNormalTagIndex(kwdbContext_p ctx, const KTableKey& table_id, const uint64_t index_id,
                               const char* transaction_id, const uint32_t cur_version, const uint32_t new_version,
                               const std::vector<uint32_t/* tag column id*/> &index_schema) override;

  KStatus DropNormalTagIndex(kwdbContext_p ctx, const KTableKey& table_id, const uint64_t index_id,
                             const char* transaction_id,  const uint32_t cur_version,
                             const uint32_t new_version) override;

  KStatus AlterNormalTagIndex(kwdbContext_p ctx, const KTableKey& table_id, const uint64_t index_id,
                              const char* transaction_id, const uint32_t old_version, const uint32_t new_version,
                              const std::vector<uint32_t/* tag column id*/> &new_index_schema) override;

  KStatus CompressTsTable(kwdbContext_p ctx, const KTableKey& table_id, KTimestamp ts) override;

  KStatus GetTsTable(kwdbContext_p ctx, const KTableKey& table_id, std::shared_ptr<TsTable>& ts_table,
                     bool create_if_not_exist = true, ErrorInfo& err_info = getDummyErrorInfo(),
                     uint32_t version = 0) override;

  KStatus
  GetMetaData(kwdbContext_p ctx, const KTableKey& table_id,  RangeGroup range, roachpb::CreateTsTable* meta) override;

  KStatus PutEntity(kwdbContext_p ctx, const KTableKey &table_id, uint64_t range_group_id, TSSlice *payload_data,
                    int payload_num, uint64_t mtr_id, bool writeWAL) override;

  KStatus PutData(kwdbContext_p ctx, const KTableKey& table_id, uint64_t range_group_id,
                  TSSlice* payload_data, int payload_num, uint64_t mtr_id, uint16_t* inc_entity_cnt,
                  uint32_t* inc_unordered_cnt, DedupResult* dedup_result, bool writeWAL = true,
                  const char* tsx_id = nullptr) override;

  KStatus DeleteRangeData(kwdbContext_p ctx, const KTableKey &table_id, uint64_t range_group_id, HashIdSpan &hash_span,
                          const std::vector<KwTsSpan> &ts_spans, uint64_t *count, uint64_t mtr_id,
                          bool writeWAL) override;

  KStatus DeleteData(kwdbContext_p ctx, const KTableKey &table_id, uint64_t range_group_id, std::string &primary_tag,
                     const std::vector<KwTsSpan> &ts_spans, uint64_t *count, uint64_t mtr_id, bool writeWAL) override;

  KStatus DeleteEntities(kwdbContext_p ctx, const KTableKey &table_id, uint64_t range_group_id,
                         std::vector<std::string> primary_tags, uint64_t *count, uint64_t mtr_id,
                         bool writeWAL) override;

  KStatus GetBatchRepr(kwdbContext_p ctx, TSSlice* batch) override;

  KStatus ApplyBatchRepr(kwdbContext_p ctx, TSSlice* batch) override;

  KStatus CreateRangeGroup(kwdbContext_p ctx, const KTableKey& table_id,
                           roachpb::CreateTsTable* meta, const RangeGroup& range) override;

  KStatus GetRangeGroups(kwdbContext_p ctx, const KTableKey& table_id, RangeGroups *groups) override;

  KStatus UpdateRangeGroup(kwdbContext_p ctx, const KTableKey& table_id, const RangeGroup& range) override;

  KStatus DeleteRangeGroup(kwdbContext_p ctx, const KTableKey& table_id, const RangeGroup& range) override;

  KStatus CreateSnapshotForRead(kwdbContext_p ctx, const KTableKey& table_id,
                                 uint64_t begin_hash, uint64_t end_hash,
                                 const KwTsSpan& ts_span, uint64_t* snapshot_id) override;

  KStatus DeleteSnapshot(kwdbContext_p ctx, uint64_t snapshot_id) override;

  KStatus GetSnapshotNextBatchData(kwdbContext_p ctx, uint64_t snapshot_id, TSSlice* data) override;

  KStatus CreateSnapshotForWrite(kwdbContext_p ctx, const KTableKey& table_id,
                                   uint64_t begin_hash, uint64_t end_hash,
                                   const KwTsSpan& ts_span, uint64_t* snapshot_id) override;

  KStatus WriteSnapshotBatchData(kwdbContext_p ctx, uint64_t snapshot_id, TSSlice data) override;

  KStatus WriteSnapshotSuccess(kwdbContext_p ctx, uint64_t snapshot_id) override;
  KStatus WriteSnapshotRollback(kwdbContext_p ctx, uint64_t snapshot_id) override;

  KStatus DeleteRangeEntities(kwdbContext_p ctx, const KTableKey& table_id, const uint64_t& range_group_id,
                              const HashIdSpan& hash_span, uint64_t* count, uint64_t& mtr_id) override;


  KStatus FlushBuffer(kwdbContext_p ctx) override;

  KStatus CreateCheckpoint(kwdbContext_p ctx) override;

  KStatus CreateCheckpointForTable(kwdbContext_p ctx, TSTableID table_id) override;

  KStatus Recover(kwdbContext_p ctx) override;

  KStatus TSMtrBegin(kwdbContext_p ctx, const KTableKey& table_id, uint64_t range_group_id,
                     uint64_t range_id, uint64_t index, uint64_t& mtr_id, const char* tsx_id = nullptr) override;

  KStatus TSMtrCommit(kwdbContext_p ctx, const KTableKey& table_id,
                      uint64_t range_group_id, uint64_t mtr_id, const char* tsx_id = nullptr) override;

  KStatus TSMtrRollback(kwdbContext_p ctx, const KTableKey& table_id, uint64_t range_group_id, uint64_t mtr_id,
                        bool skip_log = false, const char* tsx_id = nullptr) override;

  KStatus TSxBegin(kwdbContext_p ctx, const KTableKey& table_id, char* transaction_id) override;

  KStatus TSxCommit(kwdbContext_p ctx, const KTableKey& table_id, char* transaction_id) override;

  KStatus TSxRollback(kwdbContext_p ctx, const KTableKey& table_id, char* transaction_id) override;

  void GetTableIDList(kwdbContext_p ctx, std::vector<KTableKey>& table_id_list) override;

  KStatus UpdateSetting(kwdbContext_p ctx) override;

  KStatus LogInit();

  KStatus AddColumn(kwdbContext_p ctx, const KTableKey& table_id, char* transaction_id,
                    TSSlice column, uint32_t cur_version, uint32_t new_version, string& err_msg) override;

  KStatus DropColumn(kwdbContext_p ctx, const KTableKey& table_id, char* transaction_id,
                     TSSlice column, uint32_t cur_version, uint32_t new_version, string& err_msg) override;

  KStatus AlterPartitionInterval(kwdbContext_p ctx, const KTableKey& table_id, uint64_t partition_interval) override;

  KStatus AlterLifetime(kwdbContext_p ctx, const KTableKey& table_id, uint64_t lifetime) override {
    return SUCCESS;
  }

  KStatus AlterColumnType(kwdbContext_p ctx, const KTableKey& table_id, char* transaction_id,
                          TSSlice new_column, TSSlice origin_column,
                          uint32_t cur_version, uint32_t new_version, string& err_msg) override;

  /**
  * @brief : Gets the number of remaining threads from the thread pool
  *         and available memory from system
  *
  * @param[out] : resp Return the execution result
  *
  * @return : KStatus
  */
  KStatus GetTsWaitThreadNum(kwdbContext_p ctx, void *resp) override;

  KStatus GetTableVersion(kwdbContext_p ctx, TSTableID table_id, uint32_t* version) override;

  KStatus GetWalLevel(kwdbContext_p ctx, uint8_t* wal_level) override;

  virtual KStatus Init(kwdbContext_p ctx);

  /**
   * @brief open ts engine
   * @param[out] engine
   *
   * @return KStatus
   */
  static KStatus OpenTSEngine(kwdbContext_p ctx, const std::string& primary_ts_path, const EngineOptions& engine_config,
                              TSEngine** engine);

  static KStatus OpenTSEngine(kwdbContext_p ctx, const std::string& ts_store_path, const EngineOptions& engine_config,
                              TSEngine** engine, AppliedRangeIndex* applied_indexes, size_t range_num);

  /**
   * @brief close ts engine
   * @param[out] engine
   *
   * @return KStatus
   */
  static KStatus CloseTSEngine(kwdbContext_p ctx, TSEngine* engine);

  /**
   * @brief AE Get cluster setting.
   * @param[in]   key      setting name
   * @param[out]  value    setting value, valid when func return SUCCESS.
   * @return KStatus
  */
  KStatus GetClusterSetting(kwdbContext_p ctx, const std::string& key, std::string* value);

  /**
   * @brief Alter table cache capacity.
   * @param ctx
   * @param capacity
   */
  void AlterTableCacheCapacity(int capacity);

  int IsSingleNode();

  static KStatus parseMetaSchema(kwdbContext_p ctx, roachpb::CreateTsTable* meta, std::vector<AttributeInfo>& metric_schema,
                          std::vector<TagInfo>& tag_schema);

 private:
  string ts_store_path_;
  EngineOptions options_;
  KLatch* tables_lock_;

  // store all snapshot objects of this storage engine.
  std::unordered_map<uint64_t, TsTableEntitiesSnapshot*> snapshots_;

  //  engine tables range_groups info, table open with range_group filled here.
  // std::unordered_map<uint64_t, int8_t> store table all RangeGroups, uint64_t: range_group_id, int8_t: typ
  std::unordered_map<KTableKey, std::unordered_map<uint64_t, int8_t>> tables_range_groups_;
  // LogWriter *lg_;
  WALMgr* wal_sys_{nullptr};
  TSxMgr* tsx_manager_sys_{nullptr};
  std::map<uint64_t, uint64_t> range_indexes_map_{};

  // insert snapshot object into map snapshots_, and allocate snaphost id for this object.
  uint64_t insertToSnapshots(TsTableEntitiesSnapshot* snapshot);
  // get snapshot object from map snaphosts_. if not found return nullptr.
  TsTableEntitiesSnapshot* getSnapshot(uint64_t snapshot_id);

  void initRangeIndexMap(AppliedRangeIndex* applied_indexes, uint64_t range_num) {
    if (applied_indexes != nullptr) {
      for (int i = 0; i < range_num; i++) {
        range_indexes_map_[applied_indexes[i].range_id] = applied_indexes[i].applied_index;
      }
    }
    LOG_INFO("map for applied range indexes is initialized.");
  }

  /**
   * @brief DDL WAL recover.
   * @return KStatus
  */
  KStatus recover(kwdbContext_p ctx);

  /**
   * @brief ts engine WAL checkpoint.
   * @return KStatus
  */
  KStatus checkpoint(kwdbContext_p ctx);

  /**
   * @brief get wal mode desc string
   * @return
  */
  std::string getWalModeString(WALMode mode) {
    switch (mode) {
    case WALMode::OFF:
      return "None WAL";
    case WALMode::FLUSH:
      return "WAL without sync";
    case WALMode::SYNC:
      return " WAL with sync";
    case WALMode::BYRL:
      return "WAL in raft log";
    default:
      return "not found";
    }
  }
};

class AggCalculator {
 public:
  AggCalculator(void* mem, DATATYPE type, int32_t size, int32_t count) :
      mem_(mem), type_(type), size_(size), count_(count) {
    if (is_overflow_) {
      sum_type_ = (DATATYPE)DOUBLE;
      sum_size_ = sizeof(double);
    } else {
      sum_type_ = type_;
      sum_size_ = getSumSize(type_);
    }
  }

  AggCalculator(void* mem, DATATYPE type, int32_t size, int32_t count, bool is_overflow) :
      mem_(mem), type_(type), size_(size), count_(count), is_overflow_(is_overflow) {
    if (is_overflow_) {
      sum_type_ = (DATATYPE)DOUBLE;
      sum_size_ = sizeof(double);
    } else {
      sum_type_ = type_;
      sum_size_ = getSumSize(type_);
    }
  }

  AggCalculator(void* mem, void* bitmap, size_t first_row, DATATYPE type, int32_t size, int32_t count) :
      mem_(mem), bitmap_(bitmap), first_row_(first_row), type_(type), size_(size), count_(count) {
    if (is_overflow_) {
      sum_type_ = (DATATYPE)DOUBLE;
      sum_size_ = sizeof(double);
    } else {
      sum_type_ = type_;
      sum_size_ = getSumSize(type_);
    }
  }

  void* GetMax(void* base = nullptr, bool need_to_new = false);

  void* GetMin(void* base = nullptr, bool need_to_new = false);

  bool GetSum(void** sum_res, void* base = nullptr, bool is_overflow = false);

  bool CalAllAgg(void* min_base, void* max_base, void* sum_base, void* count_base,
                 bool block_first_line, const BlockSpan& span);

  void UndoAgg(void* min_base, void* max_base, void* sum_base, void* count_base);

 private:
  bool isnull(size_t row);

  bool isDeleted(char* delete_flags, size_t row);

  void* changeBaseType(void* base);

 private:
  void* mem_;
  void* bitmap_ = nullptr;
  size_t first_row_;
  DATATYPE type_;
  int32_t size_;
  uint16_t count_;
  bool is_overflow_ = false;
  DATATYPE sum_type_;
  int32_t sum_size_;
};

class VarColAggCalculator {
 public:
  VarColAggCalculator(const std::vector<std::shared_ptr<void>>& var_mem, int32_t count) : var_mem_(var_mem), count_(count) {}

  VarColAggCalculator(const std::vector<std::shared_ptr<void>>& var_mem, void* bitmap,
                      size_t first_row, int32_t size, int32_t count) :
                      var_mem_(var_mem), bitmap_(bitmap), first_row_(first_row), size_(size), count_(count) {
  }

  VarColAggCalculator(void* mem, const std::vector<std::shared_ptr<void>>& var_mem, void* bitmap,
                      size_t first_row, int32_t size, int32_t count) :
                      mem_(mem), var_mem_(var_mem), bitmap_(bitmap), first_row_(first_row), size_(size), count_(count) {
  }

  std::shared_ptr<void> GetMax(bool& base_changed, std::shared_ptr<void> base = nullptr);

  std::shared_ptr<void> GetMin(bool& base_changed, std::shared_ptr<void> base = nullptr);

  void CalAllAgg(void* min_base, void* max_base, std::shared_ptr<void> var_min_base,
                 std::shared_ptr<void> var_max_base, void* count_base, bool block_first_line, const BlockSpan& span);

  static void CalAllAgg(std::list<std::shared_ptr<void>> var_values, int* min_idx, int* max_idx) {
    void* var_max;
    void* var_min;
    *min_idx = -1;
    *max_idx = -1;
    int i = 0;
    auto iter = var_values.begin();
    while (iter != var_values.end()) {
      auto cur_value = iter->get();
      iter++;
      if (*max_idx < 0 || cmp(cur_value, var_max)) {
        *max_idx = i;
        var_max = cur_value;
      }
      if (*min_idx < 0 || !cmp(cur_value, var_min)) {
        *min_idx = i;
        var_min = cur_value;
      }
      i++;
    }
  }

 private:
  static int cmp(void* l, void* r);
  bool isnull(size_t row);
  bool isDeleted(char* delete_flags, size_t row);

 private:
  void* mem_;
  std::vector<std::shared_ptr<void>> var_mem_;
  void* bitmap_ = nullptr;
  size_t first_row_;
  int32_t size_;
  uint16_t count_;
};

template<class T>
bool AddAggInteger(T& a, T b) {
  T c;
  if (__builtin_add_overflow(a, b, &c)) {
    return true;
  }
  a = c;
  return false;
}

template<class T1, class T2>
bool AddAggInteger(T1& a, T2 b) {
  T1 c;
  if (__builtin_add_overflow(a, b, &c)) {
    return true;
  }
  a = c;
  return false;
}

template<class T1, class T2>
void AddAggFloat(T1& a, T2 b) {
  a = a + b;
}

template<class T>
void SubAgg(T& a, T b) {
  a = a - b;
}

}  //  namespace kwdbts<|MERGE_RESOLUTION|>--- conflicted
+++ resolved
@@ -27,11 +27,8 @@
 #include "cm_kwdb_context.h"
 #include "ts_table.h"
 #include "st_logged_entity_group.h"
-<<<<<<< HEAD
+#include "br_mgr.h"
 #include "ts_table_schema_manager.h"
-=======
-#include "br_mgr.h"
->>>>>>> 0dc18e1a
 
 using namespace kwdbts; // NOLINT
 const TSStatus kTsSuccess = {NULL, 0};
