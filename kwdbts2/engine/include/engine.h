--- conflicted
+++ resolved
@@ -557,263 +557,6 @@
 };
 
 namespace kwdbts {
-<<<<<<< HEAD
-/**
- * @brief TSEngineImpl
- */
-class TSEngineImpl : public TSEngine {
- public:
-  TSEngineImpl(kwdbContext_p ctx, const std::string& ts_store_path, const EngineOptions& engine_options);
-
-  ~TSEngineImpl() override;
-
-  KStatus CreateTsTable(kwdbContext_p ctx, const KTableKey& table_id, roachpb::CreateTsTable* meta,
-                        std::vector<RangeGroup> ranges, bool not_get_table = true) override;
-
-  KStatus DropTsTable(kwdbContext_p ctx, const KTableKey& table_id) override;
-
-  KStatus DropResidualTsTable(kwdbContext_p ctx) override;
-
-  KStatus CreateNormalTagIndex(kwdbContext_p ctx, const KTableKey& table_id, const uint64_t index_id,
-                               const char* transaction_id, const uint32_t cur_version, const uint32_t new_version,
-                               const std::vector<uint32_t/* tag column id*/> &index_schema) override;
-
-  KStatus DropNormalTagIndex(kwdbContext_p ctx, const KTableKey& table_id, const uint64_t index_id,
-                             const char* transaction_id,  const uint32_t cur_version,
-                             const uint32_t new_version) override;
-
-  KStatus AlterNormalTagIndex(kwdbContext_p ctx, const KTableKey& table_id, const uint64_t index_id,
-                              const char* transaction_id, const uint32_t old_version, const uint32_t new_version,
-                              const std::vector<uint32_t/* tag column id*/> &new_index_schema) override;
-
-  KStatus CompressTsTable(kwdbContext_p ctx, const KTableKey& table_id, KTimestamp ts) override;
-
-  KStatus GetTsTable(kwdbContext_p ctx, const KTableKey& table_id, std::shared_ptr<TsTable>& ts_table,
-                     bool create_if_not_exist = true, ErrorInfo& err_info = getDummyErrorInfo(),
-                     uint32_t version = 0) override;
-
-  KStatus
-  GetMetaData(kwdbContext_p ctx, const KTableKey& table_id,  RangeGroup range, roachpb::CreateTsTable* meta) override;
-
-  KStatus PutEntity(kwdbContext_p ctx, const KTableKey &table_id, uint64_t range_group_id, TSSlice *payload_data,
-                    int payload_num, uint64_t mtr_id) override;
-
-  KStatus PutData(kwdbContext_p ctx, const KTableKey& table_id, uint64_t range_group_id,
-                  TSSlice* payload_data, int payload_num, uint64_t mtr_id, uint16_t* inc_entity_cnt,
-                  uint32_t* inc_unordered_cnt, DedupResult* dedup_result, bool writeWAL = true,
-                  const char* tsx_id = nullptr) override;
-
-  KStatus DeleteRangeData(kwdbContext_p ctx, const KTableKey &table_id, uint64_t range_group_id, HashIdSpan &hash_span,
-                          const std::vector<KwTsSpan> &ts_spans, uint64_t *count, uint64_t mtr_id) override;
-
-  KStatus DeleteData(kwdbContext_p ctx, const KTableKey &table_id, uint64_t range_group_id, std::string &primary_tag,
-                     const std::vector<KwTsSpan> &ts_spans, uint64_t *count, uint64_t mtr_id) override;
-
-  KStatus DeleteEntities(kwdbContext_p ctx, const KTableKey &table_id, uint64_t range_group_id,
-                         std::vector<std::string> primary_tags, uint64_t *count, uint64_t mtr_id) override;
-
-  KStatus GetBatchRepr(kwdbContext_p ctx, TSSlice* batch) override;
-
-  KStatus ApplyBatchRepr(kwdbContext_p ctx, TSSlice* batch) override;
-
-  KStatus CreateRangeGroup(kwdbContext_p ctx, const KTableKey& table_id,
-                           roachpb::CreateTsTable* meta, const RangeGroup& range) override;
-
-  KStatus GetRangeGroups(kwdbContext_p ctx, const KTableKey& table_id, RangeGroups *groups) override;
-
-  KStatus UpdateRangeGroup(kwdbContext_p ctx, const KTableKey& table_id, const RangeGroup& range) override;
-
-  KStatus DeleteRangeGroup(kwdbContext_p ctx, const KTableKey& table_id, const RangeGroup& range) override;
-
-  KStatus CreateSnapshotForRead(kwdbContext_p ctx, const KTableKey& table_id,
-                                 uint64_t begin_hash, uint64_t end_hash,
-                                 const KwTsSpan& ts_span, uint64_t* snapshot_id) override;
-
-  KStatus DeleteSnapshot(kwdbContext_p ctx, uint64_t snapshot_id) override;
-
-  KStatus GetSnapshotNextBatchData(kwdbContext_p ctx, uint64_t snapshot_id, TSSlice* data) override;
-
-  KStatus CreateSnapshotForWrite(kwdbContext_p ctx, const KTableKey& table_id,
-                                   uint64_t begin_hash, uint64_t end_hash,
-                                   const KwTsSpan& ts_span, uint64_t* snapshot_id) override;
-
-  KStatus WriteSnapshotBatchData(kwdbContext_p ctx, uint64_t snapshot_id, TSSlice data) override;
-
-  KStatus WriteSnapshotSuccess(kwdbContext_p ctx, uint64_t snapshot_id) override;
-  KStatus WriteSnapshotRollback(kwdbContext_p ctx, uint64_t snapshot_id) override;
-
-  KStatus DeleteRangeEntities(kwdbContext_p ctx, const KTableKey& table_id, const uint64_t& range_group_id,
-                              const HashIdSpan& hash_span, uint64_t* count, uint64_t& mtr_id) override;
-
-
-  KStatus FlushBuffer(kwdbContext_p ctx) override;
-
-  KStatus CreateCheckpoint(kwdbContext_p ctx) override;
-
-  KStatus CreateCheckpointForTable(kwdbContext_p ctx, TSTableID table_id) override;
-
-  KStatus Recover(kwdbContext_p ctx) override;
-
-  KStatus TSMtrBegin(kwdbContext_p ctx, const KTableKey& table_id, uint64_t range_group_id,
-                     uint64_t range_id, uint64_t index, uint64_t& mtr_id, const char* tsx_id = nullptr) override;
-
-  KStatus TSMtrCommit(kwdbContext_p ctx, const KTableKey& table_id,
-                      uint64_t range_group_id, uint64_t mtr_id, const char* tsx_id = nullptr) override;
-
-  KStatus TSMtrRollback(kwdbContext_p ctx, const KTableKey& table_id, uint64_t range_group_id, uint64_t mtr_id,
-                        bool skip_log = false, const char* tsx_id = nullptr) override;
-
-  KStatus TSxBegin(kwdbContext_p ctx, const KTableKey& table_id, char* transaction_id) override;
-
-  KStatus TSxCommit(kwdbContext_p ctx, const KTableKey& table_id, char* transaction_id) override;
-
-  KStatus TSxRollback(kwdbContext_p ctx, const KTableKey& table_id, char* transaction_id) override;
-
-  void GetTableIDList(kwdbContext_p ctx, std::vector<KTableKey>& table_id_list) override;
-
-  KStatus UpdateSetting(kwdbContext_p ctx) override;
-
-  KStatus LogInit();
-
-  KStatus AddColumn(kwdbContext_p ctx, const KTableKey& table_id, char* transaction_id,
-                    TSSlice column, uint32_t cur_version, uint32_t new_version, string& err_msg) override;
-
-  KStatus DropColumn(kwdbContext_p ctx, const KTableKey& table_id, char* transaction_id,
-                     TSSlice column, uint32_t cur_version, uint32_t new_version, string& err_msg) override;
-
-  KStatus AlterPartitionInterval(kwdbContext_p ctx, const KTableKey& table_id, uint64_t partition_interval) override;
-
-  KStatus AlterLifetime(kwdbContext_p ctx, const KTableKey& table_id, uint64_t lifetime) override {
-    return SUCCESS;
-  }
-
-  KStatus AlterColumnType(kwdbContext_p ctx, const KTableKey& table_id, char* transaction_id,
-                          TSSlice new_column, TSSlice origin_column,
-                          uint32_t cur_version, uint32_t new_version, string& err_msg) override;
-
-  /**
-  * @brief : Gets the number of remaining threads from the thread pool
-  *         and available memory from system
-  *
-  * @param[out] : resp Return the execution result
-  *
-  * @return : KStatus
-  */
-  KStatus GetTsWaitThreadNum(kwdbContext_p ctx, void *resp) override;
-
-  KStatus GetTableVersion(kwdbContext_p ctx, TSTableID table_id, uint32_t* version) override;
-
-  KStatus GetWalLevel(kwdbContext_p ctx, uint8_t* wal_level) override;
-
-  KStatus SetUseRaftLogAsWAL(kwdbContext_p ctx, bool use) override;
-
-  KStatus FlushVGroups(kwdbContext_p ctx) override;
-
-  virtual KStatus Init(kwdbContext_p ctx);
-
-  /**
-   * @brief open ts engine
-   * @param[out] engine
-   *
-   * @return KStatus
-   */
-  static KStatus OpenTSEngine(kwdbContext_p ctx, const std::string& primary_ts_path, const EngineOptions& engine_config,
-                              TSEngine** engine);
-
-  static KStatus OpenTSEngine(kwdbContext_p ctx, const std::string& ts_store_path, const EngineOptions& engine_config,
-                              TSEngine** engine, AppliedRangeIndex* applied_indexes, size_t range_num);
-
-  /**
-   * @brief close ts engine
-   * @param[out] engine
-   *
-   * @return KStatus
-   */
-  static KStatus CloseTSEngine(kwdbContext_p ctx, TSEngine* engine);
-
-  /**
-   * @brief AE Get cluster setting.
-   * @param[in]   key      setting name
-   * @param[out]  value    setting value, valid when func return SUCCESS.
-   * @return KStatus
-  */
-  KStatus GetClusterSetting(kwdbContext_p ctx, const std::string& key, std::string* value);
-
-  /**
-   * @brief Alter table cache capacity.
-   * @param ctx
-   * @param capacity
-   */
-  void AlterTableCacheCapacity(int capacity);
-
-  int IsSingleNode();
-
-  static KStatus parseMetaSchema(kwdbContext_p ctx, roachpb::CreateTsTable* meta, std::vector<AttributeInfo>& metric_schema,
-                          std::vector<TagInfo>& tag_schema);
-
- private:
-  string ts_store_path_;
-  EngineOptions options_;
-  KLatch* tables_lock_;
-
-  // store all snapshot objects of this storage engine.
-  std::unordered_map<uint64_t, TsTableEntitiesSnapshot*> snapshots_;
-
-  //  engine tables range_groups info, table open with range_group filled here.
-  // std::unordered_map<uint64_t, int8_t> store table all RangeGroups, uint64_t: range_group_id, int8_t: typ
-  std::unordered_map<KTableKey, std::unordered_map<uint64_t, int8_t>> tables_range_groups_;
-  // LogWriter *lg_;
-  WALMgr* wal_sys_{nullptr};
-  TSxMgr* tsx_manager_sys_{nullptr};
-  std::map<uint64_t, uint64_t> range_indexes_map_{};
-
-  // insert snapshot object into map snapshots_, and allocate snaphost id for this object.
-  uint64_t insertToSnapshots(TsTableEntitiesSnapshot* snapshot);
-  // get snapshot object from map snaphosts_. if not found return nullptr.
-  TsTableEntitiesSnapshot* getSnapshot(uint64_t snapshot_id);
-
-  void initRangeIndexMap(AppliedRangeIndex* applied_indexes, uint64_t range_num) {
-    if (applied_indexes != nullptr) {
-      for (int i = 0; i < range_num; i++) {
-        range_indexes_map_[applied_indexes[i].range_id] = applied_indexes[i].applied_index;
-      }
-    }
-    LOG_INFO("map for applied range indexes is initialized.");
-  }
-
-  /**
-   * @brief DDL WAL recover.
-   * @return KStatus
-  */
-  KStatus recover(kwdbContext_p ctx);
-
-  /**
-   * @brief ts engine WAL checkpoint.
-   * @return KStatus
-  */
-  KStatus checkpoint(kwdbContext_p ctx);
-
-  /**
-   * @brief get wal mode desc string
-   * @return
-  */
-  std::string getWalModeString(WALMode mode) {
-    switch (mode) {
-    case WALMode::OFF:
-      return "None WAL";
-    case WALMode::FLUSH:
-      return "WAL without sync";
-    case WALMode::SYNC:
-      return " WAL with sync";
-    case WALMode::BYRL:
-      return "WAL in raft log";
-    default:
-      return "not found";
-    }
-  }
-};
-=======
->>>>>>> 38cd9ad9
 
 class AggCalculator {
  public:
