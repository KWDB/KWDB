--- conflicted
+++ resolved
@@ -213,11 +213,7 @@
           return s;
       }
   }
-<<<<<<< HEAD
-  LOG_INFO("Table %ld create NTAG index success.", table_id)
-=======
   LOG_INFO("Table %lu create NTAG index success.", table_id)
->>>>>>> dadd75aa
 
 #ifndef KWBASE_OSS
   TsConfigAutonomy::UpdateTableStatisticInfo(ctx, table, true);
@@ -1631,11 +1627,7 @@
                                            const char* transaction_id, const uint32_t cur_version,
                                            const uint32_t new_version,
                                            const std::vector<uint32_t/* tag column id*/> &index_schema) {
-<<<<<<< HEAD
-    LOG_INFO("TSEngine CreateNormalTagIndex start, table id:%ld, index id:%ld, cur_version:%d, new_version:%d.",
-=======
     LOG_INFO("TSEngine CreateNormalTagIndex start, table id:%lu, index id:%lu, cur_version:%d, new_version:%d.",
->>>>>>> dadd75aa
               table_id, index_id, cur_version, new_version)
     std::shared_ptr<TsTable> table;
     ErrorInfo err_info;
@@ -1659,11 +1651,7 @@
 KStatus TSEngineImpl::DropNormalTagIndex(kwdbContext_p ctx, const KTableKey& table_id, const uint64_t index_id,
                                          const char* transaction_id,  const uint32_t cur_version,
                                          const uint32_t new_version) {
-<<<<<<< HEAD
-    LOG_INFO("TSEngine DropNormalTagIndex start, table id:%ld, index id:%ld, cur_version:%d, new_version:%d.",
-=======
     LOG_INFO("TSEngine DropNormalTagIndex start, table id:%lu, index id:%lu, cur_version:%d, new_version:%d.",
->>>>>>> dadd75aa
              table_id, index_id, cur_version, new_version)
     std::shared_ptr<TsTable> table;
     ErrorInfo err_info;
