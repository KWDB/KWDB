// Copyright (c) 2022-present, Shanghai Yunxi Technology Co, Ltd.
//
// This software (KWDB) is licensed under Mulan PSL v2.
// You can use this software according to the terms and conditions of the Mulan PSL v2.
// You may obtain a copy of Mulan PSL v2 at:
//          http://license.coscl.org.cn/MulanPSL2
// THIS SOFTWARE IS PROVIDED ON AN "AS IS" BASIS, WITHOUT WARRANTIES OF ANY KIND,
// EITHER EXPRESS OR IMPLIED, INCLUDING BUT NOT LIMITED TO NON-INFRINGEMENT,
// MERCHANTABILITY OR FIT FOR A PARTICULAR PURPOSE.
// See the Mulan PSL v2 for more details.

#include "engine.h"

#include <dirent.h>
#include <iostream>
#include <utility>
#include <shared_mutex>

#include "ee_dml_exec.h"
#include "ee_executor.h"
#include "st_wal_table.h"
#include "st_byrl_table.h"
#include "sys_utils.h"
#include "ts_table.h"
#include "th_kwdb_dynamic_thread_pool.h"
#include "ee_exec_pool.h"
#include "st_tier.h"

#ifndef KWBASE_OSS
#include "ts_config_autonomy.h"
#endif

extern std::map<std::string, std::string> g_cluster_settings;
extern DedupRule g_dedup_rule;
extern std::shared_mutex g_settings_mutex;
extern bool g_go_start_service;

KStatus TSEngine::Execute(kwdbContext_p ctx, QueryInfo* req, RespInfo* resp) {
  ctx->ts_engine = this;
  KStatus ret = DmlExec::ExecQuery(ctx, req, resp);
  return ret;
}

namespace kwdbts {
int32_t EngineOptions::iot_interval  = 864000;
string EngineOptions::home_;  // NOLINT
size_t EngineOptions::ps_ = sysconf(_SC_PAGESIZE);

#define DEFAULT_NS_ALIGN_SIZE       2  // 16GB name service

int EngineOptions::ns_align_size_ = DEFAULT_NS_ALIGN_SIZE;
int EngineOptions::table_type_ = ROW_TABLE;
int EngineOptions::double_precision_ = 12;
int EngineOptions::float_precision_ = 6;
int64_t EngineOptions::max_anon_memory_size_ = 1*1024*1024*1024;  // 1G
int EngineOptions::dt32_base_year_ = 2000;
bool EngineOptions::zero_if_null_ = false;
#if defined(_WINDOWS_)
const char BigObjectConfig::slash_ = '\\';
#else
const char EngineOptions::slash_ = '/';
#endif
bool EngineOptions::is_single_node_ = false;
int EngineOptions::table_cache_capacity_ = 1000;
std::atomic<int64_t> kw_used_anon_memory_size;


void EngineOptions::init() {
  char * env_var = getenv(ENV_KW_HOME);
  if (env_var) {
    home_ = string(env_var);
  } else {
    home_ =  getenv(ENV_CLUSTER_CONFIG_HOME);
  }

  env_var = getenv(ENV_KW_IOT_INTERVAL);
  if (env_var) {
    setInteger(iot_interval, string(env_var), 30);
  }
}

TSEngineImpl::TSEngineImpl(kwdbContext_p ctx, const std::string& ts_store_path, const EngineOptions& engine_options) :
                           ts_store_path_(ts_store_path), options_(engine_options) {
  LogInit();
  tables_lock_ = new KLatch(LATCH_ID_TSTABLE_CACHE_LOCK);
  tables_cache_ = new SharedLruUnorderedMap<KTableKey, TsTable>(EngineOptions::table_cache_capacity_, true);
}

TSEngineImpl::~TSEngineImpl() {
  delete tsx_manager_sys_;
  tsx_manager_sys_ = nullptr;

  delete wal_sys_;
  wal_sys_ = nullptr;

  DestoryExecutor();
#ifndef WITH_TESTS
  if (!EngineOptions::isSingleNode()) {
    BrMgr::GetInstance().Destroy();
  }
#endif

  delete tables_cache_;
  delete tables_lock_;
  KWDBDynamicThreadPool::GetThreadPool().Stop();
  LOG_DESTORY();
}

KStatus TSEngineImpl::CreateTsTable(kwdbContext_p ctx, const KTableKey& table_id, roachpb::CreateTsTable* meta,
                                    std::vector<RangeGroup> ranges, bool not_get_table) {
  LOG_INFO("Create TsTable %lu begin.", table_id);
  KStatus s;

  MUTEX_LOCK(tables_lock_);
  Defer defer([&]() {
    MUTEX_UNLOCK(tables_lock_);
  });
  if (IsExists(options_.db_path + '/' + std::to_string(table_id))) {
    LOG_INFO("CreateTsTable skip, TsTable[%lu] is exists", table_id);
    return KStatus::SUCCESS;
  }

  std::shared_ptr<TsTable> table = nullptr;
  UpdateSetting(ctx);
  switch (options_.wal_level) {
  case WALMode::OFF:
    table = std::make_shared<TsTableImpl>(ctx, options_.db_path, table_id);
    break;
  case WALMode::FLUSH:
  case WALMode::SYNC:
  {
    if (not_get_table) {
      s = wal_sys_->WriteDDLCreateWAL(ctx, 0, table_id, meta, &ranges);
      if (s == FAIL) {
        return s;
      }
    }
    table = std::make_shared<LoggedTsTable>(ctx, options_.db_path, table_id, &options_);
  }
    break;
  case WALMode::BYRL:
  {
    if (not_get_table) {
      s = wal_sys_->WriteDDLCreateWAL(ctx, 0, table_id, meta, &ranges);
      if (s == FAIL) {
        return s;
      }
    }
    LOG_INFO("create RaftLoggedTsTable %lu", table_id);
    table = std::make_shared<RaftLoggedTsTable>(ctx, options_.db_path, table_id);
  }
    break;
  default:
    LOG_WARN("invalid wal level %d", options_.wal_level);
    break;
  }

  if (IsExists(options_.db_path + '/' + std::to_string(table_id))) {
      LOG_WARN("CreateTsTable TsTable[%lu] is exists, starting to create NTAG index.", table_id);
      for (int i = 0; i < meta->index_info_size(); i ++) {
          std::vector<uint32_t> col_ids;
          for (int idx = 0; idx < meta->index_info(i).col_ids_size(); idx++) {
              col_ids.push_back(meta->index_info(i).col_ids(idx));
          }
          s = table->createNormalTagIndex(ctx, 0, meta->index_info(i).index_id(), meta->ts_table().ts_version(),
                                          meta->ts_table().ts_version(), col_ids);
          if (s != KStatus::SUCCESS) {
              LOG_ERROR("Failed to create ntag hash index, index id:%d.", meta->index_info(i).index_id())
              return s;
          }
      }
      return FAIL;
  }

  std::vector<TagInfo> tag_schema;
  std::vector<AttributeInfo> metric_schema;
  s = parseMetaSchema(ctx, meta, metric_schema, tag_schema);
  if (s != KStatus::SUCCESS) {
    return s;
  }
  uint32_t ts_version = 1;
  if (meta->ts_table().has_ts_version()) {
    ts_version = meta->ts_table().ts_version();
  }
  uint64_t partition_interval = EngineOptions::iot_interval;
  if (meta->ts_table().has_partition_interval()) {
    partition_interval = meta->ts_table().partition_interval();
  }
  uint64_t hash_num = 2000;
  if (meta->ts_table().has_hash_num()) {
    hash_num = meta->ts_table().hash_num();
  }
  s = table->Create(ctx, metric_schema, ts_version, partition_interval, hash_num);
  if (s != KStatus::SUCCESS) {
    return s;
  }
  for (int i = 0; i < ranges.size(); i++) {
    std::shared_ptr<TsEntityGroup> table_range;
    s = table->CreateEntityGroup(ctx, ranges[i], tag_schema, &table_range);
    if (s != KStatus::SUCCESS) {
      return s;
    }
  }

  for (int i = 0; i < meta->index_info_size(); i ++) {
      std::vector<uint32_t> col_ids;
      for (int idx = 0; idx < meta->index_info(i).col_ids_size(); idx++) {
          col_ids.push_back(meta->index_info(i).col_ids(idx));
      }
      s = table->createNormalTagIndex(ctx, 0, meta->index_info(i).index_id(), meta->ts_table().ts_version(),
                                      meta->ts_table().ts_version(), col_ids);
      if (s != KStatus::SUCCESS) {
          LOG_ERROR("Failed to create ntag hash index, index id:%d.", meta->index_info(i).index_id())
          return s;
      }
  }
  LOG_INFO("Table %lu create NTAG index success.", table_id)

#ifndef KWBASE_OSS
  TsConfigAutonomy::UpdateTableStatisticInfo(ctx, table, true);
#endif
  tables_cache_->Put(table_id, table);
  auto it = tables_range_groups_.find(table_id);
  if (it != tables_range_groups_.end()) {
    tables_range_groups_.erase(it);
  }
  std::unordered_map<uint64_t, int8_t> range_groups;
  for (auto & range : ranges) {
    range_groups.insert({range.range_group_id, range.typ});
  }
  tables_range_groups_.insert({table_id, range_groups});
  LOG_INFO("Create TsTable %lu success.", table_id);
  return s;
}

KStatus TSEngineImpl::DropTsTable(kwdbContext_p ctx, const KTableKey& table_id) {
  LOG_INFO("start drop table %ld", table_id);
  {
    std::shared_ptr<TsTable> table;
    ErrorInfo err_info;
    KStatus s = GetTsTable(ctx, table_id, table, false, err_info);
    if (s == FAIL) {
      s = err_info.errcode == KWENOOBJ ? SUCCESS : FAIL;
      if (s == FAIL) {
        LOG_ERROR("drop table [%ld] failed", table_id);
      } else {
        LOG_INFO("drop table [%ld] succeeded", table_id);
      }
      return s;
    }

    if (options_.wal_level > 0) {
      s = wal_sys_->WriteDDLDropWAL(ctx, 0, table_id);
      if (s == FAIL) {
        LOG_INFO("drop table %ld failed", table_id);
        return s;
      }
    }

    table->SetDropped();
  }
  tables_cache_->EraseAndCheckRef(table_id);

  MUTEX_LOCK(tables_lock_);
  Defer defer([&]() {
    MUTEX_UNLOCK(tables_lock_);
  });
  auto it = tables_range_groups_.find(table_id);
  if (it != tables_range_groups_.end()) {
    tables_range_groups_.erase(it);
  }
#ifndef KWBASE_OSS
  TsConfigAutonomy::RemoveTableStatisticInfo(table_id);
#endif
  LOG_INFO("drop table [%ld] succeeded", table_id);
  return SUCCESS;
}

KStatus TSEngineImpl::DropResidualTsTable(kwdbContext_p ctx) {
  std::list<std::pair<KTableKey, std::shared_ptr<TsTable>>> tables = tables_cache_->GetAllValues();
  std::vector<KTableKey> table_ids;
  for (auto it = tables.begin(); it != tables.end(); ++it) {
    table_ids.emplace_back(it->first);
  }
  tables.clear();

  for (auto table_id : table_ids) {
    bool is_exist = checkTableMetaExist(table_id);
    if (!is_exist) {
      KStatus s = DropTsTable(ctx, table_id);
      if (s != KStatus::SUCCESS) {
        LOG_ERROR("drop table [%ld] succeeded", table_id);
        return s;
      }
    }
  }
  return KStatus::SUCCESS;
}

KStatus TSEngineImpl::CompressTsTable(kwdbContext_p ctx, const KTableKey& table_id, KTimestamp ts) {
  std::shared_ptr<TsTable> table;
  KStatus s = GetTsTable(ctx, table_id, table);
  if (s == FAIL) {
    LOG_ERROR("GetTsTable failed")
    return s;
  }

  ErrorInfo err_info;
  uint32_t compressed_num = 0;
  s = table->Compress(ctx, ts, compressed_num, err_info);
  if (s == KStatus::FAIL) {
    LOG_ERROR("table[%lu] compress failed", table_id);
  }
  return s;
}

KStatus TSEngineImpl::GetTsTable(kwdbContext_p ctx, const KTableKey& table_id, std::shared_ptr<TsTable>& ts_table,
                                 bool create_if_not_exist, ErrorInfo& err_info, uint32_t version) {
  ts_table = nullptr;
  // 0. First, query the cache based on table_id and pt_time
  std::shared_ptr<TsTable> table = tables_cache_->Get(table_id);
  if (table && !table->IsDropped()) {
    ts_table = table;
  } else if (table && table->IsDropped()) {
    err_info.setError(KWENOOBJ);
    return FAIL;
  } else {
    MUTEX_LOCK(tables_lock_);
    Defer defer([&]() {
      MUTEX_UNLOCK(tables_lock_);
    });
    table = tables_cache_->Get(table_id);
    if (table && !table->IsDropped()) {
      ts_table = table;
    } else if (table && table->IsDropped()) {
      return FAIL;
    } else {
      UpdateSetting(ctx);
      switch (options_.wal_level) {
        case WALMode::OFF:
          table = std::make_shared<TsTableImpl>(ctx, options_.db_path, table_id);
          break;
        case WALMode::FLUSH:
        case WALMode::SYNC:
          table = std::make_shared<LoggedTsTable>(ctx, options_.db_path, table_id, &options_);
          break;
        case WALMode::BYRL:
          table = std::make_shared<RaftLoggedTsTable>(ctx, options_.db_path, table_id);
          break;
        default:
        LOG_WARN("invalid wal level %d", options_.wal_level);
          break;
      }

      std::unordered_map<k_uint64, int8_t> range_groups;
      auto it = tables_range_groups_.find(table_id);
      if (it != tables_range_groups_.end()) {
        range_groups = it->second;
      }
      KStatus s = table->Init(ctx, range_groups, err_info);
      if (s == KStatus::SUCCESS) {
        if (table->IsDropped()) {
          LOG_ERROR("GetTsTable failed: table [%lu] is dropped", table_id)
          return FAIL;
        }
        #ifndef KWBASE_OSS
        TsConfigAutonomy::UpdateTableStatisticInfo(ctx, table, true);
        #endif
        tables_cache_->Put(table_id, table);
        // Load into cache
        ts_table = table;
      } else {
        // move table directory to tmp directory for parsing error later.
        string dir_path = options_.db_path + "/" + std::to_string(table_id);
        if (IsExists(dir_path)) {
          std::string cmd = "mv " + dir_path + " " + dir_path + "_" + std::to_string(time(0));
          System(cmd, true, err_info);
          LOG_WARN("open table failed. cmd:[%s], err info: [%s]", cmd.c_str(), err_info.errmsg.c_str());
        } else {
          LOG_INFO("open table [%lu] failed. table no exist.", table_id)
        }
      }
    }
  }
  // if table no exist. try get schema from go level.
  if (ts_table == nullptr && create_if_not_exist) {
    LOG_INFO("try creating table[%lu] by schema from rocksdb. ", table_id);
    if (!g_go_start_service) {  // unit test from c, just return falsed.
      return KStatus::FAIL;
    }
    char* error;
    size_t data_len = 0;
    char* data = getTableMetaByVersion(table_id, 0, &data_len, &error);
    if (error != nullptr) {
      LOG_ERROR("getTableMetaByVersion error: %s.", error);
      return KStatus::FAIL;
    }
    roachpb::CreateTsTable meta;
    if (!meta.ParseFromString({data, data_len})) {
      LOG_ERROR("Parse schema From String failed.");
      return KStatus::FAIL;
    }
    CreateTsTable(ctx, table_id, &meta, {{default_entitygroup_id_in_dist_v2, 1}}, false);  // no need check result.
    table = tables_cache_->Get(table_id);
    if (table == nullptr) {
      LOG_INFO("Unable to get the created table, try to get it again");
      return GetTsTable(ctx, table_id, ts_table, create_if_not_exist, err_info, version);
    } else if (table->IsDropped()) {
      LOG_ERROR("failed during upper version.");
      return KStatus::FAIL;
    }
    ts_table = table;
  }

  if (ts_table == nullptr) {
    LOG_ERROR("GetTsTable[%lu] failed", table_id);
    err_info.errcode = KWENOOBJ;
    return KStatus::FAIL;
  }

  if (version != 0 && ts_table->CheckAndAddSchemaVersion(ctx, table_id, version) != KStatus::SUCCESS) {
    LOG_ERROR("table[%lu] CheckAndAddSchemaVersion failed", table_id);
    return KStatus::FAIL;
  }
  return SUCCESS;
}

KStatus TSEngineImpl::GetMetaData(kwdbContext_p ctx, const KTableKey& table_id,  RangeGroup range,
                                  roachpb::CreateTsTable* meta) {
  std::shared_ptr<TsTable> table;
  ErrorInfo err_info;
  KStatus s = GetTsTable(ctx, table_id, table, true, err_info);
  if (s == FAIL) {
    s = err_info.errcode == KWENOOBJ ? SUCCESS : FAIL;
    return s;
  }
  uint32_t cur_table_version = table->GetCurrentTableVersion();
  LOG_INFO("TSEngineImpl::GetMetaData Begin! table_id: %lu table_version: %u ",
     table_id, cur_table_version);
  // Construct roachpb::CreateTsTable.
  // Set table configures.
  auto ts_table = meta->mutable_ts_table();
  ts_table->set_ts_table_id(table_id);
  ts_table->set_ts_version(cur_table_version);
  ts_table->set_partition_interval(table->GetPartitionInterval());
  ts_table->set_hash_num(table->GetHashNum());

  // Get table data schema.
  std::vector<AttributeInfo> data_schema;
  s = table->GetDataSchemaIncludeDropped(ctx, &data_schema, cur_table_version);
  if (s == KStatus::FAIL) {
    LOG_ERROR("GetDataSchemaIncludeDropped failed during GetMetaData, table id is %ld.", table_id)
    return s;
  }
  // Get table tag schema.
  std::vector<TagInfo> tag_schema_info;
  s = table->GetTagSchemaIncludeDropped(ctx, range, &tag_schema_info, cur_table_version);
  if (s == KStatus::FAIL) {
    LOG_ERROR("GetTagSchema failed during GetMetaData, table id is %ld.", table_id)
    return s;
  }
  // Use data schema and tag schema to construct meta.
  s = table->GenerateMetaSchema(ctx, meta, data_schema, tag_schema_info, cur_table_version);
  if (s == KStatus::FAIL) {
    LOG_ERROR("generateMetaSchema failed during GetMetaData, table id is %ld.", table_id)
    return s;
  }
  return s;
}

KStatus TSEngineImpl::PutEntity(kwdbContext_p ctx, const KTableKey &table_id, uint64_t range_group_id, TSSlice *payload,
                                int payload_num, uint64_t mtr_id) {
  std::shared_ptr<TsTable> table;
  KStatus s;
  s = GetTsTable(ctx, table_id, table);
  if (s == FAIL) {
    LOG_ERROR("GetTsTable failed, table id: %lu", table_id);
    return s;
  }

  std::shared_ptr<TsEntityGroup> table_range;
  for (size_t i = 0; i < payload_num; i++) {
    auto pl_schema_version = Payload::GetTsVsersionFromPayload(&(payload[i]));
    if (table->CheckAndAddSchemaVersion(ctx, table_id, pl_schema_version) != KStatus::SUCCESS) {
      LOG_ERROR("table[%lu] CheckAndAddSchemaVersion failed.", table_id);
      return KStatus::FAIL;
    }
    if (nullptr == table->GetMetricsTableMgr()->GetRootTable(pl_schema_version, true)) {
      LOG_ERROR("table[%lu] cannot found version[%u].", table_id, pl_schema_version);
      return KStatus::FAIL;
    }
    // Get EntityGroup and call PutData to write data
    TSSlice primary_key = Payload::GetPrimaryKeyFromPayload(&(payload[i]));
    s = table->GetEntityGroupByPrimaryKey(ctx, primary_key, &table_range);
    if (s == FAIL) {
      LOG_ERROR("PutEntity failed, GetEntityGroup failed %lu", range_group_id)
      return s;
    }
    s = table_range->PutEntity(ctx, payload[i], mtr_id);
    if (s == KStatus::FAIL) {
      LOG_ERROR("PutEntity failed, table id: %lu, range group id: %lu", table->GetTableId(), range_group_id)
      return s;
    }
  }
  LOG_DEBUG("PutEntity succeed, table id: %lu, range group id: %lu", table->GetTableId(), range_group_id);
  return KStatus::SUCCESS;
}

KStatus TSEngineImpl::PutData(kwdbContext_p ctx, const KTableKey& table_id, uint64_t range_group_id,
                              TSSlice* payload, int payload_num, uint64_t mtr_id, uint16_t* inc_entity_cnt,
                              uint32_t* inc_unordered_cnt, DedupResult* dedup_result, bool writeWAL,
                              const char* tsx_id) {
  std::shared_ptr<TsTable> table;
  KStatus s;
  s = GetTsTable(ctx, table_id, table);
  if (s == FAIL) {
    LOG_ERROR("PutData failed, GetTsTable failed, table id: %lu", table_id)
    return s;
  }

  std::shared_ptr<TsEntityGroup> table_range;
  for (size_t i = 0; i < payload_num; i++) {
    auto pl_schema_version = Payload::GetTsVsersionFromPayload(&(payload[i]));
    if (table->CheckAndAddSchemaVersion(ctx, table_id, pl_schema_version) != KStatus::SUCCESS) {
      LOG_ERROR("table[%lu] CheckAndAddSchemaVersion failed.", table_id);
      return KStatus::FAIL;
    }
    if (nullptr == table->GetMetricsTableMgr()->GetRootTable(pl_schema_version, true)) {
      LOG_ERROR("table[%lu] cannot found version[%u].", table_id, pl_schema_version);
      return KStatus::FAIL;
    }
    // Get EntityGroup and call PutData to write data
    TSSlice primary_key = Payload::GetPrimaryKeyFromPayload(&(payload[i]));
    s = table->GetEntityGroupByPrimaryKey(ctx, primary_key, &table_range);
    if (s == FAIL) {
      LOG_ERROR("PutData failed, GetEntityGroup failed %lu", range_group_id)
      return s;
    }
    dedup_result->payload_num = payload_num;
    dedup_result->dedup_rule = static_cast<int>(g_dedup_rule);
    s = table_range->PutData(ctx, &(payload[i]), 1, mtr_id, inc_entity_cnt,
                             inc_unordered_cnt, dedup_result, g_dedup_rule, writeWAL);
    if (s == FAIL) {
      LOG_ERROR("PutData failed, table id: %lu, range group id: %lu", table->GetTableId(), range_group_id)
      return s;
    }
  }
  return KStatus::SUCCESS;
}

KStatus TSEngineImpl::DeleteRangeData(kwdbContext_p ctx, const KTableKey &table_id, uint64_t range_group_id,
                                      HashIdSpan &hash_span,
                                      const std::vector<KwTsSpan> &ts_spans, uint64_t *count, uint64_t mtr_id) {
  std::shared_ptr<TsTable> table;
  KStatus s = GetTsTable(ctx, table_id, table);
  if (s == KStatus::FAIL) {
    LOG_ERROR("DeleteRangeData failed: GetTsTable failed, table id [%lu]", table_id)
    return s;
  }
  s = table->DeleteRangeData(ctx, range_group_id, hash_span, ts_spans, count, mtr_id);
  return s;
}

KStatus TSEngineImpl::DeleteData(kwdbContext_p ctx, const KTableKey &table_id, uint64_t range_group_id,
                                 std::string &primary_tag,
                                 const std::vector<KwTsSpan> &ts_spans, uint64_t *count, uint64_t mtr_id) {
  std::shared_ptr<TsTable> table;
  KStatus s = GetTsTable(ctx, table_id, table);
  if (s == KStatus::FAIL) {
    LOG_ERROR("DeleteData failed: GetTsTable failed, table id [%lu]", table_id)
    return s;
  }
  s = table->DeleteData(ctx, range_group_id, primary_tag, ts_spans, count, mtr_id);
  return s;
}

KStatus TSEngineImpl::DeleteEntities(kwdbContext_p ctx, const KTableKey &table_id, uint64_t range_group_id,
                                     std::vector<std::string> primary_tags, uint64_t *count, uint64_t mtr_id) {
  std::shared_ptr<TsTable> table;
  KStatus s;

  s = GetTsTable(ctx, table_id, table);
  if (s == KStatus::FAIL) {
    LOG_ERROR("DeleteEntities failed: GetTsTable failed, table id [%lu]", table_id)
    return s;
  }

  std::shared_ptr<TsEntityGroup> table_range;
  s = table->GetEntityGroup(ctx, range_group_id, &table_range);
  if (s == KStatus::FAIL) {
    LOG_ERROR("DeleteEntities failed: GetEntityGroup failed, range group id [%lu]", range_group_id)
    return s;
  }

  if (table_range) {
    s = table_range->DeleteEntities(ctx, primary_tags, count, mtr_id);
    if (s == KStatus::FAIL) {
      return s;
    } else {
      return KStatus::SUCCESS;
    }
  }
  return KStatus::FAIL;
}

KStatus TSEngineImpl::GetBatchRepr(kwdbContext_p ctx, TSSlice* batch) {
  return KStatus::SUCCESS;
}

KStatus TSEngineImpl::ApplyBatchRepr(kwdbContext_p ctx, TSSlice* batch) {
  return KStatus::SUCCESS;
}

KStatus TSEngineImpl::LogInit() {
  LogConf cfg = {
    options_.lg_opts.path.c_str(),
    options_.lg_opts.file_max_size,
    options_.lg_opts.dir_max_size,
    options_.lg_opts.level
  };
  LOG_INIT(cfg);
  if (options_.lg_opts.trace_on_off != "") {
    TRACER.SetTraceConfigStr(options_.lg_opts.trace_on_off);
  }
  // comment's breif: if you want to check LOG/TRACER 's function can call next lines
  // LOG_ERROR("TEST FOR log");
  // TRACE_MM_LEVEL1("TEST FOR TRACE aaaaa\n");
  return KStatus::SUCCESS;
}

KStatus TSEngineImpl::Init(kwdbContext_p ctx) {
  // TODO(jiadx): Create the root directory and test the initialization of GO layer nodes
  char* env_home = getenv("KW_HOME");
  if (env_home == nullptr) {
    LOG_ERROR("no env : KW_HOME ")
    return KStatus::FAIL;
  }

#ifndef WITH_TESTS
  // init brpc for multi-node mode
  if (!EngineOptions::isSingleNode()) {
    if (BrMgr::GetInstance().Init(ctx, options_) != KStatus::SUCCESS) {
      LOG_ERROR("BrMgr init failed")
      return KStatus::FAIL;
    }
  }
#endif

  InitExecutor(ctx, options_);
  LOG_INFO("wal setting: %s.", getWalModeString((WALMode)options_.wal_level).c_str());
  wal_sys_ = KNEW WALMgr(options_.db_path, 0, 0, &options_);
  tsx_manager_sys_ = KNEW TSxMgr(wal_sys_);
  KStatus s = wal_sys_->Init(ctx);
  if (s == KStatus::FAIL) {
    LOG_ERROR("wal_sys_::Init fail.")
    return s;
  }
  tables_cache_->Init();

  EngineOptions::init();
  s = TsTier::GetInstance().Init(ts_store_path_);
  if (s == KStatus::FAIL) {
    LOG_ERROR("Storage tier init failed")
    return s;
  }

  // loop and recover all the TS tables, and then close them.
  // all incoming request should be blocked before the recover jobs are done.
  s = Recover(ctx);

  // the range applied indexes are only used by recovery process,
  // empty it when the job is done.
  range_indexes_map_.clear();

  if (s == KStatus::FAIL) {
    LOG_ERROR("wal_sys_::Recovery fail.")
    return s;
  }
  return KStatus::SUCCESS;
}

KStatus TSEngineImpl::OpenTSEngine(kwdbContext_p ctx, const std::string& primary_ts_path, const EngineOptions& engine_config,
                                   TSEngine** engine) {
  return OpenTSEngine(ctx, primary_ts_path, engine_config, engine, nullptr, 0);
}

KStatus TSEngineImpl::OpenTSEngine(kwdbContext_p ctx, const std::string& ts_store_path, const EngineOptions& engine_config,
                                   TSEngine** engine, AppliedRangeIndex* applied_indexes, size_t range_num) {
  char* env_home = getenv("KW_HOME");
  if (env_home == nullptr) {
    setenv("KW_HOME", engine_config.db_path.c_str(), 1);
  }
  ErrorInfo err_info;
  // initBigObjectApplication(err_info);

  auto* t_engine = new TSEngineImpl(ctx, ts_store_path, engine_config);

  // Initialize the map for Applied Range Indexes.
  t_engine->initRangeIndexMap(applied_indexes, range_num);
  // Initialize: Check if the engine has been opened and if the file system is valid
  // Check WAL and REDO/UNDO data
  // Check range
  // Start various backend threads, such as compression
  KStatus s = t_engine->Init(ctx);
  if (s == KStatus::FAIL) {
    LOG_ERROR("TSEngineImpl::Init fail.")
    delete t_engine;
    return s;
  }
  *engine = t_engine;
  return KStatus::SUCCESS;
}

KStatus TSEngineImpl::checkpoint(kwdbts::kwdbContext_p ctx) {
  wal_sys_->Lock();
  KStatus s = wal_sys_->CreateCheckpoint(ctx);
  if (s == KStatus::FAIL) {
    LOG_ERROR("Failed to create checkpoint for TS Engine.")
    return s;
  }
  wal_sys_->Unlock();

  return SUCCESS;
}

KStatus TSEngineImpl::CreateCheckpoint(kwdbts::kwdbContext_p ctx) {
  if (options_.wal_level == 0) {
    return KStatus::SUCCESS;
  }
  LOG_DEBUG("creating checkpoint ...");

  if (options_.use_raft_log_as_wal) {
    goPrepareFlush();
  }
  // Traverse all EntityGroups in each timeline of the current node
  // For each EntityGroup, call the interface of WALMgr to start the timing library checkpoint operation
  std::list<std::pair<KTableKey, std::shared_ptr<TsTable>>> tables = tables_cache_->GetAllValues();
  auto iter = tables.begin();
  while (iter != tables.end()) {
    if (!iter->second || iter->second->IsDropped()) {
      iter++;
      continue;
    }
    // ignore checkpoint error here, will continue to do the checkpoint for next TS table.
    // for the failed one, will do checkpoint again in next interval.
    iter->second->CreateCheckpoint(ctx);
    iter++;
  }
  if (options_.use_raft_log_as_wal) {
    goFlushed();
  }

  return KStatus::SUCCESS;
}

KStatus TSEngineImpl::CreateCheckpointForTable(kwdbts::kwdbContext_p ctx, TSTableID table_id) {
  if (options_.wal_level == 0) {
    return KStatus::SUCCESS;
  }
  LOG_DEBUG("creating checkpoint for table %" PRIu64 "...", table_id);

  std::shared_ptr<TsTable> table = tables_cache_->Get(table_id);
  if (!table || table->IsDropped()) {
    LOG_WARN("table %" PRIu64 " doesn't exist, %p", table_id, table.get());
    return KStatus::FAIL;
  }
  return table->CreateCheckpoint(ctx);
}

KStatus TSEngineImpl::recover(kwdbts::kwdbContext_p ctx) {
  /*
  *   DDL alter table crash recovery logic, always enabled
  * 1. The log only contains the beginning, indicating that the storage alter has not been performed and the copy has not received a successful message.
  *    The log is discarded. The restored schema is old.
  * 2 logs include the begin alter commit, which indicates that the storage alter has been completed.
  *    If the replica crashes after receiving the commit successfully or before receiving the commit,
  *    there is no need to redo, discard the logs, and restore the schema to a new one.
  * 3 logs include a start alter rollback, which indicates that the storage alter has been completed and it is uncertain whether the rollback has been completed.
  *    The replica crashes after receiving a successful rollback or before receiving a rollback,
  *    Call undo alter to roll back. If the storage determines that the rollback has already occurred, it will be directly reversed. After recovery, the schema will be old.
  * 4 logs include begin alter. It is uncertain whether the storage alter has been completed. If the copy fails to receive a commit, it crashes and calls undo alter,
  *    If an alter has already been executed, it is necessary to clean up the new ones and keep the old ones. The restored schema is old.
   */
  KStatus s;

  TS_LSN checkpoint_lsn = wal_sys_->FetchCheckpointLSN();
  TS_LSN current_lsn = wal_sys_->FetchCurrentLSN();

  std::vector<LogEntry*> redo_logs;
  Defer defer{[&]() {
    for (auto& log : redo_logs) {
      delete log;
    }
  }};

  std::vector<uint64_t> ignore;
  s = wal_sys_->ReadWALLog(redo_logs, checkpoint_lsn, current_lsn, ignore);
  if (s == KStatus::FAIL && !redo_logs.empty()) {
    LOG_ERROR("Failed to read the TS Engine WAL logs.")
#ifdef WITH_TESTS
    return s;
#endif
  }

  std::unordered_map<TS_LSN, LogEntry*> incomplete;
  for (auto wal_log : redo_logs) {
    // From checkpoint loop to the latest commit, including only ddl
    auto mtr_id = wal_log->getXID();

    switch (wal_log->getType()) {
      case WALLogType::TS_BEGIN: {
        incomplete.insert(std::pair<TS_LSN, LogEntry*>(mtr_id, wal_log));
        tsx_manager_sys_->insertMtrID(wal_log->getTsxID().c_str(), mtr_id);
        break;
      }
      case WALLogType::TS_COMMIT: {
        incomplete.erase(mtr_id);
        tsx_manager_sys_->eraseMtrID(mtr_id);
        break;
      }
      case WALLogType::TS_ROLLBACK: {
        if (!incomplete[mtr_id]) {
          break;
        }
        switch (incomplete[mtr_id]->getType()) {
          case WALLogType::DDL_ALTER_COLUMN: {
            DDLEntry* ddl_log = reinterpret_cast<DDLEntry*>(incomplete[mtr_id]);
            uint64_t table_id = ddl_log->getObjectID();
            TsTableImpl table = TsTableImpl(ctx, options_.db_path, table_id);
            std::unordered_map<uint64_t, int8_t> range_groups;
            s = table.Init(ctx, range_groups);
            if (s == KStatus::FAIL) {
              LOG_ERROR("Failed to init table %ld.", table_id)
            #ifdef WITH_TESTS
              return s;
            #endif
            }
            if (table.IsDropped()) {
              LOG_INFO("table[%lu] is dropped and does not require recover", table_id);
              continue;
            }

            s = table.UndoAlterTable(ctx, incomplete[mtr_id]);
            if (s == KStatus::FAIL) {
              LOG_ERROR("Failed to recover alter table %ld.", table_id)
            #ifdef WITH_TESTS
              return s;
            #endif
            } else {
              table.TSxClean(ctx);
            }
            break;
          }
          case WALLogType::CREATE_INDEX: {
            CreateIndexEntry* index_log = reinterpret_cast<CreateIndexEntry*>(incomplete[mtr_id]);
            uint64_t table_id = index_log->getObjectID();
            TsTableImpl table = TsTableImpl(ctx, options_.db_path, table_id);
            std::unordered_map<uint64_t, int8_t> range_groups;
            s = table.Init(ctx, range_groups);
            if (s == KStatus::FAIL) {
              LOG_ERROR("Failed to init table %ld.", table_id)
              #ifdef WITH_TESTS
              return s;
              #endif
            }
            if (table.IsDropped()) {
              LOG_INFO("table[%lu] is dropped and does not require recover", table_id);
              continue;
            }

            s = table.UndoCreateIndex(ctx, incomplete[mtr_id]);
            if (s == KStatus::FAIL) {
              LOG_ERROR("Failed to recover create index %ld.", table_id)
              #ifdef WITH_TESTS
              return s;
              #endif
            } else {
              table.TSxClean(ctx);
            }
            break;
          }
          case WALLogType::DROP_INDEX: {
            DropIndexEntry* index_log = reinterpret_cast<DropIndexEntry*>(incomplete[mtr_id]);
            uint64_t table_id = index_log->getObjectID();
            TsTableImpl table = TsTableImpl(ctx, options_.db_path, table_id);
            std::unordered_map<uint64_t, int8_t> range_groups;
            s = table.Init(ctx, range_groups);
            if (s == KStatus::FAIL) {
              LOG_ERROR("Failed to init table %ld.", table_id)
              #ifdef WITH_TESTS
              return s;
              #endif
            }
            if (table.IsDropped()) {
              LOG_INFO("table[%lu] is dropped and does not require recover", table_id);
              continue;
            }

            s = table.UndoDropIndex(ctx, incomplete[mtr_id]);
            if (s == KStatus::FAIL) {
              LOG_ERROR("Failed to recover drop index %ld.", table_id)
              #ifdef WITH_TESTS
              return s;
              #endif
            } else {
              table.TSxClean(ctx);
            }
            break;
          }
          default:
            LOG_ERROR("The unknown WALLogType type is not processed.")
            break;
        }
        incomplete.erase(mtr_id);
        tsx_manager_sys_->eraseMtrID(mtr_id);
        break;
      }
      case WALLogType::DDL_ALTER_COLUMN: {
        DDLEntry* ddl_log = reinterpret_cast<DDLEntry*>(wal_log);
        incomplete[mtr_id] = ddl_log;
        break;
      }
      case WALLogType::CREATE_INDEX: {
        CreateIndexEntry* ddl_log = reinterpret_cast<CreateIndexEntry*>(wal_log);
        incomplete[mtr_id] = ddl_log;
        break;
      }
      case WALLogType::DROP_INDEX: {
        DropIndexEntry* ddl_log = reinterpret_cast<DropIndexEntry*>(wal_log);
        incomplete[mtr_id] = ddl_log;
        break;
      }
      default:
        LOG_ERROR("The unknown WALLogType type is not processed.")
        break;
    }
  }


  // recover incomplete wal logs.
  for (auto wal_log : incomplete) {
    switch (wal_log.second->getType()) {
      case WALLogType::CREATE_INDEX: {
        CreateIndexEntry* index_log = reinterpret_cast<CreateIndexEntry*>(wal_log.second);
        uint64_t table_id = index_log->getObjectID();
        TsTableImpl table = TsTableImpl(ctx, options_.db_path, table_id);
        std::unordered_map<uint64_t, int8_t> range_groups;
        s = table.Init(ctx, range_groups);
        if (s == KStatus::FAIL) {
          LOG_ERROR("Failed to init table %ld.", table_id)
          #ifdef WITH_TESTS
          return s;
          #endif
        }
        if (table.IsDropped()) {
          LOG_INFO("table[%lu] is dropped and does not require recover", table_id);
          continue;
        }
        s = table.UndoCreateIndex(ctx, index_log);
        if (s == KStatus::FAIL) {
          LOG_ERROR("Failed to recover create index %ld.", table_id)
          #ifdef WITH_TESTS
          return s;
          #endif
        } else {
          table.TSxClean(ctx);
        }
        break;
      }
      case WALLogType::DROP_INDEX: {
        DropIndexEntry* index_log = reinterpret_cast<DropIndexEntry*>(wal_log.second);
        uint64_t table_id = index_log->getObjectID();
        TsTableImpl table = TsTableImpl(ctx, options_.db_path, table_id);
        std::unordered_map<uint64_t, int8_t> range_groups;
        s = table.Init(ctx, range_groups);
        if (s == KStatus::FAIL) {
          LOG_ERROR("Failed to init table %ld.", table_id)
          #ifdef WITH_TESTS
          return s;
          #endif
        }
        if (table.IsDropped()) {
          LOG_INFO("table[%lu] is dropped and does not require recover", table_id);
          continue;
        }

        s = table.UndoDropIndex(ctx, index_log);
        if (s == KStatus::FAIL) {
          LOG_ERROR("Failed to recover drop index %ld.", table_id)
          #ifdef WITH_TESTS
          return s;
          #endif
        } else {
          table.TSxClean(ctx);
        }
        break;
      }
      default:
        LOG_ERROR("The unknown WALLogType type is not processed.")
        break;
    }
  }
  incomplete.clear();

  return SUCCESS;
}

KStatus TSEngineImpl::Recover(kwdbts::kwdbContext_p ctx) {
  LOG_INFO("recover Start.");
  KStatus s = recover(ctx);
  if (s == KStatus::FAIL) {
    LOG_ERROR("Failed to recover DDL")
#ifdef WITH_TESTS
    return s;
#endif
  }

  if (options_.wal_level == 0 || options_.wal_level == 3) {
    return KStatus::SUCCESS;
  }

  // Traverse all EntityGroups in each timeline of the current node
  // For each EntityGroup, call the interface of WALMgr to obtain checkpoint information and start log recovery operations
  std::vector<KTableKey> table_id_list;
  GetTableIDList(ctx, table_id_list);

  UpdateSetting(ctx);
  for (KTableKey table_id : table_id_list) {
    LoggedTsTable table = LoggedTsTable(ctx, options_.db_path, table_id, &options_);
    std::unordered_map<uint64_t, int8_t> range_groups;
    s = table.Init(ctx, range_groups);
    if (s == KStatus::FAIL) {
      LOG_ERROR("Failed to init table %ld.", table_id)
#ifdef WITH_TESTS
        return s;
#else
        continue;
#endif
    }
    if (table.IsDropped()) {
      LOG_INFO("table[%lu] is dropped and does not require recover", table_id);
      continue;
    }

    LOG_DEBUG("Start recover table %ld", table_id);
    s = table.Recover(ctx, range_indexes_map_);
    if (s == KStatus::FAIL) {
      LOG_ERROR("Failed to recover table %ld.", table_id)
#ifdef WITH_TESTS
      return s;
#endif
    } else {
      s = table.CreateCheckpoint(ctx);
      if (s == KStatus::FAIL) {
        LOG_ERROR("Failed to CreateCheckpoint table %ld.", table_id)
#ifdef WITH_TESTS
        return s;
#endif
      }
    }
  }

  LOG_INFO("Recover success.");
  range_indexes_map_.clear();
  return KStatus::SUCCESS;
}

KStatus TSEngineImpl::FlushBuffer(kwdbContext_p ctx) {
  if (options_.wal_level == 0) {
    return KStatus::SUCCESS;
  }
  LOG_DEBUG("Start flush WAL buffer, wal_sys_ %p", wal_sys_);

  KStatus s = wal_sys_->Flush(ctx);
  if (s == KStatus::FAIL) {
    LOG_ERROR("Flush Buffer failed.")
    return s;
  }

  if (options_.wal_level == 3) {
    return KStatus::SUCCESS;
  }

  std::list<std::pair<KTableKey, std::shared_ptr<TsTable>>> tables = tables_cache_->GetAllValues();
  auto iter = tables.begin();
  while (iter != tables.end()) {
    if (!iter->second || iter->second->IsDropped()) {
      iter++;
      continue;
    }
    // ignore the recover error, record it into ts engine log.
    iter->second->FlushBuffer(ctx);
    iter++;
  }

  return SUCCESS;
}

KStatus TSEngineImpl::TSMtrBegin(kwdbContext_p ctx, const KTableKey& table_id, uint64_t range_group_id,
                                 uint64_t range_id, uint64_t index, uint64_t& mtr_id, const char* tsx_id) {
  if (options_.wal_level == 0 || options_.wal_level == 3) {
    mtr_id = 0;
    return KStatus::SUCCESS;
  }

  std::shared_ptr<TsTable> table;
  KStatus s;

  s = GetTsTable(ctx, table_id, table);
  if (s == KStatus::FAIL) {
    LOG_ERROR("TSMtrBegin failed, GetTsTable failed, table id: %lu", table_id)
    return s;
  }

  std::shared_ptr<TsEntityGroup> table_range;
  // TODO(liangbo01) need open all entitygroup mtr. not one.
  s = table->GetEntityGroup(ctx, default_entitygroup_id_in_dist_v2, &table_range);
  if (s == KStatus::FAIL) {
    LOG_ERROR("TSMtrBegin failed, GetEntityGroup failed, range group id: %lu", range_group_id)
    return s;
  }

  if (table_range) {
    // only LoggedTsEntityGroup provides the mini-transaction support.
    auto entity_group = static_pointer_cast<LoggedTsEntityGroup>(table_range);
    if (entity_group == nullptr) {
      LOG_ERROR("The TS mini-transaction support is disabled, table id: %lu, range group id: %lu",
                table->GetTableId(), range_group_id)
      return FAIL;
    }

    s = entity_group->MtrBegin(ctx, range_id, index, mtr_id);
    if (s == KStatus::FAIL) {
      LOG_ERROR("Failed to begin the TS mini-transaction, table id: %lu, range group id: %lu",
                table->GetTableId(), range_group_id)
      return s;
    } else {
      LOG_DEBUG("Succeed to begin the TS mini-transaction, table id: %lu, range group id: %lu",
                table->GetTableId(), range_group_id);
      return KStatus::SUCCESS;
    }
  }
  return KStatus::FAIL;
}

KStatus TSEngineImpl::TSMtrCommit(kwdbContext_p ctx, const KTableKey& table_id,
                                  uint64_t range_group_id, uint64_t mtr_id, const char* tsx_id) {
  if (options_.wal_level == 0 || options_.wal_level == 3) {
    return KStatus::SUCCESS;
  }

  std::shared_ptr<TsTable> table;
  KStatus s;

  s = GetTsTable(ctx, table_id, table);
  if (s == KStatus::FAIL) {
    LOG_ERROR("TSMtrCommit failed, GetTsTable failed, table id: %lu", table_id)
    return s;
  }

  std::shared_ptr<TsEntityGroup> table_range;
  s = table->GetEntityGroup(ctx, 1, &table_range);
  if (s == KStatus::FAIL) {
    LOG_ERROR("TSMtrCommit failed, GetEntityGroup failed, range group id: %lu", range_group_id)
    return s;
  }

  if (table_range) {
    // only LoggedTsEntityGroup provides the mini-transaction support.
    auto entity_group = static_pointer_cast<LoggedTsEntityGroup>(table_range);
    if (entity_group == nullptr) {
      LOG_ERROR("The TS mini-transaction support is disabled, table id: %lu, range group id: %lu",
                table->GetTableId(), range_group_id)
      return FAIL;
    }

    s = entity_group->MtrCommit(ctx, mtr_id);
    if (s == KStatus::FAIL) {
      LOG_ERROR("Failed to commit the TS mini-transaction, table id: %lu, range group id: %lu",
                table->GetTableId(), range_group_id)
      return s;
    } else {
      LOG_DEBUG("Succeed to commit the TS mini-transaction, table id: %lu, range group id: %lu",
                table->GetTableId(), range_group_id);
      return KStatus::SUCCESS;
    }
  }
  return KStatus::FAIL;
}

KStatus TSEngineImpl::TSMtrRollback(kwdbContext_p ctx, const KTableKey& table_id,
                                    uint64_t range_group_id, uint64_t mtr_id, bool skip_log, const char* tsx_id) {
  if (options_.wal_level == 0 || options_.wal_level == 3 || mtr_id == 0) {
    return KStatus::SUCCESS;
  }

  std::shared_ptr<TsTable> table;
  KStatus s;

  s = GetTsTable(ctx, table_id, table);
  if (s == KStatus::FAIL) {
    LOG_ERROR("TSMtrRollback failed, GetTsTable failed, table id: %lu", table_id)
    return s;
  }

  std::shared_ptr<TsEntityGroup> table_range;
  s = table->GetEntityGroup(ctx, range_group_id, &table_range);
  if (s == KStatus::FAIL) {
    LOG_ERROR("TSMtrCommit failed, GetEntityGroup failed, range group id: %lu", range_group_id)
    return s;
  }

  if (table_range) {
    // only LoggedTsEntityGroup provides the mini-transaction support.
    auto entity_group = static_pointer_cast<LoggedTsEntityGroup>(table_range);
    if (entity_group == nullptr) {
      LOG_ERROR("The TS mini-transaction support is disabled, table id: %lu, range group id: %lu",
                table->GetTableId(), range_group_id)
      return FAIL;
    }

    s = entity_group->MtrRollback(ctx, mtr_id);
    if (s == KStatus::FAIL) {
      LOG_ERROR("Failed to rollback the TS mini-transaction, table id: %lu, range group id: %lu",
                table->GetTableId(), range_group_id)
      return s;
    } else {
      LOG_DEBUG("Succeed to rollback the TS mini-transaction, table id: %lu, range group id: %lu",
                table->GetTableId(), range_group_id);
      return KStatus::SUCCESS;
    }
  }
  return KStatus::FAIL;
}

KStatus TSEngineImpl::TSxBegin(kwdbContext_p ctx, const KTableKey& table_id, char* transaction_id) {
  std::shared_ptr<TsTable> table;
  KStatus s;

  tsx_manager_sys_->TSxBegin(ctx, transaction_id);

  s = GetTsTable(ctx, table_id, table);
  if (s == KStatus::FAIL) {
    LOG_ERROR("TSxBegin failed, The target table is not available, table id: %lu", table_id)
    return s;
  }

  s = table->CreateCheckpoint(ctx);
  if (s == KStatus::FAIL) {
    LOG_ERROR("Failed to CreateCheckpoint table %ld.", table_id)
#ifdef WITH_TESTS
    return s;
#endif
  }

  return KStatus::SUCCESS;
}

KStatus TSEngineImpl::TSxCommit(kwdbContext_p ctx, const KTableKey& table_id, char* transaction_id) {
  std::shared_ptr<TsTable> table;
  KStatus s;

  uint64_t mtr_id = tsx_manager_sys_->getMtrID(transaction_id);
  if (mtr_id != 0) {
    if (tsx_manager_sys_->TSxCommit(ctx, transaction_id) == KStatus::FAIL) {
      LOG_ERROR("TSxCommit failed, system wal failed, table id: %lu", table_id)
      return KStatus::FAIL;
    }
  }

  s = GetTsTable(ctx, table_id, table);
  if (s == KStatus::FAIL) {
    LOG_ERROR("TSxCommit failed, The target table is not available, table id: %lu", table_id)
    return s;
  }

  s = table->TSxClean(ctx);
  if (s == KStatus::FAIL) {
    LOG_ERROR("TSxCommit failed, Failed to clean the TS transaction, table id: %lu", table->GetTableId())
    return s;
  }

  if (checkpoint(ctx) == KStatus::FAIL) {
    LOG_ERROR("TSxCommit failed, system wal checkpoint failed, table id: %lu", table_id)
    return s;
  }

  return KStatus::SUCCESS;
}

KStatus TSEngineImpl::TSxRollback(kwdbContext_p ctx, const KTableKey& table_id, char* transaction_id) {
  std::shared_ptr<TsTable> table;
  KStatus s;

  uint64_t mtr_id = tsx_manager_sys_->getMtrID(transaction_id);
  if (mtr_id == 0) {
    if (checkpoint(ctx) == KStatus::FAIL) {
      LOG_ERROR("TSxCommit failed, system wal checkpoint failed, table id: %lu", table_id)
      return KStatus::FAIL;
    }

    return KStatus::SUCCESS;
  }

  s = tsx_manager_sys_->TSxRollback(ctx, transaction_id);
  if (s == KStatus::FAIL) {
    LOG_ERROR("TSxRollback failed, TSxRollback failed, table id: %lu", table_id)
    return s;
  }

  s = GetTsTable(ctx, table_id, table);
  if (s == KStatus::FAIL) {
    LOG_ERROR("TSxRollback failed, The target table is not available, table id: %lu", table_id)
    return s;
  }

  std::vector<LogEntry*> logs;
  std::vector<uint64_t> ignore;
  s = wal_sys_->ReadWALLogForMtr(mtr_id, logs, ignore);
  if (s == KStatus::FAIL && !logs.empty()) {
    for (auto log : logs) {
      delete log;
    }
    return s;
  }

  std::reverse(logs.begin(), logs.end());
  for (auto log : logs) {
    if (log->getXID() == mtr_id &&  s != FAIL) {
      switch (log->getType()) {
        case WALLogType::DDL_ALTER_COLUMN: {
          s = table->UndoAlterTable(ctx, log);
          if (s == KStatus::SUCCESS) {
            table->TSxClean(ctx);
          }
          break;
        }
        case WALLogType::CREATE_INDEX: {
          s = table->UndoCreateIndex(ctx, log);
          if (s == KStatus::SUCCESS) {
            table->TSxClean(ctx);
          }
          break;
        }
        case WALLogType::DROP_INDEX: {
          s = table->UndoDropIndex(ctx, log);
          if (s == KStatus::SUCCESS) {
            table->TSxClean(ctx);
          }
          break;
        }
        default:
          break;
      }
    }
    delete log;
  }

  if (s == KStatus::FAIL) {
    LOG_ERROR("TSxRollback failed, Failed to ROLLBACK the TS transaction, table id: %lu", table_id)
    tables_cache_->EraseAndCheckRef(table_id);
    return s;
  }

  if (checkpoint(ctx) == KStatus::FAIL) {
    LOG_ERROR("TSxRollback failed, system wal checkpoint failed, table id: %lu", table_id)
    return s;
  }

  return KStatus::SUCCESS;
}

void TSEngineImpl::GetTableIDList(kwdbContext_p ctx, std::vector<KTableKey>& table_id_list) {
  DIR* dir_ptr = opendir((options_.db_path).c_str());
  if (dir_ptr) {
    struct dirent* entry;
    while ((entry = readdir(dir_ptr)) != nullptr) {
      std::string full_path = options_.db_path + '/' + entry->d_name;
      struct stat file_stat{};
      if (stat(full_path.c_str(), &file_stat) != 0) {
        LOG_ERROR("stat[%s] failed", full_path.c_str());
        closedir(dir_ptr);
        return;
      }
      if (S_ISDIR(file_stat.st_mode)) {
        bool is_table = true;
        for (int i = 0; i < strlen(entry->d_name); i++) {
          if (entry->d_name[i] < '0' || entry->d_name[i] > '9') {
            is_table = false;
            break;
          }
        }
        if (!is_table) {
          continue;
        }

        KTableKey table_id = std::stoull(entry->d_name);
        table_id_list.push_back(table_id);
      }
    }
    closedir(dir_ptr);
  }
}

KStatus TSEngineImpl::parseMetaSchema(kwdbContext_p ctx, roachpb::CreateTsTable* meta,
                                      std::vector<AttributeInfo>& metric_schema,
                                      std::vector<TagInfo>& tag_schema) {
  for (int i = 0; i < meta->k_column_size(); i++) {
    const auto& col = meta->k_column(i);
    struct AttributeInfo attr_info;
    KStatus s = TsEntityGroup::GetColAttributeInfo(ctx, col, attr_info, i == 0);
    if (s != KStatus::SUCCESS) {
      return s;
    }

    if (attr_info.isAttrType(COL_GENERAL_TAG) || attr_info.isAttrType(COL_PRIMARY_TAG)) {
      if (attr_info.isFlag(AINFO_DROPPED)) {
        continue;
      }
      tag_schema.push_back(TagInfo{col.column_id(), attr_info.type,
                                             static_cast<uint32_t>(attr_info.length), 0,
                                             static_cast<uint32_t>(attr_info.size),
                                             attr_info.isAttrType(COL_PRIMARY_TAG) ? PRIMARY_TAG : GENERAL_TAG,
                                             attr_info.flag});
    } else {
      metric_schema.push_back(attr_info);
    }
  }
  return KStatus::SUCCESS;
}

KStatus TSEngineImpl::CloseTSEngine(kwdbContext_p ctx, TSEngine* engine) {
  engine->CreateCheckpoint(ctx);
  delete engine;
  return KStatus::SUCCESS;
}

KStatus TSEngineImpl::UpdateSetting(kwdbContext_p ctx) {
  // After changing the WAL configuration parameters, the already opened table will not change,
  // and the newly opened table will follow the new configuration.
  string value;

  if (GetClusterSetting(ctx, "ts.wal.wal_level", &value) == SUCCESS) {
    options_.wal_level = std::stoll(value);
    LOG_INFO("update wal level to %hhu", options_.wal_level)
  }

  if (GetClusterSetting(ctx, "ts.wal.buffer_size", &value) == SUCCESS) {
    options_.wal_buffer_size = std::stoll(value);
    LOG_INFO("update wal buffer size to %hu Mib", options_.wal_buffer_size)
  }

  return KStatus::SUCCESS;
}

KStatus TSEngineImpl::GetClusterSetting(kwdbContext_p ctx, const std::string& key, std::string* value) {
  std::shared_lock<std::shared_mutex> lock(g_settings_mutex);
  std::map<std::string, std::string>::iterator iter = g_cluster_settings.find(key);
  if (iter != g_cluster_settings.end()) {
    *value = iter->second;
    return KStatus::SUCCESS;
  } else {
    return KStatus::FAIL;
  }
}

void TSEngineImpl::AlterTableCacheCapacity(int capacity) {
  tables_cache_->SetCapacity(capacity);
}

KStatus TSEngineImpl::AddColumn(kwdbContext_p ctx, const KTableKey& table_id, char* transaction_id,
                                TSSlice column, uint32_t cur_version, uint32_t new_version, string& err_msg) {
  ErrorInfo err_info;
  std::shared_ptr<TsTable> table;
  KStatus s = GetTsTable(ctx, table_id, table, true, err_info, cur_version);
  if (s == KStatus::FAIL) {
    err_msg = "Table does not exist";
    LOG_ERROR("Get ts table failed, table id: %lu, error: %s", table_id, err_info.errmsg.c_str());
    return s;
  }

  // Get transaction ID.
  uint64_t x_id = tsx_manager_sys_->getMtrID(transaction_id);

  // Convert TSSlice to roachpb::KWDBKTSColumn.
  roachpb::KWDBKTSColumn column_meta;
  if (!column_meta.ParseFromArray(column.data, column.len)) {
    LOG_ERROR("ParseFromArray Internal Error");
    err_msg = "Parse protobuf error";
    return KStatus::FAIL;
  }
  // Write Alter DDL into WAL, which type is ADD_COLUMN.
  s = wal_sys_->WriteDDLAlterWAL(ctx, x_id, table_id, AlterType::ADD_COLUMN, cur_version, new_version, column);
  if (s != KStatus::SUCCESS) {
    err_msg = "Write WAL error";
    LOG_ERROR(err_msg.c_str());
    return s;
  }

  s = table->AlterTable(ctx, AlterType::ADD_COLUMN, &column_meta, cur_version, new_version, err_msg);
  if (s != KStatus::SUCCESS) {
    LOG_ERROR("Add column failed, table id: %lu, cur_version: %d, new_version: %d, error message: %s",
              table_id, cur_version, new_version, err_msg.c_str());
    return s;
  }

  return KStatus::SUCCESS;
}

KStatus TSEngineImpl::DropColumn(kwdbContext_p ctx, const KTableKey& table_id, char* transaction_id,
                                 TSSlice column, uint32_t cur_version, uint32_t new_version, string& err_msg) {
  ErrorInfo err_info;
  std::shared_ptr<TsTable> table;
  KStatus s = GetTsTable(ctx, table_id, table, true, err_info, cur_version);
  if (s == KStatus::FAIL) {
    LOG_ERROR("Get ts table failed, table id: %lu, error: %s", table_id, err_info.errmsg.c_str());
    return s;
  }

  // Get transaction id.
  uint64_t x_id = tsx_manager_sys_->getMtrID(transaction_id);

  // Convert TSSlice to roachpb::KWDBKTSColumn.
  roachpb::KWDBKTSColumn column_meta;
  if (!column_meta.ParseFromArray(column.data, column.len)) {
    LOG_ERROR("ParseFromArray Internal Error");
    return KStatus::FAIL;
  }

  // Write Alter DDL into WAL, which type is DROP_COLUMN.
  s = wal_sys_->WriteDDLAlterWAL(ctx, x_id, table_id, AlterType::DROP_COLUMN, cur_version, new_version, column);
  if (s == KStatus::FAIL) {
    err_msg = "Write WAL error";
    LOG_ERROR(err_msg.c_str());
    return s;
  }

  s = table->AlterTable(ctx, AlterType::DROP_COLUMN, &column_meta, cur_version, new_version, err_msg);
  if (s != KStatus::SUCCESS) {
    LOG_ERROR("Drop column failed, table id: %lu, cur_version: %d, new_version: %d, error message: %s",
              table_id, cur_version, new_version, err_msg.c_str());
    return s;
  }

  return KStatus::SUCCESS;
}

KStatus TSEngineImpl::AlterPartitionInterval(kwdbContext_p ctx, const KTableKey& table_id, uint64_t partition_interval) {
  std::shared_ptr<TsTable> table;
  KStatus s = GetTsTable(ctx, table_id, table);
  if (s == KStatus::FAIL) {
    return s;
  }

  // Table alters partition interval.
  s = table->AlterPartitionInterval(ctx, partition_interval);
  return s;
}

// Gets the number of remaining threads from the thread pool
KStatus TSEngineImpl::GetTsWaitThreadNum(kwdbContext_p ctx, void *resp) {
  // Get wait thread num
  k_uint32 wait_threads = ExecPool::GetInstance().GetWaitThreadNum();

  // Prepare response
  auto *return_info = static_cast<ThreadInfo *>(resp);
  if (return_info == nullptr) {
    LOG_ERROR("invalid resp pointer")
    return KStatus::FAIL;
  }

  return_info->wait_threads = wait_threads;
  return KStatus::SUCCESS;
}

KStatus TSEngineImpl::AlterColumnType(kwdbContext_p ctx, const KTableKey& table_id, char* transaction_id,
                                      TSSlice new_column, TSSlice origin_column,
                                      uint32_t cur_version, uint32_t new_version, string& err_msg) {
  ErrorInfo err_info;
  std::shared_ptr<TsTable> table;
  KStatus s = GetTsTable(ctx, table_id, table, true, err_info, cur_version);
  if (s == KStatus::FAIL) {
    LOG_ERROR("Get ts table failed, table id: %lu, error: %s", table_id, err_info.errmsg.c_str());
    return s;
  }

  // Get transaction id.
  uint64_t x_id = tsx_manager_sys_->getMtrID(transaction_id);

  // Write Alter DDL into WAL, which type is ALTER_COLUMN_TYPE.
  s = wal_sys_->WriteDDLAlterWAL(ctx, x_id, table_id, AlterType::ALTER_COLUMN_TYPE, cur_version, new_version, origin_column);
  if (s == KStatus::FAIL) {
    err_msg = "Write WAL error";
    LOG_ERROR(err_msg.c_str());
    return s;
  }

  // Convert TSSlice to roachpb::KWDBKTSColumn.
  roachpb::KWDBKTSColumn new_col_meta;
  if (!new_col_meta.ParseFromArray(new_column.data, new_column.len)) {
    LOG_ERROR("ParseFromArray Internal Error");
    return KStatus::FAIL;
  }
  s = table->AlterTable(ctx, AlterType::ALTER_COLUMN_TYPE, &new_col_meta, cur_version, new_version, err_msg);
  if (s != KStatus::SUCCESS) {
    LOG_ERROR("Alter column type failed, table id: %lu, cur_version: %d, new_version: %d, error message: %s.",
              table_id, cur_version, new_version, err_msg.c_str());
    return s;
  }

  return KStatus::SUCCESS;
}

KStatus TSEngineImpl::GetTableVersion(kwdbContext_p ctx, TSTableID table_id, uint32_t* version) {
  std::shared_ptr<TsTable> table;
  KStatus s = GetTsTable(ctx, table_id, table);
  if (s == KStatus::FAIL) {
    return s;
  }
  *version = table->GetMetricsTableMgr()->GetCurrentTableVersion();
  return KStatus::SUCCESS;
}

KStatus TSEngineImpl::CreateNormalTagIndex(kwdbContext_p ctx, const KTableKey& table_id, const uint64_t index_id,
                                           const char* transaction_id, const uint32_t cur_version,
                                           const uint32_t new_version,
                                           const std::vector<uint32_t/* tag column id*/> &index_schema) {
    LOG_INFO("TSEngine CreateNormalTagIndex start, table id:%lu, index id:%lu, cur_version:%d, new_version:%d.",
              table_id, index_id, cur_version, new_version)
    std::shared_ptr<TsTable> table;
    ErrorInfo err_info;
    KStatus s = GetTsTable(ctx, table_id, table, true, err_info, cur_version);
    if (s == KStatus::FAIL) {
        return s;
    }

    // Get transaction id.
    uint64_t x_id = tsx_manager_sys_->getMtrID(transaction_id);

    // Write create index DDL into WAL, which type is Create_Normal_TagIndex.
    s = wal_sys_->WriteCreateIndexWAL(ctx, x_id, table_id, index_id, cur_version, new_version, index_schema);
    if (s == KStatus::FAIL) {
      return s;
    }
    // create index
    return table->CreateNormalTagIndex(ctx, x_id, index_id, cur_version, new_version, index_schema);
}

KStatus TSEngineImpl::DropNormalTagIndex(kwdbContext_p ctx, const KTableKey& table_id, const uint64_t index_id,
                                         const char* transaction_id,  const uint32_t cur_version,
                                         const uint32_t new_version) {
    LOG_INFO("TSEngine DropNormalTagIndex start, table id:%lu, index id:%lu, cur_version:%d, new_version:%d.",
             table_id, index_id, cur_version, new_version)
    std::shared_ptr<TsTable> table;
    ErrorInfo err_info;
    KStatus s = GetTsTable(ctx, table_id, table, true, err_info, cur_version);
    if (s == KStatus::FAIL) {
        LOG_ERROR("drop normal tag index, failed to get ts table.")
        return s;
    }

    // Get transaction id.
    uint64_t x_id = tsx_manager_sys_->getMtrID(transaction_id);

    std::vector<uint32_t> tags = table->GetNTagIndexInfo(cur_version, index_id);
    if (tags.empty()) {
      LOG_ERROR("drop normal tag index, ntag info is empty.")
      return FAIL;
    }

    // Write create index DDL into WAL, which type is Create_Normal_TagIndex.
    s = wal_sys_->WriteDropIndexWAL(ctx, x_id, table_id, index_id, cur_version, new_version, tags);
    if (s == KStatus::FAIL) {
      LOG_ERROR("Drop normal tag index write wal failed.")
      return s;
    }

    return table->DropNormalTagIndex(ctx, x_id, cur_version, new_version, index_id);
}

KStatus TSEngineImpl::AlterNormalTagIndex(kwdbContext_p ctx, const KTableKey& table_id, const uint64_t index_id,
                                          const char* transaction_id, const uint32_t old_version, const uint32_t new_version,
                                          const std::vector<uint32_t/* tag column id*/> &new_index_schema) {
  return SUCCESS;
}

KStatus TSEngineImpl::GetWalLevel(kwdbContext_p ctx, uint8_t* wal_level) {
  if (wal_level == nullptr) {
    LOG_ERROR("wal_level is nullptr");
    return KStatus::FAIL;
  }
  *wal_level = options_.wal_level;
  return KStatus::SUCCESS;
}

<<<<<<< HEAD
=======
KStatus TSEngineImpl::SetUseRaftLogAsWAL(kwdbContext_p ctx, bool use) {
  options_.use_raft_log_as_wal = use;
  return KStatus::SUCCESS;
}

int AggCalculator::cmp(void* l, void* r) {
  switch (type_) {
    case DATATYPE::INT8:
    case DATATYPE::BYTE:
    case DATATYPE::CHAR:
    case DATATYPE::BOOL:
    case DATATYPE::BINARY: {
      return memcmp(l, r, size_);
    }
    case DATATYPE::INT16: {
      k_int16 l_val = *(static_cast<k_int16*>(l));
      k_int16 r_val = *(static_cast<k_int16*>(r));
      return (l_val > r_val) ? 1 : ((l_val < r_val) ? -1 : 0);
    }
    case DATATYPE::INT32:
    case DATATYPE::TIMESTAMP: {
      k_int32 l_val = *(static_cast<k_int32*>(l));
      k_int32 r_val = *(static_cast<k_int32*>(r));
      return (l_val > r_val) ? 1 : ((l_val < r_val) ? -1 : 0);
    }
    case DATATYPE::INT64:
    case DATATYPE::TIMESTAMP64:
    case DATATYPE::TIMESTAMP64_MICRO:
    case DATATYPE::TIMESTAMP64_NANO: {
      timestamp64 l_val = *(static_cast<k_int64*>(l));
      timestamp64 r_val = *(static_cast<k_int64*>(r));
      return (l_val > r_val) ? 1 : ((l_val < r_val) ? -1 : 0);
    }
    case DATATYPE::TIMESTAMP64_LSN:
    case DATATYPE::TIMESTAMP64_LSN_MICRO:
    case DATATYPE::TIMESTAMP64_LSN_NANO: {
      timestamp64 l_val = (*(static_cast<TimeStamp64LSN*>(l))).ts64;
      timestamp64 r_val = (*(static_cast<TimeStamp64LSN*>(r))).ts64;
      return (l_val > r_val) ? 1 : ((l_val < r_val) ? -1 : 0);
    }
    case DATATYPE::FLOAT: {
      float l_val = *(static_cast<float*>(l));
      float r_val = *(static_cast<float*>(r));
      return (l_val > r_val) ? 1 : ((l_val < r_val) ? -1 : 0);
    }
    case DATATYPE::DOUBLE: {
      double l_val = *(static_cast<double*>(l));
      double r_val = *(static_cast<double*>(r));
      return (l_val > r_val) ? 1 : ((l_val < r_val) ? -1 : 0);
    }
    case DATATYPE::STRING: {
      k_int32 ret = strncmp(static_cast<char*>(l), static_cast<char*>(r), size_);
      return ret;
    }
    default:
      break;
  }
  return false;
}

>>>>>>> f5e9505c
bool AggCalculator::isnull(size_t row) {
  if (!bitmap_) {
    return false;
  }
  size_t byte = (row - 1) >> 3;
  size_t bit = 1 << ((row - 1) & 7);
  return static_cast<char*>(bitmap_)[byte] & bit;
}

bool AggCalculator::isDeleted(char* delete_flags, size_t row) {
  if (!delete_flags) {
    return false;
  }
  size_t byte = (row - 1) >> 3;
  size_t bit = 1 << ((row - 1) & 7);
  return static_cast<char*>(delete_flags)[byte] & bit;
}

void* AggCalculator::GetMax(void* base, bool need_to_new) {
  void* max = nullptr;
  for (int i = 0; i < count_; ++i) {
    if (isnull(first_row_ + i)) {
      continue;
    }
    void* current = reinterpret_cast<void*>((intptr_t) (mem_) + i * size_);
    if (!max || cmp(current, max, type_, size_) > 0) {
      max = current;
    }
  }
  if (base && cmp(base, max, type_, size_) > 0) {
    max = base;
  }
  if (need_to_new && max) {
    void* new_max = malloc(size_);
    memcpy(new_max, max, size_);
    max = new_max;
  }
  return max;
}

void* AggCalculator::GetMin(void* base, bool need_to_new) {
  void* min = nullptr;
  for (int i = 0; i < count_; i++) {
    if (isnull(first_row_ + i)) {
      continue;
    }
    void* current = reinterpret_cast<void*>((intptr_t) (mem_) + i * size_);
    if (!min || cmp(current, min, type_, size_) < 0) {
      min = current;
    }
  }
  if (base && cmp(base, min, type_, size_) < 0) {
    min = base;
  }
  if (need_to_new && min) {
    void* new_min = malloc(size_);
    memcpy(new_min, min, size_);
    min = new_min;
  }
  return min;
}

void* AggCalculator::changeBaseType(void* base) {
  void* sum_base = malloc(sizeof(double));
  memset(sum_base, 0, sizeof(double));
  switch (type_) {
    case DATATYPE::INT8:
      *(static_cast<double*>(sum_base)) = *(static_cast<int8_t*>(base));
      break;
    case DATATYPE::INT16:
      *(static_cast<double*>(sum_base)) = *(static_cast<int16_t*>(base));
      break;
    case DATATYPE::INT32:
      *(static_cast<double*>(sum_base)) = *(static_cast<int32_t*>(base));
      break;
    case DATATYPE::INT64:
      *(static_cast<double*>(sum_base)) = *(static_cast<int64_t*>(base));
      break;
    case DATATYPE::FLOAT:
      *(static_cast<double*>(sum_base)) = *(static_cast<float*>(base));
    default:
      break;
  }
  free(base);
  base = nullptr;
  return sum_base;
}

bool AggCalculator::GetSum(void** sum_res, void* base, bool is_overflow) {
  if (!isSumType(type_)) {
    *sum_res = nullptr;
    return false;
  }
  void* sum_base = nullptr, *new_sum_base = nullptr;
  if (base) {
    if (!is_overflow && is_overflow_) {
      sum_base = changeBaseType(base);
    } else if (is_overflow && !is_overflow_) {
      new_sum_base = base;
    } else {
      sum_base = base;
    }
  } else {
    sum_base = malloc(sum_size_);
    memset(sum_base, 0, sum_size_);
  }

  for (int i = 0; i < count_; i++) {
    if (isnull(first_row_ + i)) {
      continue;
    }
    void* current = reinterpret_cast<void*>((intptr_t) (mem_) + i * size_);
    switch (sum_type_) {
      case DATATYPE::INT8:
        if (sum_base) {
          if (AddAggInteger<int64_t, int8_t>((*(static_cast<int64_t*>(sum_base))),
                                             (*(static_cast<int8_t*>(current))))) {
            new_sum_base = malloc(sizeof(double));
            memset(new_sum_base, 0, sizeof(double));
            *(static_cast<double*>(new_sum_base)) = *(static_cast<int64_t*>(sum_base));
            free(sum_base);
            sum_base = nullptr;
          }
        }
        if (new_sum_base) {
          AddAggFloat<double, int8_t>((*(static_cast<double*>(new_sum_base))), (*(static_cast<int8_t*>(current))));
        }
        break;
      case DATATYPE::INT16:
        if (sum_base) {
          if (AddAggInteger<int64_t, int16_t>((*(static_cast<int64_t*>(sum_base))),
                                              (*(static_cast<int16_t*>(current))))) {
            new_sum_base = malloc(sizeof(double));
            memset(new_sum_base, 0, sizeof(double));
            *(static_cast<double*>(new_sum_base)) = *(static_cast<int64_t*>(sum_base));
            free(sum_base);
            sum_base = nullptr;
          }
        }
        if (new_sum_base) {
          AddAggFloat<double, int16_t>((*(static_cast<double*>(new_sum_base))), (*(static_cast<int16_t*>(current))));
        }
        break;
      case DATATYPE::INT32:
        if (sum_base) {
          if (AddAggInteger<int64_t, int32_t>((*(static_cast<int64_t*>(sum_base))),
                                              (*(static_cast<int32_t*>(current))))) {
            new_sum_base = malloc(sizeof(double));
            memset(new_sum_base, 0, sizeof(double));
            *(static_cast<double*>(new_sum_base)) = *(static_cast<int64_t*>(sum_base));
            free(sum_base);
            sum_base = nullptr;
          }
        }
        if (new_sum_base) {
          AddAggFloat<double, int32_t>((*(static_cast<double*>(new_sum_base))), (*(static_cast<int32_t*>(current))));
        }
        break;
      case DATATYPE::INT64:
        if (sum_base) {
          if (AddAggInteger<int64_t>((*(static_cast<int64_t*>(sum_base))), (*(static_cast<int64_t*>(current))))) {
            new_sum_base = malloc(sizeof(double));
            memset(new_sum_base, 0, sizeof(double));
            *(static_cast<double*>(new_sum_base)) = *(static_cast<int64_t*>(sum_base));
            free(sum_base);
            sum_base = nullptr;
          }
        }
        if (new_sum_base) {
          AddAggFloat<double, int64_t>((*(static_cast<double*>(new_sum_base))), (*(static_cast<int64_t*>(current))));
        }
        break;
      case DATATYPE::DOUBLE:
        AddAggFloat<double>((*(static_cast<double*>(sum_base))), (*(static_cast<double*>(current))));
        break;
      case DATATYPE::FLOAT:
        AddAggFloat<double, float>((*(static_cast<double*>(sum_base))), (*(static_cast<float*>(current))));
        break;
      default:
        break;
    }
  }
  *sum_res = sum_base ? sum_base : new_sum_base;
  return (new_sum_base != nullptr) || is_overflow_;
}

bool AggCalculator::CalAllAgg(void* min_base, void* max_base, void* sum_base, void* count_base,
                              bool block_first_line, const BlockSpan& span) {
  void* min = block_first_line ? nullptr : min_base;
  void* max = block_first_line ? nullptr : max_base;

  if (block_first_line && sum_base) {
    memset(sum_base, 0, size_);
  }

  bool is_overflow = false;
  bool hasDeleted = span.block_item->getDeletedCount() > 0;
  for (int i = 0; i < count_; ++i) {
    if (hasDeleted && isDeleted(span.block_item->rows_delete_flags, first_row_ + i)) {
      continue;
    }
    if (isnull(first_row_ + i)) {
      continue;
    }
    if (count_base) {
      *reinterpret_cast<uint16_t*>(count_base) += 1;
    }

    void* current = reinterpret_cast<void*>((intptr_t) (mem_) + i * size_);
    if (!max || cmp(current, max, type_, size_) > 0) {
      max = current;
    }
    if (!min || cmp(current, min, type_, size_) < 0) {
      min = current;
    }
    if (isSumType(type_)) {
      // When a memory overflow has occurred, there is no need to calculate the sum result again
      if (is_overflow) {
        continue;
      }
      // sum
      switch (type_) {
        case DATATYPE::INT8:
          is_overflow = AddAggInteger<int8_t>((*(static_cast<int8_t*>(sum_base))), (*(static_cast<int8_t*>(current))));
          break;
        case DATATYPE::INT16:
          is_overflow = AddAggInteger<int16_t>((*(static_cast<int16_t*>(sum_base))),
                                               (*(static_cast<int16_t*>(current))));
          break;
        case DATATYPE::INT32:
          is_overflow = AddAggInteger<int32_t>((*(static_cast<int32_t*>(sum_base))),
                                               (*(static_cast<int32_t*>(current))));
          break;
        case DATATYPE::INT64:
          is_overflow = AddAggInteger<int64_t>((*(static_cast<int64_t*>(sum_base))),
                                               (*(static_cast<int64_t*>(current))));
          break;
        case DATATYPE::DOUBLE:
          AddAggFloat<double>((*(static_cast<double*>(sum_base))), (*(static_cast<double*>(current))));
          break;
        case DATATYPE::FLOAT:
          AddAggFloat<float>((*(static_cast<float*>(sum_base))), (*(static_cast<float*>(current))));
          break;
        case DATATYPE::TIMESTAMP:
        case DATATYPE::TIMESTAMP64:
          break;
        default:
          break;
      }
    }
  }

  if (min != nullptr && min != min_base) {
    memcpy(min_base, min, size_);
  }

  if (max != nullptr && max != max_base) {
    memcpy(max_base, max, size_);
  }
  return is_overflow;
}

int VarColAggCalculator::cmp(void* l, void* r) {
  uint16_t l_len = *(reinterpret_cast<uint16_t*>(l));
  uint16_t r_len = *(reinterpret_cast<uint16_t*>(r));
  uint16_t len = min(l_len, r_len);
  void* l_data = reinterpret_cast<void*>((intptr_t)(l) + sizeof(uint16_t));
  void* r_data = reinterpret_cast<void*>((intptr_t)(r) + sizeof(uint16_t));
  k_int32 ret = memcmp(l_data, r_data, len);
  return (ret == 0) ? (l_len - r_len) : ret;
}

bool VarColAggCalculator::isnull(size_t row) {
  if (!bitmap_) {
    return false;
  }
  size_t byte = (row - 1) >> 3;
  size_t bit = 1 << ((row - 1) & 7);
  return static_cast<char*>(bitmap_)[byte] & bit;
}

bool VarColAggCalculator::isDeleted(char* delete_flags, size_t row) {
  if (!delete_flags) {
    return false;
  }
  size_t byte = (row - 1) >> 3;
  size_t bit = 1 << ((row - 1) & 7);
  return static_cast<char*>(delete_flags)[byte] & bit;
}

std::shared_ptr<void> VarColAggCalculator::GetMax(bool& base_changed, std::shared_ptr<void> base) {
  base_changed = true;
  void* max = nullptr;
  for (int i = 0; i < count_; ++i) {
    if (isnull(first_row_ + i)) {
      continue;
    }
    void* var_data = var_mem_[i].get();
    if (!max || cmp(var_data, max) > 0) {
      max = var_data;
    }
  }
  if (base && cmp(base.get(), max) > 0) {
    base_changed = false;
    max = base.get();
  }

  uint16_t len = *(reinterpret_cast<uint16_t*>(max));
  void* data = std::malloc(len + kStringLenLen);
  memcpy(data, max, len + kStringLenLen);
  std::shared_ptr<void> ptr(data, free);
  return ptr;
}

std::shared_ptr<void> VarColAggCalculator::GetMin(bool& base_changed, std::shared_ptr<void> base) {
  base_changed = true;
  void* min = nullptr;
  for (int i = 0; i < count_; i++) {
    if (isnull(first_row_ + i)) {
      continue;
    }
    void* var_data = var_mem_[i].get();
    if (!min || cmp(var_data, min) < 0) {
      min = var_data;
    }
  }
  if (base && cmp(base.get(), min) < 0) {
    base_changed = false;
    min = base.get();
  }
  uint16_t len = *(reinterpret_cast<uint16_t*>(min));
  void* data = std::malloc(len + kStringLenLen);
  memcpy(data, min, len + kStringLenLen);
  std::shared_ptr<void> ptr(data, free);
  return ptr;
}

void VarColAggCalculator::CalAllAgg(void* min_base, void* max_base, std::shared_ptr<void> var_min_base,
                                    std::shared_ptr<void> var_max_base, void* count_base,
                                    bool block_first_line, const BlockSpan& span) {
  void* min = block_first_line ? nullptr : min_base;
  void* max = block_first_line ? nullptr : max_base;
  void* var_min = block_first_line ? nullptr : var_min_base.get();
  void* var_max = block_first_line ? nullptr : var_max_base.get();

  bool hasDeleted = span.block_item->getDeletedCount() > 0;
  for (int i = 0; i < count_; ++i) {
    if (hasDeleted && isDeleted(span.block_item->rows_delete_flags, first_row_ + i)) {
      continue;
    }
    if (isnull(first_row_ + i)) {
      continue;
    }
    if (count_base) {
      *reinterpret_cast<uint16_t*>(count_base) += 1;
    }
    void* current = reinterpret_cast<void*>((intptr_t) (mem_) + i * size_);
    void* var_data = var_mem_[i].get();
    if (!max || cmp(var_data, var_max) > 0) {
      max = current;
      var_max = var_data;
    }
    if (!min || cmp(var_data, var_min) < 0) {
      min = current;
      var_min = var_data;
    }
  }

  if (min != nullptr && min != min_base) {
    memcpy(min_base, min, size_);
  }

  if (max != nullptr && max != max_base) {
    memcpy(max_base, max, size_);
  }
}

void AggCalculator::UndoAgg(void* min_base, void* max_base, void* sum_base, void* count_base) {
//  if (block_first_line && sum_base) {
//    memset(sum_base, 0, size_);
//  }

  for (int i = 0; i < count_; ++i) {
    if (isnull(first_row_ + i)) {
      continue;
    }
    if (count_base) {
      *reinterpret_cast<uint16_t*>(count_base) -= 1;
    }

    if (isSumType(type_)) {
      void* current = reinterpret_cast<void*>((intptr_t) (mem_) + i * size_);
//      if (!max || (cmp(current, max) > 0)) {
//        max = current;
//      }
//      if (!min_base || (cmp(current, min) < 0)) {
//        min = current;
//      }

      // sum
      switch (type_) {
        case DATATYPE::INT8:
          SubAgg<int8_t>((*(static_cast<int8_t*>(sum_base))), (*(static_cast<int8_t*>(current))));
          break;
        case DATATYPE::INT16:
          SubAgg<int16_t>((*(static_cast<int16_t*>(sum_base))), (*(static_cast<int16_t*>(current))));
          break;
        case DATATYPE::INT32:
          SubAgg<int32_t>((*(static_cast<int32_t*>(sum_base))), (*(static_cast<int32_t*>(current))));
          break;
        case DATATYPE::INT64:
          SubAgg<int64_t>((*(static_cast<int64_t*>(sum_base))), (*(static_cast<int64_t*>(current))));
          break;
        case DATATYPE::DOUBLE:
          SubAgg<double>((*(static_cast<double*>(sum_base))), (*(static_cast<double*>(current))));
          break;
        case DATATYPE::FLOAT:
          SubAgg<float>((*(static_cast<float*>(sum_base))), (*(static_cast<float*>(current))));
          break;
        case DATATYPE::TIMESTAMP:
        case DATATYPE::TIMESTAMP64:
          break;
        default:
          break;
      }
    }
  }
}

}  //  namespace kwdbts<|MERGE_RESOLUTION|>--- conflicted
+++ resolved
@@ -724,7 +724,7 @@
 }
 
 KStatus TSEngineImpl::CreateCheckpoint(kwdbts::kwdbContext_p ctx) {
-  if (options_.wal_level == 0) {
+  if (options_.wal_level == 0 && !options_.use_raft_log_as_wal) {
     return KStatus::SUCCESS;
   }
   LOG_DEBUG("creating checkpoint ...");
@@ -1693,69 +1693,11 @@
   return KStatus::SUCCESS;
 }
 
-<<<<<<< HEAD
-=======
 KStatus TSEngineImpl::SetUseRaftLogAsWAL(kwdbContext_p ctx, bool use) {
   options_.use_raft_log_as_wal = use;
   return KStatus::SUCCESS;
 }
 
-int AggCalculator::cmp(void* l, void* r) {
-  switch (type_) {
-    case DATATYPE::INT8:
-    case DATATYPE::BYTE:
-    case DATATYPE::CHAR:
-    case DATATYPE::BOOL:
-    case DATATYPE::BINARY: {
-      return memcmp(l, r, size_);
-    }
-    case DATATYPE::INT16: {
-      k_int16 l_val = *(static_cast<k_int16*>(l));
-      k_int16 r_val = *(static_cast<k_int16*>(r));
-      return (l_val > r_val) ? 1 : ((l_val < r_val) ? -1 : 0);
-    }
-    case DATATYPE::INT32:
-    case DATATYPE::TIMESTAMP: {
-      k_int32 l_val = *(static_cast<k_int32*>(l));
-      k_int32 r_val = *(static_cast<k_int32*>(r));
-      return (l_val > r_val) ? 1 : ((l_val < r_val) ? -1 : 0);
-    }
-    case DATATYPE::INT64:
-    case DATATYPE::TIMESTAMP64:
-    case DATATYPE::TIMESTAMP64_MICRO:
-    case DATATYPE::TIMESTAMP64_NANO: {
-      timestamp64 l_val = *(static_cast<k_int64*>(l));
-      timestamp64 r_val = *(static_cast<k_int64*>(r));
-      return (l_val > r_val) ? 1 : ((l_val < r_val) ? -1 : 0);
-    }
-    case DATATYPE::TIMESTAMP64_LSN:
-    case DATATYPE::TIMESTAMP64_LSN_MICRO:
-    case DATATYPE::TIMESTAMP64_LSN_NANO: {
-      timestamp64 l_val = (*(static_cast<TimeStamp64LSN*>(l))).ts64;
-      timestamp64 r_val = (*(static_cast<TimeStamp64LSN*>(r))).ts64;
-      return (l_val > r_val) ? 1 : ((l_val < r_val) ? -1 : 0);
-    }
-    case DATATYPE::FLOAT: {
-      float l_val = *(static_cast<float*>(l));
-      float r_val = *(static_cast<float*>(r));
-      return (l_val > r_val) ? 1 : ((l_val < r_val) ? -1 : 0);
-    }
-    case DATATYPE::DOUBLE: {
-      double l_val = *(static_cast<double*>(l));
-      double r_val = *(static_cast<double*>(r));
-      return (l_val > r_val) ? 1 : ((l_val < r_val) ? -1 : 0);
-    }
-    case DATATYPE::STRING: {
-      k_int32 ret = strncmp(static_cast<char*>(l), static_cast<char*>(r), size_);
-      return ret;
-    }
-    default:
-      break;
-  }
-  return false;
-}
-
->>>>>>> f5e9505c
 bool AggCalculator::isnull(size_t row) {
   if (!bitmap_) {
     return false;
