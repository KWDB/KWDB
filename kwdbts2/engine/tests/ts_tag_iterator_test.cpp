--- conflicted
+++ resolved
@@ -234,13 +234,8 @@
   for (uint32_t i = 0; i < g_testcase_hash_num; i++) {
     hps.insert(i);
   }
-<<<<<<< HEAD
   BaseEntityIterator *iter;
   ASSERT_EQ(ts_table->GetTagIterator(ctx_, scan_tags,hps, &iter, 1), KStatus::SUCCESS);
-=======
-  TagIterator* iter;
-  ASSERT_EQ(ts_table->GetTagIterator(ctx_, scan_tags, hps, &iter, 1), KStatus::SUCCESS);
->>>>>>> ae6c3bba
 
   ResultSet res{(k_uint32) scan_tags.size()};
   k_uint32 fetch_total_count = 0;
@@ -339,11 +334,7 @@
   std::vector<k_uint32> scan_tags = {1, 2, 3};
   std::unordered_set<uint32_t> hps;
   make_hashpoint(&hps);
-<<<<<<< HEAD
   BaseEntityIterator *iter;
-=======
-  TagIterator* iter;
->>>>>>> ae6c3bba
   ASSERT_EQ(ts_table->GetTagIterator(ctx_, scan_tags,hps, &iter, cur_version), KStatus::SUCCESS);
 
   ResultSet res{(k_uint32) scan_tags.size()};
