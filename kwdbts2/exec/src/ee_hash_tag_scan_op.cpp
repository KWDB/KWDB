--- conflicted
+++ resolved
@@ -143,11 +143,7 @@
   }
   // all primary tags should be involved in join columns for primaryHashTagScan
   if (primary_cols.size() != table_->ptag_size_) {
-<<<<<<< HEAD
-    LOG_ERROR("The number of primary tags involved (%lu) is not equal to ptag size (%d).\n",
-=======
     LOG_ERROR("The number of primary tags involved (%ld) is not equal to ptag size (%d).\n",
->>>>>>> 311b9f02
                 primary_cols.size(), table_->ptag_size_);
     return EEIteratorErrCode::EE_PTAG_COUNT_NOT_MATCHED;
   }
