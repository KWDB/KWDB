// Copyright (c) 2022-present, Shanghai Yunxi Technology Co, Ltd.
//
// This software (KWDB) is licensed under Mulan PSL v2.
// You can use this software according to the terms and conditions of the Mulan PSL v2.
// You may obtain a copy of Mulan PSL v2 at:
//          http://license.coscl.org.cn/MulanPSL2
// THIS SOFTWARE IS PROVIDED ON AN "AS IS" BASIS, WITHOUT WARRANTIES OF ANY KIND,
// EITHER EXPRESS OR IMPLIED, INCLUDING BUT NOT LIMITED TO NON-INFRINGEMENT,
// MERCHANTABILITY OR FIT FOR A PARTICULAR PURPOSE.
// See the Mulan PSL v2 for more details.

#include <math.h>
#include "utils/big_table_utils.h"
#include "ee_data_chunk_container.h"

namespace kwdbts {

DataChunkContainer::DataChunkContainer(k_int64 data_size_threshold_in_memory)
                                      : data_size_threshold_in_memory_(data_size_threshold_in_memory) {
}

DataChunkContainer::~DataChunkContainer() {
  if (!data_in_memory_) {
    // clean up mmap file
    mmap_file_->remove();
    delete mmap_file_;
    mmap_file_ = nullptr;
  }
}

bool DataChunkContainer::IsMaterialized() {
  return (!data_in_memory_ && mmap_file_);
}

KStatus DataChunkContainer::AddDataChunk(DataChunkPtr &data_chunk) {
  KStatus ret = KStatus::SUCCESS;
  if (data_in_memory_) {
    if (current_data_size_ + data_chunk->Capacity() < data_size_threshold_in_memory_) {
      // continue to keep all the data chunks in memmory
      current_data_size_ += data_chunk->Size();
      data_chunks_.push_back(std::move(data_chunk));
      return ret;
    } else {
      // create a temporary mmap file to flush data chunks
      ret = InitMmapFile();
      if (ret == KStatus::FAIL) {
        return ret;
      }
    }
  }
  // reserve enough space for new data chunk
  if (Reserve(current_data_size_ + data_chunk->Size()) == KStatus::FAIL) {
    return KStatus::FAIL;
  }
  // copy data into mmap file
<<<<<<< HEAD
  memcpy(reinterpret_cast<char*>(mmap_file_->memAddr()) + current_data_size_, data_chunk->GetData(),
         data_chunk->Size());
=======
  memcpy(static_cast<char *>(mmap_file_->memAddr()) + current_data_size_, data_chunk->GetData(), data_chunk->Size());
>>>>>>> 311b9f02
  // reset the data chunk buffer to mmap file
  data_chunk->ResetDataPtr(reinterpret_cast<char*>(mmap_file_->memAddr()) + current_data_size_);

  current_data_size_ += data_chunk->Size();
  data_chunks_.push_back(std::move(data_chunk));
  return ret;
}

KStatus DataChunkContainer::InitMmapFile() {
  int error_code = 0;
  mmap_file_ = new MMapFile();
  if (nullptr == mmap_file_) {
    EEPgErrorInfo::SetPgErrorInfo(ERRCODE_OUT_OF_MEMORY, "Insufficient memory");
    LOG_ERROR("mmap_file_ new failed\n");
    return KStatus::FAIL;
  }
  error_code = mmap_file_->openTemp();
  if (error_code < 0) {
    LOG_ERROR("failed to create temporary mmap file, error: %d", error_code);
    return KStatus::FAIL;
  }
  return KStatus::SUCCESS;
}

KStatus DataChunkContainer::Reserve(k_int64 capacity) {
  if (capacity > mmap_capacity_) {
    k_int64 new_capacity = mmap_capacity_ == 0 ? 2 * capacity : 2 * mmap_capacity_;
    int error_code = mmap_file_->mremap(new_capacity);
    if (error_code != 0) {
      LOG_ERROR("Failed to remap for %s, error: %d", mmap_file_->filePath().c_str(), error_code);
      return KStatus::FAIL;
    } else {
      LOG_INFO("Succeeded to remap for %s", mmap_file_->filePath().c_str());
    }
    // update data ptr with new mem_ in mmap_file_
    char* data_ptr = reinterpret_cast<char*>(mmap_file_->memAddr());
    for (int i = 0; i < data_chunks_.size(); ++i) {
      if (mmap_capacity_ == 0) {
        // copy data into mmap file
        memcpy(data_ptr, data_chunks_[i]->GetData(), data_chunks_[i]->Size());
      }
      // reset the data chunk buffer to new ptr
      data_chunks_[i]->ResetDataPtr(data_ptr);
      data_ptr += data_chunks_[i]->Size();
    }
    mmap_capacity_ = new_capacity;
    data_in_memory_ = false;
  }
  return KStatus::SUCCESS;
}

DataChunkPtr& DataChunkContainer::GetDataChunk(k_uint16 batch_no) {
  return data_chunks_[batch_no];
}

k_uint16 DataChunkContainer::GetBatchCount() {
  return data_chunks_.size();
}

}  // namespace kwdbts<|MERGE_RESOLUTION|>--- conflicted
+++ resolved
@@ -53,12 +53,7 @@
     return KStatus::FAIL;
   }
   // copy data into mmap file
-<<<<<<< HEAD
-  memcpy(reinterpret_cast<char*>(mmap_file_->memAddr()) + current_data_size_, data_chunk->GetData(),
-         data_chunk->Size());
-=======
   memcpy(static_cast<char *>(mmap_file_->memAddr()) + current_data_size_, data_chunk->GetData(), data_chunk->Size());
->>>>>>> 311b9f02
   // reset the data chunk buffer to mmap file
   data_chunk->ResetDataPtr(reinterpret_cast<char*>(mmap_file_->memAddr()) + current_data_size_);
 
