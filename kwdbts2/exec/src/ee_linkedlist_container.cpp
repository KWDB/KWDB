// Copyright (c) 2022-present, Shanghai Yunxi Technology Co, Ltd.
//
// This software (KWDB) is licensed under Mulan PSL v2.
// You can use this software according to the terms and conditions of the Mulan PSL v2.
// You may obtain a copy of Mulan PSL v2 at:
//          http://license.coscl.org.cn/MulanPSL2
// THIS SOFTWARE IS PROVIDED ON AN "AS IS" BASIS, WITHOUT WARRANTIES OF ANY KIND,
// EITHER EXPRESS OR IMPLIED, INCLUDING BUT NOT LIMITED TO NON-INFRINGEMENT,
// MERCHANTABILITY OR FIT FOR A PARTICULAR PURPOSE.
// See the Mulan PSL v2 for more details.

#include <math.h>
#include "utils/big_table_utils.h"
#include "ee_linkedlist_container.h"
#include "ee_batch_data_container.h"

namespace kwdbts {

LinkedListContainer::LinkedListContainer(int64_t data_size_threshold_in_memory)
                                      : data_size_threshold_in_memory_(data_size_threshold_in_memory) {
}

LinkedListContainer::~LinkedListContainer() {
  if (!data_in_memory_) {
    // clean up mmap file
    mmap_file_->remove();
    delete mmap_file_;
    mmap_file_ = nullptr;
  }
}

bool LinkedListContainer::IsMaterialized() {
  return (!data_in_memory_ && mmap_file_);
}

KStatus LinkedListContainer::AddLinkedList(LinkedListPtr linked_list) {
  KStatus ret = KStatus::SUCCESS;
  if (data_in_memory_) {
    if (current_data_size_ + linked_list->row_count_*LINKED_LIST_ENTRY_SIZE < data_size_threshold_in_memory_) {
      // continue to keep all the data chunks in memmory
      current_data_size_ += linked_list->row_count_*LINKED_LIST_ENTRY_SIZE;
      linked_lists_.push_back(std::move(linked_list));
      return ret;
    } else {
      // create a temporary mmap file to flush data chunks
      ret = InitMmapFile();
      if (ret == KStatus::FAIL) {
        return ret;
      }
      data_in_memory_ = false;
    }
  }
  // reserve enough space for new linked list
  if (Reserve(current_data_size_ + linked_list->row_count_*LINKED_LIST_ENTRY_SIZE) == KStatus::FAIL) {
    return KStatus::FAIL;
  }
  // copy data into mmap file
<<<<<<< HEAD
  memcpy(reinterpret_cast<char*>(mmap_file_->memAddr()) + current_data_size_,
         linked_list->row_indice_list_, linked_list->row_count_ * LINKED_LIST_ENTRY_SIZE);
=======
  memcpy(static_cast<char *>(mmap_file_->memAddr()) + current_data_size_, linked_list->row_indice_list_,
        linked_list->row_count_*LINKED_LIST_ENTRY_SIZE);
>>>>>>> 311b9f02
  // reset the data chunk buffer to mmap file
  linked_list->ResetDataPtr(reinterpret_cast<RowIndice*>(mmap_file_->memAddr()) + current_data_size_);

  current_data_size_ += linked_list->row_count_*LINKED_LIST_ENTRY_SIZE;
  linked_lists_.push_back(std::move(linked_list));
  return ret;
}

KStatus LinkedListContainer::InitMmapFile() {
  int error_code = 0;
  mmap_file_ = new MMapFile();
  if (nullptr == mmap_file_) {
    EEPgErrorInfo::SetPgErrorInfo(ERRCODE_OUT_OF_MEMORY, "Insufficient memory");
    LOG_ERROR("mmap_file_ new failed\n");
    return KStatus::FAIL;
  }
  error_code = mmap_file_->openTemp();
  if (error_code < 0) {
    LOG_ERROR("failed to create temporary mmap file, error: %d", error_code);
    return KStatus::FAIL;
  }
  return KStatus::SUCCESS;
}

KStatus LinkedListContainer::Reserve(int64_t capacity) {
  if (capacity > mmap_capacity_) {
    int64_t new_capacity = mmap_capacity_ == 0 ? 2 * capacity : 2 * mmap_capacity_;
    if (mmap_file_->mremap(new_capacity) != 0) {
      return KStatus::FAIL;
    }
    // update data ptr with new mem_ in mmap_file_
    RowIndice* data_ptr = reinterpret_cast<RowIndice*>(mmap_file_->memAddr());
    for (int i = 0; i < linked_lists_.size(); ++i) {
      if (mmap_capacity_ == 0) {
        // copy data into mmap file
        memcpy(data_ptr, linked_lists_[i]->row_indice_list_, linked_lists_[i]->row_count_*LINKED_LIST_ENTRY_SIZE);
      }
      // reset the data chunk buffer to new ptr
      linked_lists_[i]->ResetDataPtr(data_ptr);
      data_ptr += linked_lists_[i]->row_count_*LINKED_LIST_ENTRY_SIZE;
    }
    mmap_capacity_ = new_capacity;
    data_in_memory_ = false;
  }
  return KStatus::SUCCESS;
}

LinkedListPtr& LinkedListContainer::GetLinkedList(uint16_t batch_no) {
  return linked_lists_[batch_no];
}

}  // namespace kwdbts<|MERGE_RESOLUTION|>--- conflicted
+++ resolved
@@ -55,13 +55,8 @@
     return KStatus::FAIL;
   }
   // copy data into mmap file
-<<<<<<< HEAD
-  memcpy(reinterpret_cast<char*>(mmap_file_->memAddr()) + current_data_size_,
-         linked_list->row_indice_list_, linked_list->row_count_ * LINKED_LIST_ENTRY_SIZE);
-=======
   memcpy(static_cast<char *>(mmap_file_->memAddr()) + current_data_size_, linked_list->row_indice_list_,
         linked_list->row_count_*LINKED_LIST_ENTRY_SIZE);
->>>>>>> 311b9f02
   // reset the data chunk buffer to mmap file
   linked_list->ResetDataPtr(reinterpret_cast<RowIndice*>(mmap_file_->memAddr()) + current_data_size_);
 
