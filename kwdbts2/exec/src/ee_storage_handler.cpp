--- conflicted
+++ resolved
@@ -559,14 +559,9 @@
         }
       }
     }
-<<<<<<< HEAD
 
     std::sort(entities_.begin(), entities_.end(), EntityLessThan);
-    ret = ts_table_->GetIterator(ctx, entities_, ts_spans, table_->scan_cols_, table_->agg_extends_,
-                                table_->scan_real_agg_types_, table_->table_version_,
-                                &ts_iterator, table_->scan_real_last_ts_points_,
-                                table_->is_reverse_, table_->ordered_scan_);
-=======
+
     IteratorParams params = {
       .entity_ids = entities_,
       .ts_spans = ts_spans,
@@ -586,7 +581,6 @@
     } else {
       ret = ts_table_->GetIterator(ctx, params, &ts_iterator);
     }
->>>>>>> 311b9f02
     if (KStatus::FAIL == ret) {
       code = EEIteratorErrCode::EE_ERROR;
       EEPgErrorInfo::SetPgErrorInfo(ERRCODE_FETCH_DATA_FAILED,
