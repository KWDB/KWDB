// Copyright (c) 2022-present, Shanghai Yunxi Technology Co, Ltd.
//
// This software (KWDB) is licensed under Mulan PSL v2.
// You can use this software according to the terms and conditions of the Mulan PSL v2.
// You may obtain a copy of Mulan PSL v2 at:
//          http://license.coscl.org.cn/MulanPSL2
// THIS SOFTWARE IS PROVIDED ON AN "AS IS" BASIS, WITHOUT WARRANTIES OF ANY KIND,
// EITHER EXPRESS OR IMPLIED, INCLUDING BUT NOT LIMITED TO NON-INFRINGEMENT,
// MERCHANTABILITY OR FIT FOR A PARTICULAR PURPOSE.
// See the Mulan PSL v2 for more details.
// Created by liguoliang on 2022/07/18.

#include "ee_storage_handler.h"

#include "cm_func.h"
#include "ee_field.h"
#include "ee_global.h"
#include "ee_kwthd_context.h"
#include "ee_scan_row_batch.h"
#include "ee_table.h"
#include "ee_tag_scan_op.h"
#include "engine.h"
#include "iterator.h"
#include "lg_api.h"
#include "tag_iterator.h"
#include "ts_table.h"
#include "ee_hash_tag_row_batch.h"

namespace kwdbts {

StorageHandler::~StorageHandler() {
  table_ = nullptr;
  Close();
}

EEIteratorErrCode StorageHandler::Init(kwdbContext_p ctx) {
  EnterFunc();
  ErrorInfo err_info;
  KStatus ret = KStatus::FAIL;
  TSEngine *ts_engine = static_cast<TSEngine *>(ctx->ts_engine);
  if (ts_engine)
    ret = ts_engine->GetTsTable(ctx, table_->object_id_, ts_table_, true, err_info, table_->table_version_);
  if (ret == KStatus::FAIL) {
    EEPgErrorInfo::SetPgErrorInfo(ERRCODE_FETCH_DATA_FAILED,
                                  "scanning column data fail when getting ts table");
    LOG_ERROR("GetTsTable Failed, table id: %lu", table_->object_id_);
    Return(EEIteratorErrCode::EE_ERROR);
  }
  Return(EEIteratorErrCode::EE_OK);
}

k_uint32 StorageHandler::GetStorageOffset() {
  return ts_iterator->GetFilterCount();
}

void StorageHandler::SetSpans(std::vector<KwTsSpan> *ts_spans) {
  ts_spans_ = ts_spans;
}

EEIteratorErrCode StorageHandler::HandleTsItrAndGetTagData(
    kwdbContext_p ctx, ScanRowBatch *row_batch, bool init_itr) {
  EEIteratorErrCode code = EEIteratorErrCode::EE_OK;
  if (init_itr) {
    code = NewTsIterator(ctx);
    if (code != EEIteratorErrCode::EE_OK) {
      return code;
    }
  }
  return GetNextTagData(ctx, row_batch);
}

EEIteratorErrCode StorageHandler::TsNextAndFilter(
    kwdbContext_p ctx, Field *filter, k_uint32 *cur_offset, k_int32 limit,
    ScanRowBatch *row_batch, k_uint32 *total_read_row, k_uint32 *examined_rows) {
  EEIteratorErrCode code = EEIteratorErrCode::EE_OK;
  KWThdContext *thd = current_thd;
  bool null_filter = (thd->wtyp_ == WindowGroupType::EE_WGT_EVENT) ||
                     (thd->wtyp_ == WindowGroupType::EE_WGT_STATE);
  while (true) {
    code = this->TsNext(ctx);
    if (EEIteratorErrCode::EE_OK != code) {
      break;
    }

    if (row_batch->count_ < 1) continue;

    if (!null_filter && filter == NULL && *cur_offset == 0 && limit == 0) {
      *total_read_row += row_batch->count_;
      *examined_rows += row_batch->count_;
      break;
    }
    if (null_filter) {
      thd->window_field_->backup();
    }
    // filter || offset || limit
    for (int i = 0; i < row_batch->count_; ++i) {
      if (filter != NULL) {
        k_int64 ret = filter->ValInt();
        if (0 == ret) {
          row_batch->NextLine();
          ++(*total_read_row);
          continue;
        }
      }
      if (null_filter) {
        if (thd->window_field_->is_nullable()) {
          row_batch->NextLine();
          ++(*total_read_row);
          continue;
        }
        thd->window_field_->ValInt();
      }
      if (*cur_offset > 0) {
        --(*cur_offset);
        row_batch->NextLine();
        ++(*total_read_row);
        continue;
      }

      if (limit && *examined_rows >= limit) {
        break;
      }

      row_batch->AddSelection();
      row_batch->NextLine();
      ++(*examined_rows);
      ++(*total_read_row);
    }
    if (null_filter) {
      thd->window_field_->restore();
    }
    if (0 != row_batch->GetEffectCount()) {
      break;
    }
  }
  return code;
}

EEIteratorErrCode StorageHandler::TsNext(kwdbContext_p ctx) {
  EEIteratorErrCode code = EEIteratorErrCode::EE_OK;
  KWThdContext *thd = current_thd;
  bool need_reset = (thd->wtyp_ == WindowGroupType::EE_WGT_EVENT || thd->wtyp_ == WindowGroupType::EE_WGT_COUNT);
  while (true) {
    ScanRowBatch* row_batch =
        static_cast<ScanRowBatch *>(thd->GetRowBatch());
    if (nullptr == ts_iterator) {
      code = HandleTsItrAndGetTagData(ctx, row_batch, true);
      if (code != EEIteratorErrCode::EE_OK) {
        return code;
      }
    }

    row_batch->Reset();
    KStatus ret = ts_iterator->Next(&row_batch->res_, &row_batch->count_, row_batch->ts_);
    if (KStatus::FAIL == ret) {
      EEPgErrorInfo::SetPgErrorInfo(ERRCODE_FETCH_DATA_FAILED,
                                  "scanning column data fail");
      LOG_ERROR("TsTableIterator::Next() Failed\n");
      code = EEIteratorErrCode::EE_ERROR;
      break;
    }
    total_read_rows_ += row_batch->count_;
    // LOG_ERROR("row_batch->count_ is %d", row_batch->count_);

    if (0 == row_batch->count_) {
      current_line_++;
      code = HandleTsItrAndGetTagData(ctx, row_batch,
                                      current_line_ >= entities_.size());
      if (code != EEIteratorErrCode::EE_OK) {
        return code;
      }
      if (need_reset) {
        thd->window_field_->reset();
      }
    } else {
      while (!entities_[current_line_].equalsWithoutMem(
             row_batch->res_.entity_index)) {
        current_line_++;
        code = HandleTsItrAndGetTagData(ctx, row_batch,
                                        current_line_ >= entities_.size());
        if (code != EEIteratorErrCode::EE_OK) {
          return code;
        }
        if (need_reset) {
          thd->window_field_->reset();
        }
      }
      row_batch->ResetLine();
      break;
    }
  }

  return code;
}

EEIteratorErrCode StorageHandler::TsOffsetNext(kwdbContext_p ctx) {
  EnterFunc();
  EEIteratorErrCode code = EEIteratorErrCode::EE_OK;
  KStatus ret = KStatus::FAIL;
  if (nullptr == ts_iterator) {
    KWThdContext *thd = current_thd;
    read_mode_ = static_cast<TSTableReadMode>(table_->GetAccessMode());
    if (TSTableReadMode::tagIndex == read_mode_ ||
          TSTableReadMode::tagIndexTable == read_mode_ ||
          TSTableReadMode::metaTable == read_mode_ ||
          (TSTableReadMode::tableTableMeta == read_mode_ && IsHasTagFilter())) {
      ScanRowBatch data_handle(table_);
      std::vector<EntityResultIndex> entities;
      while (true) {
        ret = tag_scan_->GetEntities(ctx, &entities, &(data_handle.tag_rowbatch_));
        if (KStatus::FAIL == ret) {
          break;
        }

        entities_.insert(entities_.end(), entities.begin(), entities.end());
      }

      if (entities_.empty()) {
        Return(EEIteratorErrCode::EE_END_OF_RECORD);
      }
    }
    IteratorParams params = {
      .entity_ids = entities_,
      .ts_spans = *ts_spans_,
      .block_filter = table_->block_filters_,
      .scan_cols = table_->scan_cols_,
      .agg_extend_cols = table_->agg_extends_,
      .scan_agg_types = table_->scan_real_agg_types_,
      .table_version = table_->table_version_,
      .ts_points = table_->scan_real_last_ts_points_,
      .reverse = table_->is_reverse_,
      .sorted = table_->ordered_scan_,
      .offset = table_->offset_,
      .limit = table_->limit_,
    };
    ret = ts_table_->GetOffsetIterator(ctx, params, &ts_iterator);
    if (KStatus::FAIL == ret) {
      Return(EEIteratorErrCode::EE_ERROR);
    }
  }

  ScanRowBatch* row_batch = static_cast<ScanRowBatch *>(current_thd->GetRowBatch());
  row_batch->Reset();
  ret = ts_iterator->Next(&row_batch->res_, &row_batch->count_, row_batch->ts_);
  if (KStatus::FAIL == ret) {
    EEPgErrorInfo::SetPgErrorInfo(ERRCODE_FETCH_DATA_FAILED,
                                "scanning column data fail");
    LOG_ERROR("TsTableIterator::Next() Failed\n");
    code = EEIteratorErrCode::EE_ERROR;
    Return(code);
  }

  if (0 == row_batch->count_) {
    code = EEIteratorErrCode::EE_END_OF_RECORD;
    Return(code);
  }

  // 获取tag值
  TagRowBatchPtr tag_rowbatch = std::make_shared<TagRowBatch>();
  tag_rowbatch->Init(table_);
  ret = ts_table_->GetTagList(ctx, {row_batch->res_.entity_index}, table_->scan_tags_,
                                      &tag_rowbatch->res_, &tag_rowbatch->count_, table_->table_version_);
  if (KStatus::FAIL == ret) {
    LOG_ERROR("TsTable::GetTagList() Failed\n");
    EEPgErrorInfo::SetPgErrorInfo(ERRCODE_FETCH_DATA_FAILED,
                                  "get tag list fail");
    code = EEIteratorErrCode::EE_ERROR;
    Return(code);
  }
  row_batch->tag_rowbatch_ = tag_rowbatch;
  ret = tag_rowbatch->GetTagData(&(row_batch->tagdata_), &(row_batch->tag_bitmap_), row_batch->res_.entity_index.index);
  if (KStatus::FAIL == ret) {
    LOG_ERROR("GetTagData Failed\n");
    EEPgErrorInfo::SetPgErrorInfo(ERRCODE_FETCH_DATA_FAILED,
                                  "scanning tag data fail");
    code = EEIteratorErrCode::EE_ERROR;
    Return(code);
  }

  row_batch->ResetLine();

  Return(code);
}

EEIteratorErrCode StorageHandler::TsStatisticCacheNext(kwdbContext_p ctx) {
  EnterFunc();
  EEIteratorErrCode code = EEIteratorErrCode::EE_OK;
  KWThdContext *thd = current_thd;
  if (entities_.empty()) {
    EntityResultIndex entity;
    KStatus ret = ts_table_->GetLastRowEntity(entity);
    if (KStatus::FAIL == ret) {
      code = EEIteratorErrCode::EE_ERROR;
      Return(code);
    }
    entities_.push_back(entity);
  }

  if (entities_[0].entityId == 0) {
    code = EEIteratorErrCode::EE_END_OF_RECORD;
    Return(code);
  }
  if (nullptr == ts_iterator) {
    IteratorParams params = {
      .entity_ids = entities_,
      .ts_spans = *ts_spans_,
      .block_filter = table_->block_filters_,
      .scan_cols = table_->scan_cols_,
      .agg_extend_cols =  table_->agg_extends_,
      .scan_agg_types = table_->scan_real_agg_types_,
      .table_version = table_->table_version_,
      .ts_points = table_->scan_real_last_ts_points_,
      .reverse = table_->is_reverse_,
      .sorted = table_->ordered_scan_,
      .offset = table_->offset_,
      .limit = table_->limit_,
    };
    KStatus ret = ts_table_->GetIterator(ctx, params, &ts_iterator);
    if (KStatus::FAIL == ret) {
      code = EEIteratorErrCode::EE_ERROR;
      Return(code);
    }
  }

  ScanRowBatch* row_batch = static_cast<ScanRowBatch *>(current_thd->GetRowBatch());
  row_batch->Reset();
  KStatus ret = ts_iterator->Next(&row_batch->res_, &row_batch->count_, row_batch->ts_);
  if (KStatus::FAIL == ret) {
    EEPgErrorInfo::SetPgErrorInfo(ERRCODE_FETCH_DATA_FAILED,
                                "scanning column data fail");
    LOG_ERROR("TsTableIterator::Next() Failed\n");
    code = EEIteratorErrCode::EE_ERROR;
    Return(code);
  }

  if (0 == row_batch->count_) {
    code = EEIteratorErrCode::EE_END_OF_RECORD;
    Return(code);
  }

  if (!table_->contain_tag_for_statistic) {
    Return(code);
  }

  // 获取tag值
  TagRowBatchPtr tag_rowbatch = std::make_shared<TagRowBatch>();
  tag_rowbatch->Init(table_);
  ret = ts_table_->GetTagList(ctx, {row_batch->res_.entity_index}, table_->scan_tags_,
                                      &tag_rowbatch->res_, &tag_rowbatch->count_, table_->table_version_);
  if (KStatus::FAIL == ret) {
    LOG_ERROR("TsTable::GetTagList() Failed\n");
    code = EEIteratorErrCode::EE_ERROR;
    Return(code);
  }
  row_batch->tag_rowbatch_ = tag_rowbatch;
  tag_rowbatch->GetTagData(&(row_batch->tagdata_), &(row_batch->tag_bitmap_),
                           row_batch->res_.entity_index.index);
  Return(code);
}

EEIteratorErrCode StorageHandler::NextTagDataChunk(kwdbContext_p ctx,
  TSTagReaderSpec *spec,
  Field *tag_filter,
  std::vector<void *> &primary_tags,
  std::vector<void *> &secondary_tags,
  const vector<k_uint32> tag_other_join_cols,
  Field ** renders,
  ColumnInfo* col_info,
  k_int32 col_info_size,
  DataChunkPtr &data_chunk) {
  EnterFunc();
  EEIteratorErrCode code = EEIteratorErrCode::EE_ERROR;
  if (primary_tags.size() > 0) {
    if (tag_iterator) {
      tag_iterator = nullptr;
      code = GetTagDataChunkWithPrimaryTags(ctx, spec, tag_filter, primary_tags, secondary_tags,
                                            tag_other_join_cols, renders, col_info, col_info_size, data_chunk);
    } else {
      code = EEIteratorErrCode::EE_END_OF_RECORD;
    }
  } else {
    code = NextTagDataChunk(ctx, tag_filter, renders, col_info, col_info_size, data_chunk);
  }
  Return(code);
}

EEIteratorErrCode StorageHandler::NextTagDataChunk(kwdbContext_p ctx, Field *tag_filter, Field ** renders,
                                                   ColumnInfo* col_info,
                                                   k_int32 col_info_size, DataChunkPtr &data_chunk) {
  EnterFunc();
  EEIteratorErrCode code = EEIteratorErrCode::EE_ERROR;

  // Create tag_rowbatch for tag data
  tag_rowbatch_ = std::make_shared<HashTagRowBatch>();
  tag_rowbatch_->Init(table_);
  RowBatch* ptr = current_thd->GetRowBatch();
  current_thd->SetRowBatch(tag_rowbatch_.get());
  Defer defer{[&]() {
    current_thd->SetRowBatch(ptr);
  }};

  while (true) {
    tag_rowbatch_->Reset();
    KStatus ret = tag_iterator->Next(&(tag_rowbatch_->entity_indexs_),
                                     &(tag_rowbatch_->res_),
                                     &(tag_rowbatch_->count_));
    if (KStatus::FAIL == ret) {
      break;
    }

    code = EEIteratorErrCode::EE_OK;
    if (0 == tag_rowbatch_->count_) {
      code = EEIteratorErrCode::EE_END_OF_RECORD;
      break;
    }

    if (nullptr == tag_filter) {
      break;
    }
    tagFilter(ctx, tag_filter);
    if (tag_rowbatch_->effect_count_ > 0) {
      break;
    }
  }
  tag_rowbatch_->SetPipeEntityNum(ctx, 1);

  // Init a data chunk
  data_chunk = std::make_unique<DataChunk>(col_info, col_info_size, tag_rowbatch_->Count());
  if (data_chunk->Initialize() != true) {
    EEPgErrorInfo::SetPgErrorInfo(ERRCODE_OUT_OF_MEMORY, "Insufficient memory");
    data_chunk = nullptr;
    Return(EEIteratorErrCode::EE_ERROR);
  }

  // Transform tag row batch to data chunk
  KStatus status = data_chunk->AddRowBatchData(ctx, tag_rowbatch_.get(), renders);
  if (status != KStatus::SUCCESS) {
    EEPgErrorInfo::SetPgErrorInfo(ERRCODE_INTERNAL_ERROR, "Failed to transform tag row batch to data chunk.");
    Return(EEIteratorErrCode::EE_ERROR);
  }

  // Add entity id to data_chunk
  status = data_chunk->InsertEntities(tag_rowbatch_.get());
  if (status != KStatus::SUCCESS) {
    EEPgErrorInfo::SetPgErrorInfo(ERRCODE_INTERNAL_ERROR, "Failed to insert entities to data chunk.");
    Return(EEIteratorErrCode::EE_ERROR);
  }

  Return(code);
}

EEIteratorErrCode StorageHandler::TagNext(kwdbContext_p ctx, Field *tag_filter) {
  EnterFunc();
  EEIteratorErrCode code = EEIteratorErrCode::EE_ERROR;
  KWThdContext *thd = current_thd;
  RowBatch* ptr = thd->GetRowBatch();
  thd->SetRowBatch(tag_rowbatch_.get());
  while (true) {
    tag_rowbatch_->Reset();
    KStatus ret = tag_iterator->Next(&(tag_rowbatch_->entity_indexs_),
                                     &(tag_rowbatch_->res_),
                                     &(tag_rowbatch_->count_));
    if (KStatus::FAIL == ret) {
      EEPgErrorInfo::SetPgErrorInfo(ERRCODE_FETCH_DATA_FAILED,
                                  "scanning column data fail when getting tag value");
      LOG_ERROR("scanning column data fail when getting tag value.");
      break;
    }

    code = EEIteratorErrCode::EE_OK;
    // LOG_DEBUG("Handler::TagNext count:%d", tag_rowbatch_->count_);
    if (0 == tag_rowbatch_->count_) {
      code = EEIteratorErrCode::EE_END_OF_RECORD;
      break;
    }

    if (nullptr == tag_filter) {
      break;
    }
    tagFilter(ctx, tag_filter);
    if (tag_rowbatch_->effect_count_ > 0) {
      break;
    }
  }
  if (tag_rowbatch_->Count() > 1) {
    // sort by entityIndex
    tag_rowbatch_->SortByEntityIndex();
  }
  tag_rowbatch_->SetPipeEntityNum(ctx, current_thd->GetDegree());
  thd->SetRowBatch(ptr);
  Return(code);
}

KStatus StorageHandler::Close() {
  KStatus ret = KStatus::SUCCESS;
  SafeDeletePointer(ts_iterator);

  if (nullptr != tag_iterator) {
    tag_iterator->Close();
    SafeDeletePointer(tag_iterator);
  }

  return ret;
}
EEIteratorErrCode StorageHandler::GetNextTagData(kwdbContext_p ctx, ScanRowBatch *row_batch) {
  KStatus ret = FAIL;
  EEIteratorErrCode code = EEIteratorErrCode::EE_OK;

  ret = row_batch->tag_rowbatch_->GetTagData(&(row_batch->tagdata_),
                                                 &(row_batch->tag_bitmap_),
                                                 entities_[current_line_].index);
  if (KStatus::FAIL == ret) {
    code = EE_END_OF_RECORD;
  }
  return code;
}

inline bool EntityLessThan(EntityResultIndex& x, EntityResultIndex& y) {
  if (x.entityGroupId == y.entityGroupId) {
    if (x.subGroupId == y.subGroupId) {
      return x.entityId < y.entityId;
    }
    return x.subGroupId < y.subGroupId;
  }
  return x.subGroupId < y.subGroupId;
}

EEIteratorErrCode StorageHandler::NewTsIterator(kwdbContext_p ctx) {
  EnterFunc();
  KStatus ret = FAIL;
  EEIteratorErrCode code = EEIteratorErrCode::EE_OK;
  KWThdContext *thd = current_thd;
  if (thd->auto_quit_) {
    Return(EE_END_OF_RECORD);
  }
  ScanRowBatch* data_handle =
      static_cast<ScanRowBatch *>(thd->GetRowBatch());

  do {
    entities_.clear();
    ret = tag_scan_->GetEntities(ctx, &entities_,
                                 &(data_handle->tag_rowbatch_));
    if (KStatus::FAIL == ret) {
      code = EE_END_OF_RECORD;
      break;
    }
    current_line_ = 0;
    data_handle->SetTagToColOffset(table_->GetMinTagId());
    if (ts_iterator) {
      SafeDeletePointer(ts_iterator);
    }
    std::vector<KwTsSpan> ts_spans;
    if (EngineOptions::isSingleNode()) {
      ts_spans = *ts_spans_;
    } else {
      auto it = table_->hash_points_spans_.find(entities_[0].hash_point);
      if (it != table_->hash_points_spans_.end()) {
        for (auto const &ts_span : it->second) {
          ts_spans.push_back(ts_span);
        }
      }
    }

<<<<<<< HEAD
    std::sort(entities_.begin(), entities_.end(), EntityLessThan);

=======
>>>>>>> 0dc18e1a
    IteratorParams params = {
      .entity_ids = entities_,
      .ts_spans = ts_spans,
      .block_filter = table_->block_filters_,
      .scan_cols = table_->scan_cols_,
      .agg_extend_cols = table_->agg_extends_,
      .scan_agg_types = table_->scan_real_agg_types_,
      .table_version = table_->table_version_,
      .ts_points = table_->scan_real_last_ts_points_,
      .reverse = table_->is_reverse_,
      .sorted = table_->ordered_scan_,
      .offset = table_->offset_,
      .limit = table_->limit_,
    };

<<<<<<< HEAD
    ret = ts_table_->GetIterator(ctx, params, &ts_iterator);

=======
    if (this->table_->GetRelTagJoinColumnIndexes().size() > 0) {
      ret = ts_table_->GetIteratorInOrder(ctx, params, &ts_iterator);
    } else {
      ret = ts_table_->GetIterator(ctx, params, &ts_iterator);
    }
>>>>>>> 0dc18e1a
    if (KStatus::FAIL == ret) {
      code = EEIteratorErrCode::EE_ERROR;
      EEPgErrorInfo::SetPgErrorInfo(ERRCODE_FETCH_DATA_FAILED,
                                  "scanning column data fail when getting ts iterator");
      LOG_ERROR("TsTable::GetIterator() error\n");
      break;
    }
  } while (0);
  Return(code);
}

EEIteratorErrCode StorageHandler::NewTagIterator(kwdbContext_p ctx) {
  EnterFunc();
  KStatus ret = FAIL;
  if (EngineOptions::isSingleNode()) {
    BaseEntityIterator* iter = nullptr;
    if (read_mode_ == TSTableReadMode::metaTable) {
        ret = ts_table_->GetTagIterator(ctx, {}, &iter, table_->table_version_);
    } else {
        ret = ts_table_->GetTagIterator(ctx, table_->scan_tags_, &iter, table_->table_version_);
    }
    tag_iterator = iter;
  } else {
    BaseEntityIterator *tag = nullptr;
    ret = ts_table_->GetTagIterator(ctx, table_->scan_tags_, table_->hash_points_, &tag, table_->table_version_);
    tag_iterator = tag;
  }
  if (ret == KStatus::FAIL) {
    EEPgErrorInfo::SetPgErrorInfo(ERRCODE_FETCH_DATA_FAILED,
                                  "scanning column data fail when getting ts tag iterator");
    LOG_ERROR("TsTable::GetTagIterator() error\n");
    Return(EEIteratorErrCode::EE_ERROR);
  }
  Return(EEIteratorErrCode::EE_OK);
}

EEIteratorErrCode StorageHandler::GetEntityIdList(kwdbContext_p ctx,
                                           TSTagReaderSpec *spec,
                                           Field *tag_filter) {
  EnterFunc();
  EEIteratorErrCode code = EEIteratorErrCode::EE_ERROR;
  KWThdContext *thd = current_thd;
  RowBatch* old_ptr = thd->GetRowBatch();
  thd->SetRowBatch(tag_rowbatch_.get());

  std::vector<void*> primary_tags;
  std::vector<k_uint64> tags_index_id;
  std::vector<void *> tags;
  do {
    k_int32 sz = spec->primarytags_size();
    k_int32 sz_tag = spec->tagindexes_size();
    if (sz <= 0 && sz_tag <= 0) {
      break;
    }
    size_t malloc_size = 0;
    for (int i = 0; i < sz; ++i) {
      k_uint32 tag_id = spec->mutable_primarytags(i)->colid();
      malloc_size += table_->fields_[tag_id]->get_storage_length();
    }
    if (sz) {
      KStatus ret =
          GeneratePrimaryTags(spec, table_, malloc_size, sz, &primary_tags);
      if (ret != SUCCESS) {
        break;
      }
    }

    TSTagOpType tp = (TSTagOpType)spec->uniontype();
    KStatus ret = GenerateTags(spec, table_, &tags_index_id, &tags);
    if (ret != SUCCESS) {
      break;
    }
    ret = ts_table_->GetEntityIdList(
        ctx, primary_tags, tags_index_id, tags, tp, table_->scan_tags_, &tag_rowbatch_->entity_indexs_,
        &tag_rowbatch_->res_, &tag_rowbatch_->count_, table_->table_version_);
    if (ret != SUCCESS) {
      EEPgErrorInfo::SetPgErrorInfo(ERRCODE_FETCH_DATA_FAILED,
                                  "scanning column data fail when getting ts entity list");
      LOG_ERROR("TsTable::GetEntityIdList() error\n");
      break;
    }
    if (tag_filter) {
      tagFilter(ctx, tag_filter);
      if (0 == tag_rowbatch_->effect_count_) {
        code = EEIteratorErrCode::EE_END_OF_RECORD;
        break;
      }
    } else if (0 == tag_rowbatch_->count_) {
      code = EEIteratorErrCode::EE_END_OF_RECORD;
      break;
    }

    if (tag_rowbatch_->Count() > 1) {
      // sort by entityIndex
      tag_rowbatch_->SortByEntityIndex();
    }
    tag_rowbatch_->SetPipeEntityNum(ctx, current_thd->GetDegree());
    code = EEIteratorErrCode::EE_OK;
  } while (0);
  for (auto& it : primary_tags) {
    SafeFreePointer(it);
  }
  for (auto &it : tags) {
    SafeFreePointer(it);
  }
  thd->SetRowBatch(old_ptr);
  Return(code);
}

std::vector<void *> StorageHandler::findCommonTags(const std::vector<void *> &primary_tag1,
                    const std::vector<void *> &primary_tag2, int data_size) {
  std::vector<void *> commonElements;

  // Iterate through the first vector
  for (void* element1 : primary_tag1) {
    // Iterate through the second vector and compare content
    for (void* element2 : primary_tag2) {
      // Compare the binary data using memcmp
      if (std::memcmp(element1, element2, data_size) == 0) {
        commonElements.push_back(element1);
        break;  // Once we find a match, we can stop searching for this element
      }
    }
  }
  return commonElements;
}

EEIteratorErrCode StorageHandler::GetTagDataChunkWithPrimaryTags(kwdbContext_p ctx,
                                            TSTagReaderSpec *spec,
                                            Field *tag_filter,
                                            std::vector<void *> &primary_tags,
                                            std::vector<void *> &secondary_tags,
                                            const vector<k_uint32> tag_other_join_cols,
                                            Field ** renders,
                                            ColumnInfo *col_info,
                                            k_int32 col_info_size,
                                            DataChunkPtr &data_chunk) {
  EnterFunc();
  EEIteratorErrCode code = EEIteratorErrCode::EE_ERROR;

  // Create tag_rowbatch for tag data
  tag_rowbatch_ = std::make_shared<HashTagRowBatch>();
  tag_rowbatch_->Init(table_);
  RowBatch* ptr = current_thd->GetRowBatch();
  current_thd->SetRowBatch(tag_rowbatch_.get());
  Defer defer{[&]() {
    current_thd->SetRowBatch(ptr);
  }};

  std::vector<uint64_t> tags_index_id;
  std::vector<void*> tags;

  do {
    KStatus ret = ts_table_->GetEntityIdList(
        ctx, primary_tags, tags_index_id, tags, TSTagOpType::opUnKnow, table_->scan_tags_, &tag_rowbatch_->entity_indexs_,
        &tag_rowbatch_->res_, &tag_rowbatch_->count_);
    if (ret != SUCCESS) {
      break;
    }
    if (tag_filter) {
      tagFilter(ctx, tag_filter);
      if (0 == tag_rowbatch_->effect_count_) {
        code = EEIteratorErrCode::EE_END_OF_RECORD;
        break;
      }
    } else if (0 == tag_rowbatch_->count_) {
      code = EEIteratorErrCode::EE_END_OF_RECORD;
      break;
    }
    if (secondary_tags.size() > 0) {
      tagRelFilter(ctx, secondary_tags, tag_other_join_cols);
    }
    code = EEIteratorErrCode::EE_OK;
  } while (0);
  tag_rowbatch_->SetPipeEntityNum(ctx, 1);

  // Init a data chunk
  data_chunk = std::make_unique<DataChunk>(col_info, col_info_size, tag_rowbatch_->Count());
  if (data_chunk->Initialize() != true) {
    EEPgErrorInfo::SetPgErrorInfo(ERRCODE_OUT_OF_MEMORY, "Insufficient memory");
    data_chunk = nullptr;
    Return(EEIteratorErrCode::EE_ERROR);
  }

  // Transform tag row batch to data chunk
  KStatus status = data_chunk->AddRowBatchData(ctx, tag_rowbatch_.get(), renders);
  if (status != KStatus::SUCCESS) {
    EEPgErrorInfo::SetPgErrorInfo(ERRCODE_INTERNAL_ERROR, "Failed to transform tag row batch to data chunk.");
    Return(EEIteratorErrCode::EE_ERROR);
  }

  // Add entity id to data_chunk
  status = data_chunk->InsertEntities(tag_rowbatch_.get());
  if (status != KStatus::SUCCESS) {
    EEPgErrorInfo::SetPgErrorInfo(ERRCODE_INTERNAL_ERROR, "Failed to insert entities to data chunk.");
    Return(EEIteratorErrCode::EE_ERROR);
  }

  Return(code);
}

KStatus StorageHandler::GeneratePrimaryTags(TSTagReaderSpec *spec, TABLE *table,
                                      size_t malloc_size,
                                      kwdbts::k_int32 sz,
                                      std::vector<void *> *primary_tags) {
  char *ptr = nullptr;
  k_int32 ns = spec->mutable_primarytags(0)->tagvalues_size();
  for (k_int32 i = 0; i < ns; ++i) {
    void *buffer = malloc(malloc_size);
    if (buffer == nullptr) {
      EEPgErrorInfo::SetPgErrorInfo(ERRCODE_OUT_OF_MEMORY, "Insufficient memory");
      return FAIL;
    }

    memset(buffer, 0, malloc_size);
    ptr = static_cast<char *>(buffer);
    for (k_int32 j = 0; j < sz; ++j) {
      TSTagReaderSpec_TagValueArray *tagInfo = spec->mutable_primarytags(j);
      k_uint32 tag_id = tagInfo->colid();
      const std::string &str = tagInfo->tagvalues(i);
      roachpb::DataType d_type = table->fields_[tag_id]->get_storage_type();
      k_int32 len = table->fields_[tag_id]->get_storage_length();
      switch (d_type) {
        case roachpb::DataType::BOOL: {
          k_bool val = 0;
          if (str == "true" || str == "TRUE") {
            val = 1;
          } else if (str == "false" || str == "FALSE") {
            val = 0;
          } else {
            val = std::stoi(str);
          }
          memcpy(ptr, &val, len);
        } break;
        case roachpb::DataType::SMALLINT: {
          k_int32 val = std::stoi(str);
          if (!CHECK_VALID_SMALLINT(val)) {
            EEPgErrorInfo::SetPgErrorInfo(ERRCODE_WRONG_OBJECT_TYPE,
              ("integer \"" +std::to_string(val) + "\" out of range for type INT2").c_str());
            return FAIL;
          }
          memcpy(ptr, &val, len);
        } break;
        case roachpb::DataType::INT: {
          k_int64 val = std::stoll(str);
          if (!CHECK_VALID_INT(val)) {
            EEPgErrorInfo::SetPgErrorInfo(ERRCODE_WRONG_OBJECT_TYPE,
              ("integer \"" +std::to_string(val) + "\" out of range for type INT4").c_str());
            return FAIL;
          }
          memcpy(ptr, &val, sizeof(k_int32));
        } break;
        case roachpb::DataType::TIMESTAMP:
        case roachpb::DataType::TIMESTAMP_MICRO:
        case roachpb::DataType::TIMESTAMP_NANO: {
          k_uint64 val = std::stoll(str);
          memcpy(ptr, &val, sizeof(KTimestamp));
        } break;
        case roachpb::DataType::TIMESTAMPTZ:
        case roachpb::DataType::TIMESTAMPTZ_MICRO:
        case roachpb::DataType::TIMESTAMPTZ_NANO: {
          k_uint64 val = std::stoll(str);
          memcpy(ptr, &val, sizeof(KTimestampTz));
        }
        case roachpb::DataType::DATE: {
          k_uint64 val = std::stoll(str);
          memcpy(ptr, &val, sizeof(k_uint32));
        }
        case roachpb::DataType::BIGINT: {
          k_int64 val = std::stoll(str);
          memcpy(ptr, &val, sizeof(k_int64));
        } break;
        case roachpb::DataType::FLOAT: {
          k_float32 val = std::stof(str);
          memcpy(ptr, &val, sizeof(k_float32));
        } break;
        case roachpb::DataType::DOUBLE: {
          k_double64 val = std::stod(str);
          memcpy(ptr, &val, sizeof(k_double64));
        } break;
        case roachpb::DataType::CHAR:
        case roachpb::DataType::NCHAR:
        case roachpb::DataType::VARCHAR:
        case roachpb::DataType::NVARCHAR:
          memcpy(ptr, str.c_str(), str.length());
          break;
        case roachpb::DataType::BINARY:
        case roachpb::DataType::VARBINARY: {
          k_uint32 buf_len = str.length() - 1;
          if (buf_len > 2 * len + 3) {
            buf_len = 2 * len + 3;
          }
          k_int32 n = 2;
          for (k_uint32 i = 3; i < buf_len; i = i + 2) {
            if (str[i] >= 'a' && str[i] >= 'f') {
              ptr[n] = str[i] - 'a' + 10;
            } else {
              ptr[n] = str[i] - '0';
            }
            if (str[i + 1] >= 'a' && str[i + 1] >= 'f') {
              ptr[n] = ptr[n] << 4 | (str[i + 1] - 'a' + 10);
            } else {
              ptr[n] = ptr[n] << 4 | (str[i + 1] - '0');
            }
            n++;
          }
          *(static_cast<k_int16 *>(static_cast<void *>(ptr))) = n - 2;
          break;
        }
        default: {
          free(buffer);
          LOG_ERROR("unsupported data type:%d", d_type);
          EEPgErrorInfo::SetPgErrorInfo(ERRCODE_INDETERMINATE_DATATYPE, "unsupported data type");
          return FAIL;
        }
      }
      ptr += table->fields_[tag_id]->get_storage_length();
    }
    primary_tags->push_back(buffer);
  }
  return SUCCESS;
}

KStatus StorageHandler::GenerateTags(TSTagReaderSpec *spec, TABLE *table,
                                     std::vector<k_uint64> *tags_index_id,
                                     std::vector<void *> *tags) {
  k_int32 sz_tag = spec->tagindexes_size();
  for (int i = 0; i < sz_tag; ++i) {
    char *ptr = nullptr;
    TSTagReaderSpec_TagIndexInfo tagIndexInfo = spec->tagindexes(i);
    k_int32 tz = tagIndexInfo.tagvalues_size();
    size_t malloc_size = 0;
    for (int tmp = 0; tmp < tz; ++tmp) {
      k_uint32 tag_id = tagIndexInfo.mutable_tagvalues(tmp)->colid();
      malloc_size += table->fields_[tag_id]->get_storage_length();
    }
    k_int32 ns = tagIndexInfo.mutable_tagvalues(0)->tagvalues_size();
    for (k_int32 k = 0; k < ns; ++k) {
      void *buffer = malloc(malloc_size);
      if (buffer == nullptr) {
        EEPgErrorInfo::SetPgErrorInfo(ERRCODE_OUT_OF_MEMORY,
                                      "Insufficient memory");
        return FAIL;
      }

      memset(buffer, 0, malloc_size);
      ptr = static_cast<char *>(buffer);
      for (k_int32 j = 0; j < tz; ++j) {
        TSTagReaderSpec_TagValueArray *tagInfo =
            tagIndexInfo.mutable_tagvalues(j);
        k_uint32 tag_id = tagInfo->colid();
        const std::string &str = tagInfo->tagvalues(k);
        roachpb::DataType d_type = table->fields_[tag_id]->get_storage_type();
        k_int32 len = table->fields_[tag_id]->get_storage_length();
        switch (d_type) {
          case roachpb::DataType::BOOL: {
            k_bool val = 0;
            if (str == "true" || str == "TRUE") {
              val = 1;
            } else if (str == "false" || str == "FALSE") {
              val = 0;
            } else {
              val = std::stoi(str);
            }
            memcpy(ptr, &val, len);
          } break;
          case roachpb::DataType::SMALLINT: {
            k_int32 val = std::stoi(str);
            if (!CHECK_VALID_SMALLINT(val)) {
              EEPgErrorInfo::SetPgErrorInfo(ERRCODE_NUMERIC_VALUE_OUT_OF_RANGE,
                                            "out of range");
              return FAIL;
            }
            memcpy(ptr, &val, len);
          } break;
          case roachpb::DataType::INT: {
            k_int64 val = std::stoll(str);
            if (!CHECK_VALID_INT(val)) {
              EEPgErrorInfo::SetPgErrorInfo(ERRCODE_NUMERIC_VALUE_OUT_OF_RANGE,
                                            "out of range");
              return FAIL;
            }
            memcpy(ptr, &val, sizeof(k_int32));
          } break;
          case roachpb::DataType::TIMESTAMP: {
            k_uint64 val = std::stoll(str);
            memcpy(ptr, &val, sizeof(KTimestamp));
          } break;
          case roachpb::DataType::TIMESTAMPTZ: {
            k_uint64 val = std::stoll(str);
            memcpy(ptr, &val, sizeof(KTimestampTz));
          }
          case roachpb::DataType::DATE: {
            k_uint64 val = std::stoll(str);
            memcpy(ptr, &val, sizeof(k_uint32));
          }
          case roachpb::DataType::BIGINT: {
            k_int64 val = std::stoll(str);
            memcpy(ptr, &val, sizeof(k_int64));
          } break;
          case roachpb::DataType::FLOAT: {
            k_float32 val = std::stof(str);
            memcpy(ptr, &val, sizeof(k_float32));
          } break;
          case roachpb::DataType::DOUBLE: {
            k_double64 val = std::stod(str);
            memcpy(ptr, &val, sizeof(k_double64));
          } break;
          case roachpb::DataType::CHAR:
          case roachpb::DataType::NCHAR:
          case roachpb::DataType::VARCHAR:
          case roachpb::DataType::NVARCHAR:
            memcpy(ptr, str.c_str(), str.length());
            break;
          case roachpb::DataType::BINARY:
          case roachpb::DataType::VARBINARY: {
            k_uint32 buf_len = str.length() - 1;
            if (buf_len > 2 * len + 3) {
              buf_len = 2 * len + 3;
            }
            k_int32 n = 2;
            for (k_uint32 i = 3; i < buf_len; i = i + 2) {
              if (str[i] >= 'a' && str[i] >= 'f') {
                ptr[n] = str[i] - 'a' + 10;
              } else {
                ptr[n] = str[i] - '0';
              }
              if (str[i + 1] >= 'a' && str[i + 1] >= 'f') {
                ptr[n] = ptr[n] << 4 | (str[i + 1] - 'a' + 10);
              } else {
                ptr[n] = ptr[n] << 4 | (str[i + 1] - '0');
              }
              n++;
            }
            *(static_cast<k_int16 *>(static_cast<void *>(ptr))) = n - 2;
            break;
          }
          default: {
            free(buffer);
            LOG_ERROR("unsupported data type:%d", d_type);
            EEPgErrorInfo::SetPgErrorInfo(ERRCODE_INDETERMINATE_DATATYPE,
                                          "unsupported data type");
            return FAIL;
          }
        }
        ptr += table->fields_[tag_id]->get_storage_length();
      }
      tags->push_back(buffer);
      tags_index_id->push_back(spec->tagindexids(i));
    }
  }
  return SUCCESS;
}

void StorageHandler::tagFilter(kwdbContext_p ctx, Field *tag_filter) {
  EnterFunc();

  for (k_uint32 i = 0; i < tag_rowbatch_->count_; ++i) {
    if (0 == tag_filter->ValInt()) {
      tag_rowbatch_->NextLine();
      continue;
    }

    tag_rowbatch_->AddSelection();
    tag_rowbatch_->NextLine();
  }
  tag_rowbatch_->isFilter_ = true;
  tag_rowbatch_->ResetLine();

  ReturnVoid();
}

void StorageHandler::tagRelFilter(kwdbContext_p ctx,
                                  std::vector<void *> secondary_tags,
                                  const vector<k_uint32> tag_other_join_cols) {
  EnterFunc();
  bool isAlreadyFilter = tag_rowbatch_->isFilter_;
  // Check if the sizes of secondary_tags and tag_other_join_indexes are equal; log an error and return if not
  // secondary_tags shoudl be the same as tag_other_join_indexes since they are prepared by InitRelJointIndexes()
  if (secondary_tags.size() != tag_other_join_cols.size()) {
    LOG_ERROR("tagRelFilter() Failed. The size of secondary tags and rel columns are not equal \n");
    ReturnVoid();
  }
  k_uint32 count = isAlreadyFilter ? tag_rowbatch_->effect_count_ : tag_rowbatch_->count_;
  // Iterate over each row in tag_rowbatch_
  for (k_uint32 i = 0; i < count; ++i) {
    TagData cur_data;
    void *bmp = nullptr;
    // Retrieve the tag data and bitmap for the current row
    // cur_data should return all tag columns
    tag_rowbatch_->GetTagData(&cur_data, &bmp, tag_rowbatch_->GetCurrentEntity());

    bool isEqual = true;  // Flag to check if the current row matches the criteria
    k_uint32 tag_col_offset = table_->GetMinTagId();
    for (int i = 0; i < secondary_tags.size(); i++) {
      char* other_data = static_cast<char*>(secondary_tags[i]);
      // Get the join index for the current column
      k_uint32 cur_join_index = tag_other_join_cols[i];
      // Check if the values are equal, no match if not
      if (cur_data[cur_join_index].is_null) {
        if (other_data != nullptr) {
          // nullptr means value is null
          isEqual = false;
          break;
        }
      } else {
        k_uint32 index = table_->scan_tags_[cur_join_index] + tag_col_offset;
        switch (table_->fields_[index]->get_storage_type()) {
          case roachpb::DataType::CHAR:
          case roachpb::DataType::VARCHAR:
            if (std::strcmp(cur_data[cur_join_index].tag_data, other_data) != 0) {
              isEqual = false;
            }
            break;
          case roachpb::DataType::NCHAR:
          case roachpb::DataType::NVARCHAR:
          case roachpb::DataType::VARBINARY:
          case roachpb::DataType::BINARY:
            if (std::memcmp(cur_data[cur_join_index].tag_data, other_data,
                    tag_rowbatch_->GetDataLen(i, cur_join_index, table_->fields_[index]->get_column_type())) != 0) {
              isEqual = false;
            }
            break;
          default:
            if (std::memcmp(cur_data[cur_join_index].tag_data, other_data,
                    table_->fields_[index]->get_storage_length()) != 0) {
              isEqual = false;
            }
            break;
        }
        if (!isEqual) {
          break;
        }
      }
    }
    if (isAlreadyFilter) {
      // If the row does not match, move to the next row
      if (!isEqual) {
        // remove current selected
        tag_rowbatch_->RemoveSelection();
      } else {
        tag_rowbatch_->NextLine();
      }
      continue;
    } else {
      if (!isEqual) {
        tag_rowbatch_->NextLine();
        continue;
      } else {
        tag_rowbatch_->AddSelection();
        tag_rowbatch_->NextLine();
      }
    }
  }
  tag_rowbatch_->isFilter_ = true;
  tag_rowbatch_->ResetLine();

  ReturnVoid();
}

bool StorageHandler::isDisorderedMetrics() {
  if (ts_iterator == nullptr) {
    return false;
  } else {
    return ts_iterator->IsDisordered();
  }
}

}  // namespace kwdbts<|MERGE_RESOLUTION|>--- conflicted
+++ resolved
@@ -561,11 +561,8 @@
       }
     }
 
-<<<<<<< HEAD
     std::sort(entities_.begin(), entities_.end(), EntityLessThan);
 
-=======
->>>>>>> 0dc18e1a
     IteratorParams params = {
       .entity_ids = entities_,
       .ts_spans = ts_spans,
@@ -581,16 +578,8 @@
       .limit = table_->limit_,
     };
 
-<<<<<<< HEAD
     ret = ts_table_->GetIterator(ctx, params, &ts_iterator);
 
-=======
-    if (this->table_->GetRelTagJoinColumnIndexes().size() > 0) {
-      ret = ts_table_->GetIteratorInOrder(ctx, params, &ts_iterator);
-    } else {
-      ret = ts_table_->GetIterator(ctx, params, &ts_iterator);
-    }
->>>>>>> 0dc18e1a
     if (KStatus::FAIL == ret) {
       code = EEIteratorErrCode::EE_ERROR;
       EEPgErrorInfo::SetPgErrorInfo(ERRCODE_FETCH_DATA_FAILED,
