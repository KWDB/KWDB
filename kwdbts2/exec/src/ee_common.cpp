--- conflicted
+++ resolved
@@ -185,87 +185,6 @@
   return (k_int64)(mktime(&tm) * MILLISECOND_PER_SECOND);
 }
 
-<<<<<<< HEAD
-=======
-std::string parseUnicode2Utf8(const std::string &str) {
-  std::string utf8str;
-  for (size_t i = 0; i < str.size(); i++) {
-    if (str[i] == '\\') {
-      if (i + 10 <= str.size() && str[i + 1] == 'U') {
-        // Parse unicode escape sequences
-        int codepoint = std::stoi(str.substr(i + 2, 8), nullptr, 16);
-        i += 9;
-        if (codepoint <= 0x7F) {
-          utf8str += static_cast<char>(codepoint);
-        } else if (codepoint <= 0x7FF) {
-          utf8str += static_cast<char>(0xC0 | ((codepoint >> 6) & 0x1F));
-          utf8str += static_cast<char>(0x80 | (codepoint & 0x3F));
-        } else if (codepoint <= 0xFFFF) {
-          utf8str += static_cast<char>(0xE0 | ((codepoint >> 12) & 0x0F));
-          utf8str += static_cast<char>(0x80 | ((codepoint >> 6) & 0x3F));
-          utf8str += static_cast<char>(0x80 | (codepoint & 0x3F));
-        } else if (codepoint <= 0x10FFFF) {
-          utf8str += static_cast<char>(0xF0 | ((codepoint >> 18) & 0x07));
-          utf8str += static_cast<char>(0x80 | ((codepoint >> 12) & 0x3F));
-          utf8str += static_cast<char>(0x80 | ((codepoint >> 6) & 0x3F));
-          utf8str += static_cast<char>(0x80 | (codepoint & 0x3F));
-        } else {
-          // error
-          return str;
-        }
-      } else if (i + 4 < str.size() && str[i + 1] == 'u') {
-        // Parse unicode escape symbols
-        int codepoint = std::stoi(str.substr(i + 2, 4), nullptr, 16);
-        i += 5;
-        if (codepoint <= 0x7F) {
-          utf8str += static_cast<char>(codepoint);
-        } else if (codepoint <= 0x7FF) {
-          utf8str += static_cast<char>(0xC0 | ((codepoint >> 6) & 0x1F));
-          utf8str += static_cast<char>(0x80 | (codepoint & 0x3F));
-        } else if (codepoint <= 0xFFFF) {
-          utf8str += static_cast<char>(0xE0 | ((codepoint >> 12) & 0x0F));
-          utf8str += static_cast<char>(0x80 | ((codepoint >> 6) & 0x3F));
-          utf8str += static_cast<char>(0x80 | (codepoint & 0x3F));
-        } else {
-          // error
-          return str;
-        }
-      } else if (i + 1 < str.size()) {
-        if (str[i + 1] != '\'') {
-          utf8str += str[i];
-        }
-        i++;
-        if (str[i] != '\\') {
-          utf8str += str[i];
-        }
-      } else {
-        utf8str += str[i];
-      }
-    } else {
-      utf8str += str[i];
-    }
-  }
-  utf8str.erase(std::remove(utf8str.begin(), utf8str.end(), '\0'),
-                utf8str.end());
-  return utf8str;
-}
-
-std::string parseHex2String(const std::string &hexStr) {
-  std::string asciiStr;
-  if ((hexStr.substr(0, 2) != "\\x")) {
-    return hexStr;
-  }
-  for (size_t i = 2; i < hexStr.length(); i += 2) {
-    // extract two characters (hexadecimal numbers)
-    std::string hexByte = hexStr.substr(i, 2);
-    // convert hexadecimal numbers to integers
-    int value = std::stoi(hexByte, nullptr, 16);
-    // Convert integers to characters and add them to the result string
-    asciiStr += static_cast<char>(value);
-  }
-  return asciiStr;
-}
-
 int tryAlterType(const std::string& str, DATATYPE new_type, ErrorInfo& err_info) {
   std::size_t pos{};
   int res = 0;
@@ -316,5 +235,4 @@
   return err_info.errcode;
 }
 
->>>>>>> 38cd9ad9
 }  // namespace kwdbts