--- conflicted
+++ resolved
@@ -120,28 +120,7 @@
 
   KStatus AttachDBs();
 
-<<<<<<< HEAD
   KStatus DetachDB(vector<std::string> dbs);
-=======
-  KStatus DetachDB(vector <std::string> dbs);
-
-  duckdb::vector<unique_ptr < duckdb::Expression>>
-  BuildAPExpr(
-  const std::string &str, TableCatalogEntry
-  &table,
-  std::map<idx_t, idx_t> &col_map
-  );
-
-  unique_ptr <PhysicalPlan> VerifyProjectionByTableScan(unique_ptr <PhysicalPlan> plan,
-                                                        std::map<idx_t, idx_t> &col_map);
-
-  unique_ptr <PhysicalPlan> CreateAPTableScan(const int *i);
-  unique_ptr <PhysicalPlan> CreateAPAggregator(int *i);
-
-  unique_ptr <PhysicalPlan> AddAPFilters(unique_ptr <PhysicalPlan> plan,
-                                         const PostProcessSpec &post,
-                                         TableCatalogEntry &table, std::map<idx_t, idx_t> &col_map);
->>>>>>> 4ea1947b
 
  private:
   
