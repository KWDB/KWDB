--- conflicted
+++ resolved
@@ -38,28 +38,6 @@
                                    std::vector<PhyPlanPtr> &child);
 
  private:
-<<<<<<< HEAD
-  
-  PhyPlanPtr TransFormTableScan(const kwdbts::ProcessorSpec& procSpec, const kwdbts::PostProcessSpec& post,
-      const kwdbts::ProcessorCoreUnion& core);
-  
-  duckdb::vector<duckdb::unique_ptr<duckdb::Expression>> BuildAPExpr(const std::string &str,
-      duckdb::TableCatalogEntry &table, IdxMap &col_map);
-  
-  PhyPlanPtr VerifyProjectionByTableScan(PhyPlanPtr plan, IdxMap &col_map);
-  
-  PhyPlanPtr AddAPFilters(PhyPlanPtr plan, const kwdbts::PostProcessSpec &post, duckdb::TableCatalogEntry &table,
-                          IdxMap &col_map);
-  
-  PhyPlanPtr TransFormAggregator(const kwdbts::PostProcessSpec& post, const kwdbts::ProcessorCoreUnion& core,
-                                 std::vector<duckdb::unique_ptr<duckdb::PhysicalPlan>> &child);
-  duckdb::PhysicalOperator InitAggregateExpressions(duckdb::PhysicalOperator &child1,
-                                                                     duckdb::vector<duckdb::unique_ptr<duckdb::Expression>> &aggregates,
-                                                                     duckdb::vector<duckdb::unique_ptr<duckdb::Expression>> &groups,
-                                                                     kwdbts::TSAggregatorSpec agg_spec);
-  
-//  duckdb::unique_ptr<duckdb::PhysicalPlan> physical_planner_;
-=======
   PhyPlanPtr TransFormTableScan(const kwdbts::ProcessorSpec &procSpec,
                                 const kwdbts::PostProcessSpec &post,
                                 const kwdbts::ProcessorCoreUnion &core);
@@ -84,9 +62,11 @@
   PhyPlanPtr AddAPProjection(PhyPlanPtr plan,
                              const kwdbts::PostProcessSpec &post,
                              duckdb::TableCatalogEntry &table, IdxMap &col_map);
-
+  duckdb::PhysicalOperator InitAggregateExpressions(duckdb::PhysicalOperator &child1,
+                                                                     duckdb::vector<duckdb::unique_ptr<duckdb::Expression>> &aggregates,
+                                                                     duckdb::vector<duckdb::unique_ptr<duckdb::Expression>> &groups,
+                                                                     kwdbts::TSAggregatorSpec agg_spec);
   //  duckdb::unique_ptr<duckdb::PhysicalPlan> physical_planner_;
->>>>>>> f3571e79
 
  private:
   duckdb::ClientContext *context_;
