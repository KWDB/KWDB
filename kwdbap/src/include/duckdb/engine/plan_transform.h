--- conflicted
+++ resolved
@@ -66,27 +66,15 @@
   PhyOpRef TransFormAggregator(const kwdbts::PostProcessSpec &post,
                                const kwdbts::ProcessorCoreUnion &core,
                                PhyOpRef child);
-<<<<<<< HEAD
-  
-  PhyOpRef AddAPProjection(PhyOpRef plan,
-                             const kwdbts::PostProcessSpec &post,
-                             duckdb::TableCatalogEntry &table, IdxMap &col_map);
   PhyOpRef InitAggregateExpressions(PhyOpRef child,
                                                                      duckdb::vector<duckdb::unique_ptr<duckdb::Expression>> &aggregates,
                                                                      duckdb::vector<duckdb::unique_ptr<duckdb::Expression>> &groups,
                                                                      duckdb::vector<duckdb::LogicalType> &agg_returned_types,
                                                                      const kwdbts::PostProcessSpec& post,
                                                                      const kwdbts::ProcessorCoreUnion& core);
-=======
 
   PhyOpRef AddAPProjection(PhyOpRef plan, const kwdbts::PostProcessSpec &post,
                            duckdb::TableCatalogEntry &table, IdxMap &col_map);
-  duckdb::PhysicalOperator InitAggregateExpressions(
-      duckdb::PhysicalOperator &child1,
-      duckdb::vector<duckdb::unique_ptr<duckdb::Expression>> &aggregates,
-      duckdb::vector<duckdb::unique_ptr<duckdb::Expression>> &groups,
-      kwdbts::TSAggregatorSpec agg_spec);
->>>>>>> 14516eec
   //  duckdb::unique_ptr<duckdb::PhysicalPlan> physical_planner_;
 
  private:
