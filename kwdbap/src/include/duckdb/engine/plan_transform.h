// Copyright (c) 2022-present, Shanghai Yunxi Technology Co, Ltd.
//
// This software (KWDB) is licensed under Mulan PSL v2.
// You can use this software according to the terms and conditions of the Mulan
// PSL v2. You may obtain a copy of Mulan PSL v2 at:
//          http://license.coscl.org.cn/MulanPSL2
// THIS SOFTWARE IS PROVIDED ON AN "AS IS" BASIS, WITHOUT WARRANTIES OF ANY
// KIND, EITHER EXPRESS OR IMPLIED, INCLUDING BUT NOT LIMITED TO
// NON-INFRINGEMENT, MERCHANTABILITY OR FIT FOR A PARTICULAR PURPOSE. See the
// Mulan PSL v2 for more details.

#pragma once

#include <map>
#include <memory>
#include <string>
#include <unordered_set>
#include <vector>

#include "duckdb/execution/physical_plan_generator.hpp"
#include "ee_pb_plan.pb.h"
#include "kwdb_type.h"
#include "ap_parse_query.h"

namespace kwdbap {
typedef duckdb::PhysicalOperator &PhyOpRef;
typedef std::map<idx_t, idx_t> IdxMap;
typedef std::vector<duckdb::PhysicalOperator *> PhyOpRefVec;
/**
 * @brief Physical plan processor
 *
 */
class TransFormPlan {
 public:
  explicit TransFormPlan(duckdb::ClientContext &context,
                         duckdb::PhysicalPlan *plan, std::string &db_path);
  ~TransFormPlan() = default;

  PhyOpRef TransFormPhysicalPlan(const kwdbts::TSProcessorSpec &procSpec,
                                 const kwdbts::PostProcessSpec &post,
                                 const kwdbts::TSProcessorCoreUnion &core,
                                 PhyOpRefVec &child);

 private:
  /**
  * @brief TransForm TableScan
  *
  */
  PhyOpRef TransFormTableScan(const kwdbts::TSProcessorSpec &procSpec, const kwdbts::PostProcessSpec &post,
                              const kwdbts::TSProcessorCoreUnion &core);
  /**
  * @brief TransForm Aggregator
  *
  */
  PhyOpRef TransFormAggregator(const kwdbts::PostProcessSpec &post, const kwdbts::TSProcessorCoreUnion &core,
                               PhyOpRef child);
  /**
  * @brief TransForm HashJoin
  *
  */
  PhyOpRef TransFormHashJoin(const kwdbts::PostProcessSpec &post, const kwdbts::TSProcessorCoreUnion &core,
                             PhyOpRef left_child, PhyOpRef right_child);

  duckdb::vector<duckdb::unique_ptr<duckdb::Expression>> BuildAPExpr(const std::string &str, ParseExprParam& param);

  duckdb::vector<duckdb::column_t> GetColsFromRenderExpr(
      const std::string &str, duckdb::TableCatalogEntry &table);

  PhyOpRef VerifyProjectionByTableScan(PhyOpRef plan, IdxMap &col_map);

  PhyOpRef AddAPFilters(PhyOpRef plan, const kwdbts::PostProcessSpec &post,
                        ParseExprParam &param, std::unordered_set<idx_t> &scan_filter_idx);

  duckdb::unique_ptr<duckdb::TableFilterSet> CreateTableFilters(
      const duckdb::vector<duckdb::ColumnIndex> &column_ids, const kwdbts::PostProcessSpec &post,
      ParseExprParam &param, std::unordered_set<idx_t> &scan_filter_idx, bool &all_filter_push_scan);

<<<<<<< HEAD
  PhyOpRef TransFormAggregator(const kwdbts::PostProcessSpec &post,
                               const kwdbts::TSProcessorCoreUnion &core,
                               PhyOpRef child);
  PhyOpRef InitAggregateExpressions(PhyOpRef child,
                                                                     duckdb::vector<duckdb::unique_ptr<duckdb::Expression>> &aggregates,
                                                                     duckdb::vector<duckdb::unique_ptr<duckdb::Expression>> &groups,
                                                                     duckdb::vector<duckdb::LogicalType> &agg_returned_types,
                                                                     const kwdbts::PostProcessSpec& post,
                                                                     const kwdbts::TSProcessorCoreUnion& core);

=======
>>>>>>> 9e093d8f
  PhyOpRef AddAPProjection(PhyOpRef plan, const kwdbts::PostProcessSpec &post, ParseExprParam &param);
  
  duckdb::PhysicalOperator InitAggregateExpressions(
      duckdb::PhysicalOperator &child1,
      duckdb::vector<duckdb::unique_ptr<duckdb::Expression>> &aggregates,
      duckdb::vector<duckdb::unique_ptr<duckdb::Expression>> &groups,
      kwdbts::TSAggregatorSpec agg_spec);
  //  duckdb::unique_ptr<duckdb::PhysicalPlan> physical_planner_;

 private:
  duckdb::ClientContext *context_;
  std::string db_path_;
  duckdb::PhysicalPlan *physical_plan_;
};

}  // namespace kwdbap<|MERGE_RESOLUTION|>--- conflicted
+++ resolved
@@ -75,7 +75,6 @@
       const duckdb::vector<duckdb::ColumnIndex> &column_ids, const kwdbts::PostProcessSpec &post,
       ParseExprParam &param, std::unordered_set<idx_t> &scan_filter_idx, bool &all_filter_push_scan);
 
-<<<<<<< HEAD
   PhyOpRef TransFormAggregator(const kwdbts::PostProcessSpec &post,
                                const kwdbts::TSProcessorCoreUnion &core,
                                PhyOpRef child);
@@ -86,8 +85,6 @@
                                                                      const kwdbts::PostProcessSpec& post,
                                                                      const kwdbts::TSProcessorCoreUnion& core);
 
-=======
->>>>>>> 9e093d8f
   PhyOpRef AddAPProjection(PhyOpRef plan, const kwdbts::PostProcessSpec &post, ParseExprParam &param);
   
   duckdb::PhysicalOperator InitAggregateExpressions(
