add_library_unity(
        duckdb_engine
        OBJECT
        db.cpp
        duckdb_exec.cpp
        ap_parse_query.cpp
        ap_table_scan.cpp
        ap_filters.cpp
<<<<<<< HEAD
        ap_processors.cpp
        plan_transform.cpp
        )
=======
        ap_aggregate.cpp)
>>>>>>> 4ea1947b
set(ALL_OBJECT_FILES
        ${ALL_OBJECT_FILES} $<TARGET_OBJECTS:duckdb_engine>
        PARENT_SCOPE)<|MERGE_RESOLUTION|>--- conflicted
+++ resolved
@@ -6,13 +6,10 @@
         ap_parse_query.cpp
         ap_table_scan.cpp
         ap_filters.cpp
-<<<<<<< HEAD
+        ap_aggregate.cpp
         ap_processors.cpp
         plan_transform.cpp
         )
-=======
-        ap_aggregate.cpp)
->>>>>>> 4ea1947b
 set(ALL_OBJECT_FILES
         ${ALL_OBJECT_FILES} $<TARGET_OBJECTS:duckdb_engine>
         PARENT_SCOPE)