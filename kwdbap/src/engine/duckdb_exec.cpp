--- conflicted
+++ resolved
@@ -1142,27 +1142,19 @@
   return ret;
 }
 
-unique_ptr<PhysicalPlan> DuckdbExec::ConvertFlowToPhysicalPlan(
-    unique_ptr<PhysicalPlan> in_plan, int* start_idx) {
+unique_ptr<PhysicalPlan> DuckdbExec::ConvertFlowToPhysicalPlan(int* start_idx) {
   printf("processor size: %d \n", fspecs_->processors_size());
-<<<<<<< HEAD
-  for (int i = 0; i < fspecs_->processors_size(); i++) {
-    const ProcessorSpec &proc = fspecs_->processors(i);
-    if (proc.has_core() && proc.core().has_aptablereader()) {
-      in_plan = CreateAPTableScan(&i);
-    } else if (proc.has_core() && proc.core().has_apaggregator()) {
-      in_plan = CreateAPAggregator(std::move(in_plan), &i);
-    }
-=======
+  unique_ptr<PhysicalPlan> physical_plan;
   if (*start_idx >= fspecs_->processors_size()) {
-    return in_plan;
+    return physical_plan;
   }
   const ProcessorSpec& proc = fspecs_->processors(*start_idx);
   if (proc.has_core() && proc.core().has_aptablereader()) {
-    in_plan = CreateAPTableScan(start_idx);
->>>>>>> 70f3eaee
-  }
-  return in_plan;
+    physical_plan = CreateAPTableScan(start_idx);
+  } else if (proc.has_core() && proc.core().has_apaggregator()) {
+    physical_plan = CreateAPAggregator(std::move(physical_plan), start_idx);
+  }
+  return physical_plan;
 }
 
 ExecutionResult DuckdbExec::PrepareExecutePlan(kwdbContext_p ctx) {
