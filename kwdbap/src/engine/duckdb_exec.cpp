--- conflicted
+++ resolved
@@ -1086,33 +1086,20 @@
   return ret;
 }
 
-<<<<<<< HEAD
-unique_ptr<PhysicalPlan> DuckdbExec::ConvertFlowToPhysicalPlan(
-    unique_ptr<PhysicalPlan> in_plan, int* start_idx) {
+unique_ptr<PhysicalPlan> DuckdbExec::ConvertFlowToPhysicalPlan(int* start_idx) {
 //  printf("processor size: %d \n", fspecs_->processors_size());
-//  if (*start_idx >= fspecs_->processors_size()) {
-//    return in_plan;
-//  }
-//  const ProcessorSpec& proc = fspecs_->processors(*start_idx);
-//  if (proc.has_core() && proc.core().has_aptablereader()) {
-//    in_plan = CreateAPTableScan(start_idx);
-//  }
-  return in_plan;
-=======
-unique_ptr<PhysicalPlan> DuckdbExec::ConvertFlowToPhysicalPlan(int* start_idx) {
-  printf("processor size: %d \n", fspecs_->processors_size());
-  unique_ptr<PhysicalPlan> physical_plan;
-  if (*start_idx >= fspecs_->processors_size()) {
-    return physical_plan;
-  }
-  const ProcessorSpec& proc = fspecs_->processors(*start_idx);
-  if (proc.has_core() && proc.core().has_aptablereader()) {
-    physical_plan = CreateAPTableScan(start_idx);
-  } else if (proc.has_core() && proc.core().has_apaggregator()) {
-    physical_plan = CreateAPAggregator(start_idx);
-  }
-  return physical_plan;
->>>>>>> 4ea1947b
+////  unique_ptr<PhysicalPlan> physical_plan;
+////  if (*start_idx >= fspecs_->processors_size()) {
+////    return physical_plan;
+////  }
+////  const ProcessorSpec& proc = fspecs_->processors(*start_idx);
+////  if (proc.has_core() && proc.core().has_aptablereader()) {
+////    physical_plan = CreateAPTableScan(start_idx);
+////  } else if (proc.has_core() && proc.core().has_apaggregator()) {
+////    physical_plan = CreateAPAggregator(start_idx);
+////  }
+////  return physical_plan;
+  return nullptr;
 }
 
 ExecutionResult DuckdbExec::PrepareExecutePlan(kwdbContext_p ctx) {
@@ -1120,27 +1107,7 @@
   try {
     StatementType statement_type = StatementType::SELECT_STATEMENT;
     auto prepared = make_shared_ptr<PreparedStatementData>(statement_type);
-<<<<<<< HEAD
     prepared->physical_plan = processors_->GetPlan();
-=======
-    PhysicalPlanGenerator physical_planner(*connect_->context);
-    StatementProperties properties;
-    properties_ = &properties;
-    duckdb::vector<string> res_names;
-    res_names_ = &res_names;
-    physical_planner_ = &physical_planner;
-    physical_planner_->InitPhysicalPlan();
-    auto init_physical_plan =
-        make_uniq<PhysicalPlan>(Allocator::Get(*connect_->context));
-    if (fspecs_->processors_size() <= 0) {
-      result.error_message = "processors is null";
-      return result;
-    }
-    auto start_idx = fspecs_->processors_size() -1;
-    auto res_plan = ConvertFlowToPhysicalPlan(&start_idx);
-    prepared->physical_plan = physical_planner_->GetPhysicalPlan();
-    prepared->physical_plan->SetRoot(res_plan->Root());
->>>>>>> 4ea1947b
     if (!prepared->physical_plan) {
       connect_->Rollback();
       result.error_message = "convert physical plan failed";
