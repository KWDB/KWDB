// Copyright (c) 2022-present, Shanghai Yunxi Technology Co, Ltd.
//
// This software (KWDB) is licensed under Mulan PSL v2.
// You can use this software according to the terms and conditions of the Mulan PSL v2.
// You may obtain a copy of Mulan PSL v2 at:
//          http://license.coscl.org.cn/MulanPSL2
// THIS SOFTWARE IS PROVIDED ON AN "AS IS" BASIS, WITHOUT WARRANTIES OF ANY KIND,
// EITHER EXPRESS OR IMPLIED, INCLUDING BUT NOT LIMITED TO NON-INFRINGEMENT,
// MERCHANTABILITY OR FIT FOR A PARTICULAR PURPOSE.
// See the Mulan PSL v2 for more details.

#include "duckdb/engine/duckdb_exec.h"
#include "duckdb/execution/operator/scan/physical_table_scan.hpp"
#include "duckdb/planner/expression/bound_reference_expression.hpp"
#include "duckdb/planner/expression/bound_aggregate_expression.hpp"
#include "duckdb/execution/operator/aggregate/physical_ungrouped_aggregate.hpp"
#include "duckdb/catalog/catalog_entry/aggregate_function_catalog_entry.hpp"
#include "duckdb/execution/operator/projection/physical_projection.hpp"


using namespace duckdb;

namespace kwdbap {

vector<unique_ptr<duckdb::Expression>> CopyChildren(
const vector<unique_ptr<duckdb::Expression>> &children) {
    vector<unique_ptr<duckdb::Expression>> result;
    result.reserve(children.size());
    for (auto &child : children) {
        result.push_back(child->Copy());  // 每个元素调用 Copy()
    }
    return result;
}

unique_ptr<PhysicalPlan> TransFormPlan::TransFormAggregator(const kwdbts::PostProcessSpec& post,
    const kwdbts::ProcessorCoreUnion& core, std::vector<duckdb::unique_ptr<duckdb::PhysicalPlan>> &child) {
    if (core.has_aggregator()) {
        auto apAggregator = core.aggregator();
        // if (post.output_columns_size() > 0 && post.output_columns_size() != post.output_types_size()) {
        //     return nullptr;
        // }
<<<<<<< HEAD
        if (input_plan->Root().type != PhysicalOperatorType::TABLE_SCAN) {
            throw InvalidInputException("operator is not a table scan");
        }
        auto &table_scan = input_plan->Root().Cast<PhysicalTableScan>();
        vector<unique_ptr<duckdb::Expression>> children;
        // todo: 需要根据实际情况构建投影，比如下层返回a,b, 本层实际上要返回sum(a),sum(b),a
        for (auto idx : table_scan.projection_ids) {
            children.push_back(make_uniq<BoundReferenceExpression>(table_scan.returned_types[idx], idx));
        }
        // auto ref_copy = CopyChildren(children);
        auto &proj = physical_planner_ -> Make<PhysicalProjection>(table_scan.returned_types, std::move(children), 0);
        proj.children.push_back(input_plan->Root());

        vector<unique_ptr<duckdb::Expression>> expressions;
        vector<LogicalType> agg_returned_types;
        for (auto &agg : apAggregator.aggregations()) {
            std::string func_name = "";
            switch (agg.func()) {
                case TSAggregatorSpec_Func_SUM: {
                    func_name = "sum";
                    break;
                }
                case TSAggregatorSpec_Func_AVG: {
                    func_name = "avg";
                    break;
                }
                case TSAggregatorSpec_Func_COUNT: {
                    func_name = "count";
                    break;
                }
                case TSAggregatorSpec_Func_MAX: {
                    func_name = "max";
                    break;
                }
                case TSAggregatorSpec_Func_MIN: {
                    func_name = "min";
                    break;
                }
                default: {
                    throw InvalidInputException("unsupported agg function");
                }
            }
            EntryLookupInfo lookup_info(CatalogType::AGGREGATE_FUNCTION_ENTRY, func_name);
            auto entry_retry = CatalogEntryRetriever(*connect_->context);
            auto func_entry = entry_retry.GetEntry("", "", lookup_info, OnEntryNotFound::RETURN_NULL);
            if (!func_entry) {
                throw std::runtime_error("Aggregate function not found: " + func_name);
            }
            auto &func = func_entry->Cast<AggregateFunctionCatalogEntry>();
            unique_ptr<duckdb::Expression> filter;
            unique_ptr<FunctionData> bind_info;
            auto aggr_type = AggregateType::NON_DISTINCT;

            vector<unique_ptr<duckdb::Expression>> ref;
            for (auto idx : agg.col_idx()) {
                ref.push_back(make_uniq<BoundReferenceExpression>(table_scan.returned_types[idx], idx));
                auto agg_func = func.functions.GetFunctionByArguments(*connect_->context, {table_scan.returned_types[idx]});
                if (agg_func.bind) {
                    bind_info = agg_func.bind(*connect_->context, agg_func, ref);
                    // we may have lost some arguments in the bind
                    ref.resize(MinValue(agg_func.arguments.size(), ref.size()));
                }
                auto agg_expr = make_uniq<BoundAggregateExpression>(agg_func, std::move(ref), std::move(filter), std::move(bind_info), aggr_type);
                agg_returned_types.push_back(agg_expr->return_type);
                expressions.push_back(std::move(agg_expr));
            }

        }
        auto &res = physical_planner_ -> Make<PhysicalUngroupedAggregate>(agg_returned_types, std::move(expressions), 0);
        res.children.push_back(proj);
        input_plan->SetRoot(res);
=======
//      child[0]->Root().GetTypes();
//      apAggregator.group_cols();
//
//      apAggregator.aggregations(0).arguments(0);
//
//      plan = ExtractAggregateExpressions(plan, op.expressions, op.groups);
//
//        if (input_plan->Root().type != PhysicalOperatorType::TABLE_SCAN) {
//            throw InvalidInputException("operator is not a table scan");
//        }
//        auto &table_scan = input_plan->Root().Cast<PhysicalTableScan>();
//        vector<unique_ptr<duckdb::Expression>> children;
//        // todo: 需要根据实际情况构建投影，比如下层返回a,b, 本层实际上要返回sum(a),sum(b),a
//        for (auto idx : table_scan.projection_ids) {
//            children.push_back(make_uniq<BoundReferenceExpression>(table_scan.returned_types[idx], idx));
//        }
//        // auto ref_copy = CopyChildren(children);
//        auto &proj = physical_planner_ -> Make<PhysicalProjection>(table_scan.returned_types, std::move(children), 0);
//        proj.children.push_back(input_plan->Root());
//
//        vector<unique_ptr<duckdb::Expression>> expressions;
//        vector<LogicalType> agg_returned_types;
//        for (auto &agg : apAggregator.aggregations()) {
//            std::string func_name = "";
//            switch (agg.func()) {
//                case TSAggregatorSpec_Func_SUM: {
//                    func_name = "sum";
//                    break;
//                }
//                case TSAggregatorSpec_Func_AVG: {
//                    func_name = "avg";
//                    break;
//                }
//                case TSAggregatorSpec_Func_COUNT: {
//                    func_name = "count";
//                    break;
//                }
//                case TSAggregatorSpec_Func_MAX: {
//                    func_name = "max";
//                    break;
//                }
//                case TSAggregatorSpec_Func_MIN: {
//                    func_name = "min";
//                    break;
//                }
//                default: {
//                    throw InvalidInputException("unsupported agg function");
//                }
//            }
//            EntryLookupInfo lookup_info(CatalogType::AGGREGATE_FUNCTION_ENTRY, func_name);
//            auto entry_retry = CatalogEntryRetriever(*connect_->context);
//            auto func_entry = entry_retry.GetEntry("", "", lookup_info, OnEntryNotFound::RETURN_NULL);
//            if (!func_entry) {
//                throw std::runtime_error("Aggregate function not found: " + func_name);
//            }
//            auto &func = func_entry->Cast<AggregateFunctionCatalogEntry>();
//            unique_ptr<duckdb::Expression> filter;
//            unique_ptr<FunctionData> bind_info;
//            auto aggr_type = AggregateType::NON_DISTINCT;
//
//            vector<unique_ptr<duckdb::Expression>> ref;
//            for (auto idx : agg.col_idx()) {
//                ref.push_back(make_uniq<BoundReferenceExpression>(table_scan.returned_types[idx], idx));
//                auto agg_func = func.functions.GetFunctionByArguments(*context_, {table_scan.returned_types[idx]});
//                auto agg_expr = make_uniq<BoundAggregateExpression>(agg_func, std::move(ref), std::move(filter), std::move(bind_info), aggr_type);
//                agg_returned_types.push_back(agg_expr->return_type);
//                expressions.push_back(std::move(agg_expr));
//            }
//
//        }
//        auto &res = physical_planner_-> Make<PhysicalUngroupedAggregate>(agg_returned_types, std::move(expressions), 0);
//        res.children.push_back(proj);
//        input_plan->SetRoot(res);
>>>>>>> ed964756
    }
//    return input_plan;
  return nullptr;
}
}<|MERGE_RESOLUTION|>--- conflicted
+++ resolved
@@ -34,24 +34,24 @@
 
 unique_ptr<PhysicalPlan> TransFormPlan::TransFormAggregator(const kwdbts::PostProcessSpec& post,
     const kwdbts::ProcessorCoreUnion& core, std::vector<duckdb::unique_ptr<duckdb::PhysicalPlan>> &child) {
+    auto physical_plan = make_uniq<PhysicalPlan>(Allocator::Get(*context_));
     if (core.has_aggregator()) {
         auto apAggregator = core.aggregator();
         // if (post.output_columns_size() > 0 && post.output_columns_size() != post.output_types_size()) {
         //     return nullptr;
         // }
-<<<<<<< HEAD
-        if (input_plan->Root().type != PhysicalOperatorType::TABLE_SCAN) {
-            throw InvalidInputException("operator is not a table scan");
-        }
-        auto &table_scan = input_plan->Root().Cast<PhysicalTableScan>();
+        // if (input_plan->Root().type != PhysicalOperatorType::TABLE_SCAN) {
+        //     throw InvalidInputException("operator is not a table scan");
+        // }
+        auto &table_scan = child[0]->Root().Cast<PhysicalTableScan>();
         vector<unique_ptr<duckdb::Expression>> children;
         // todo: 需要根据实际情况构建投影，比如下层返回a,b, 本层实际上要返回sum(a),sum(b),a
         for (auto idx : table_scan.projection_ids) {
             children.push_back(make_uniq<BoundReferenceExpression>(table_scan.returned_types[idx], idx));
         }
         // auto ref_copy = CopyChildren(children);
-        auto &proj = physical_planner_ -> Make<PhysicalProjection>(table_scan.returned_types, std::move(children), 0);
-        proj.children.push_back(input_plan->Root());
+        auto &proj = physical_plan->Make<PhysicalProjection>(table_scan.returned_types, std::move(children), 0);
+        proj.children.push_back(child[0]->Root());
 
         vector<unique_ptr<duckdb::Expression>> expressions;
         vector<LogicalType> agg_returned_types;
@@ -83,7 +83,7 @@
                 }
             }
             EntryLookupInfo lookup_info(CatalogType::AGGREGATE_FUNCTION_ENTRY, func_name);
-            auto entry_retry = CatalogEntryRetriever(*connect_->context);
+            auto entry_retry = CatalogEntryRetriever(*context_);
             auto func_entry = entry_retry.GetEntry("", "", lookup_info, OnEntryNotFound::RETURN_NULL);
             if (!func_entry) {
                 throw std::runtime_error("Aggregate function not found: " + func_name);
@@ -96,9 +96,9 @@
             vector<unique_ptr<duckdb::Expression>> ref;
             for (auto idx : agg.col_idx()) {
                 ref.push_back(make_uniq<BoundReferenceExpression>(table_scan.returned_types[idx], idx));
-                auto agg_func = func.functions.GetFunctionByArguments(*connect_->context, {table_scan.returned_types[idx]});
+                auto agg_func = func.functions.GetFunctionByArguments(*context_, {table_scan.returned_types[idx]});
                 if (agg_func.bind) {
-                    bind_info = agg_func.bind(*connect_->context, agg_func, ref);
+                    bind_info = agg_func.bind(*context_, agg_func, ref);
                     // we may have lost some arguments in the bind
                     ref.resize(MinValue(agg_func.arguments.size(), ref.size()));
                 }
@@ -108,86 +108,12 @@
             }
 
         }
-        auto &res = physical_planner_ -> Make<PhysicalUngroupedAggregate>(agg_returned_types, std::move(expressions), 0);
+        auto &res = physical_plan->Make<PhysicalUngroupedAggregate>(agg_returned_types, std::move(expressions), 0);
         res.children.push_back(proj);
-        input_plan->SetRoot(res);
-=======
-//      child[0]->Root().GetTypes();
-//      apAggregator.group_cols();
-//
-//      apAggregator.aggregations(0).arguments(0);
-//
-//      plan = ExtractAggregateExpressions(plan, op.expressions, op.groups);
-//
-//        if (input_plan->Root().type != PhysicalOperatorType::TABLE_SCAN) {
-//            throw InvalidInputException("operator is not a table scan");
-//        }
-//        auto &table_scan = input_plan->Root().Cast<PhysicalTableScan>();
-//        vector<unique_ptr<duckdb::Expression>> children;
-//        // todo: 需要根据实际情况构建投影，比如下层返回a,b, 本层实际上要返回sum(a),sum(b),a
-//        for (auto idx : table_scan.projection_ids) {
-//            children.push_back(make_uniq<BoundReferenceExpression>(table_scan.returned_types[idx], idx));
-//        }
-//        // auto ref_copy = CopyChildren(children);
-//        auto &proj = physical_planner_ -> Make<PhysicalProjection>(table_scan.returned_types, std::move(children), 0);
-//        proj.children.push_back(input_plan->Root());
-//
-//        vector<unique_ptr<duckdb::Expression>> expressions;
-//        vector<LogicalType> agg_returned_types;
-//        for (auto &agg : apAggregator.aggregations()) {
-//            std::string func_name = "";
-//            switch (agg.func()) {
-//                case TSAggregatorSpec_Func_SUM: {
-//                    func_name = "sum";
-//                    break;
-//                }
-//                case TSAggregatorSpec_Func_AVG: {
-//                    func_name = "avg";
-//                    break;
-//                }
-//                case TSAggregatorSpec_Func_COUNT: {
-//                    func_name = "count";
-//                    break;
-//                }
-//                case TSAggregatorSpec_Func_MAX: {
-//                    func_name = "max";
-//                    break;
-//                }
-//                case TSAggregatorSpec_Func_MIN: {
-//                    func_name = "min";
-//                    break;
-//                }
-//                default: {
-//                    throw InvalidInputException("unsupported agg function");
-//                }
-//            }
-//            EntryLookupInfo lookup_info(CatalogType::AGGREGATE_FUNCTION_ENTRY, func_name);
-//            auto entry_retry = CatalogEntryRetriever(*connect_->context);
-//            auto func_entry = entry_retry.GetEntry("", "", lookup_info, OnEntryNotFound::RETURN_NULL);
-//            if (!func_entry) {
-//                throw std::runtime_error("Aggregate function not found: " + func_name);
-//            }
-//            auto &func = func_entry->Cast<AggregateFunctionCatalogEntry>();
-//            unique_ptr<duckdb::Expression> filter;
-//            unique_ptr<FunctionData> bind_info;
-//            auto aggr_type = AggregateType::NON_DISTINCT;
-//
-//            vector<unique_ptr<duckdb::Expression>> ref;
-//            for (auto idx : agg.col_idx()) {
-//                ref.push_back(make_uniq<BoundReferenceExpression>(table_scan.returned_types[idx], idx));
-//                auto agg_func = func.functions.GetFunctionByArguments(*context_, {table_scan.returned_types[idx]});
-//                auto agg_expr = make_uniq<BoundAggregateExpression>(agg_func, std::move(ref), std::move(filter), std::move(bind_info), aggr_type);
-//                agg_returned_types.push_back(agg_expr->return_type);
-//                expressions.push_back(std::move(agg_expr));
-//            }
-//
-//        }
-//        auto &res = physical_planner_-> Make<PhysicalUngroupedAggregate>(agg_returned_types, std::move(expressions), 0);
-//        res.children.push_back(proj);
-//        input_plan->SetRoot(res);
->>>>>>> ed964756
+        unique_ptr<PhysicalPlan> ret;
+        ret->SetRoot(res);
+        return ret;
     }
-//    return input_plan;
   return nullptr;
 }
 }