// Copyright (c) 2022-present, Shanghai Yunxi Technology Co, Ltd. All rights reserved.
//
// This software (KWDB) is licensed under Mulan PSL v2.
// You can use this software according to the terms and conditions of the Mulan PSL v2.
// You may obtain a copy of Mulan PSL v2 at:
//          http://license.coscl.org.cn/MulanPSL2
// THIS SOFTWARE IS PROVIDED ON AN "AS IS" BASIS, WITHOUT WARRANTIES OF ANY KIND,
// EITHER EXPRESS OR IMPLIED, INCLUDING BUT NOT LIMITED TO NON-INFRINGEMENT,
// MERCHANTABILITY OR FIT FOR A PARTICULAR PURPOSE.
// See the Mulan PSL v2 for more details.

#pragma once
#include<iostream>
#include <mutex>
#include <atomic>
#include <stdio.h>
#include <thread>
// #include "ts_common.h"

#define likely(cond) __builtin_expect(!!(cond), 1)
#define unlikely(cond) __builtin_expect(!!(cond), 0)

#define LATCH_TYPES                                 \
ENUM_MEM(LATCH_ID_NONE),                            \
ENUM_MEM(LATCH_ID_TAG_TABLE_MUTEX),                 \
ENUM_MEM(LATCH_ID_HASH_INDEX_MUTEX),                \
ENUM_MEM(LATCH_ID_TAG_STRING_FILE_MUTEX),           \
ENUM_MEM(LATCH_ID_METRICS_STRING_FILE_MUTEX),       \
ENUM_MEM(LATCH_ID_TEMP_TABLE_STRING_FILE_MUTEX),    \
ENUM_MEM(LATCH_ID_TSTABLE_ITERATOR_MUTEX),          \
ENUM_MEM(LATCH_ID_MMAP_ENTITY_META_MUTEX),          \
ENUM_MEM(LATCH_ID_MMAP_PARTITION_TABLE_SEGMENTS_MUTEX), \
ENUM_MEM(LATCH_ID_PARTITION_TABLE_MUTEX), \
ENUM_MEM(LATCH_ID_ERROR_INFO_MUTEX),                \
ENUM_MEM(LATCH_ID_OBJECT_MANAGER_FACTORY_MUTEX),    \
ENUM_MEM(LATCH_ID_CREATE_TABLE_MUTEX),              \
ENUM_MEM(LATCH_ID_BIGOBJECT_CONFIG_MUTEX),          \
ENUM_MEM(LATCH_ID_TSENTITY_GROUP_MUTEX),            \
ENUM_MEM(LATCH_ID_TSTABLE_SNAPSHOT_MUTEX),          \
ENUM_MEM(LATCH_ID_WALMGR_META_MUTEX),               \
ENUM_MEM(LATCH_ID_WALFILEMGR_FILE_MUTEX),           \
ENUM_MEM(LATCH_ID_WALBUFMGR_BUF_MUTEX),             \
ENUM_MEM(LATCH_ID_TSSUBENTITY_GROUP_ENTITYS_MUTEX), \
ENUM_MEM(LATCH_ID_TSSUBENTITY_GROUP_MUTEX),         \
ENUM_MEM(LATCH_ID_LOGGED_TSSUBENTITY_GROUP_MUTEX),  \
ENUM_MEM(LATCH_ID_SUBENTITY_GROUP_MANAGER_MUTEX),   \
ENUM_MEM(LATCH_ID_TAG_REF_COUNT_MUTEX),             \
ENUM_MEM(LATCH_ID_PARTITION_REF_COUNT_MUTEX),       \
ENUM_MEM(LATCH_ID_TSTABLE_CACHE_LOCK),              \
ENUM_MEM(LATCH_ID_PARTITION_LRU_CACHE_MANAGER_CAPACITY_THREAD_LOCK), \
ENUM_MEM(LATCH_ID_PARTITION_LRU_CACHE_MANAGER_CAPACITY_QUEUE_LOCK), \
ENUM_MEM(LATCH_ID_TSTABLE_DELETE_DATA_LOCK),        \
ENUM_MEM(LATCH_ID_TAG_TABLE_METADATA_MUTEX),        \
ENUM_MEM(LATCH_ID_PARTITION_VACUUM_WRITE_MUTEX),    \
ENUM_MEM(LATCH_ID_PARTITION_VACUUM_DELETE_MUTEX),   \
ENUM_MEM(LATCH_ID_LAST_MUTEX),                      \
ENUM_MEM(LATCH_ID_ENTITY_ITEM_MUTEX),               \
<<<<<<< HEAD
ENUM_MEM(LATCH_ID_BLOCK_SEGMENT_BLOCK_SPAN_MUTEX),  \
=======
ENUM_MEM(LATCH_ID_COMPRESS_INFO_INIT_MUTEX),        \
>>>>>>> 6102366b

enum latch_id_t {
#define ENUM_MEM(x) x
  LATCH_TYPES
#undef ENUM_MEM
  LATCH_ID_MAX = LATCH_ID_LAST_MUTEX
};

#define LATCH_INFO_KEY(N) { #N }


struct KLatchUseage {
  std::atomic<uint64_t> m_count;  // Count of values

  std::atomic<uint64_t> m_sum;  // Sum of values

  std::atomic<uint64_t> m_min;  // Minimum value

  std::atomic<uint64_t> m_max;  // Maximum value
  
  KLatchUseage();
  void reset(void);
  void aggregate(uint64_t value);
  std::string print();
};

struct Klatch_stat {
  KLatchUseage m_wait_stat;
  KLatchUseage m_lock_stat;
};

using KTimestamp = int64_t;

struct KLS_mutex {
  latch_id_t m_id;

  Klatch_stat m_latch_stat;

  KTimestamp   m_last_locked;
public:
  KLS_mutex() = delete;
  KLS_mutex(latch_id_t id) : m_id(id) {
    m_last_locked = 0;
    m_latch_stat.m_lock_stat.reset();
    m_latch_stat.m_wait_stat.reset();
  }
  ~KLS_mutex() {
  }
};

struct  KLatch {
  pthread_mutex_t m_native_mutex;

  KLS_mutex*  m_kls;

public:
  KLatch() = delete;

  KLatch(latch_id_t id);

  ~KLatch() {
    pthread_mutex_destroy(&m_native_mutex);
    delete m_kls;
  }

  int Lock(const char* file_name, uint32_t line);

  int Unlock(const char* file_name, uint32_t line);
};

#define MUTEX_LOCK(M) (M)->Lock(   \
                           __FILE__, __LINE__)

#define MUTEX_UNLOCK(M) (M)->Unlock(   \
                           __FILE__, __LINE__)


extern KTimestamp get_timevalue();

void debug_latch_print(FILE* file);<|MERGE_RESOLUTION|>--- conflicted
+++ resolved
@@ -55,11 +55,8 @@
 ENUM_MEM(LATCH_ID_PARTITION_VACUUM_DELETE_MUTEX),   \
 ENUM_MEM(LATCH_ID_LAST_MUTEX),                      \
 ENUM_MEM(LATCH_ID_ENTITY_ITEM_MUTEX),               \
-<<<<<<< HEAD
+ENUM_MEM(LATCH_ID_COMPRESS_INFO_INIT_MUTEX),        \
 ENUM_MEM(LATCH_ID_BLOCK_SEGMENT_BLOCK_SPAN_MUTEX),  \
-=======
-ENUM_MEM(LATCH_ID_COMPRESS_INFO_INIT_MUTEX),        \
->>>>>>> 6102366b
 
 enum latch_id_t {
 #define ENUM_MEM(x) x
