--- conflicted
+++ resolved
@@ -128,17 +128,10 @@
 ------+------
    35 |   1
 (1 row)
-<<<<<<< HEAD
-> select count(a), sum(b), max(a), max(b), min(c), max(c), min(d), max(d) from test.sjcx01;
-  count | sum | max | max | min | max | min | max
---------+-----+-----+-----+-----+-----+-----+------
-      9 |  55 |  12 |  13 |     | H   | A   | G
-=======
 > select count(a), sum(b), max(a), max(b) from test.sjcx01;
   count | sum | max | max
 --------+-----+-----+------
       7 |  55 |  12 |  13
->>>>>>> 326a023a
 (1 row)
 > select last(b), last(a) from test.sjcx01;
   last | last
