> create ts database test;
CREATE TS DATABASE
> create table test.sjcx01(k_timestamp timestamp not null,A INT4 not null,B INT4 not null,C VARCHAR(10) not null,D VARCHAR(10) not null)attributes (t1_attribute varchar not null) primary tags(t1_attribute);
CREATE TABLE
> insert into test.sjcx01 values (1681111110000,1,1,'A','DFFDARG', 'qqq');
INSERT 1
> insert into test.sjcx01 values (1681111110001,2,2,'B','DFFDARGD', 'qqq1');
INSERT 1
> insert into test.sjcx01 values (1681111110002,3,3,'C','A', 'A1');
INSERT 1
> insert into test.sjcx01 values (1681111110003,4,4,'D','B', 'B2');
INSERT 1
> insert into test.sjcx01 values (1681111110004,5,5,'E','C', 'C3');
INSERT 1
> select * from test.sjcx01 order by k_timestamp;
<<<<<<< HEAD
         k_timestamp        | a | b | c |   d   | t1_attribute
----------------------------+---+---+---+-------+---------------
  2023-04-10 07:18:30+00:00 | 1 | 1 |   | FDARG | qqq
(1 row)
> select k_timestamp, A, B from test.sjcx01;
         k_timestamp        | a | b
----------------------------+---+----
  2023-04-10 07:18:30+00:00 | 1 | 1
(1 row)
=======
           k_timestamp          | a | b | c |    d     | t1_attribute
--------------------------------+---+---+---+----------+---------------
  2023-04-10 07:18:30+00:00     | 1 | 1 | A | DFFDARG  | qqq
  2023-04-10 07:18:30.001+00:00 | 2 | 2 | B | DFFDARGD | qqq1
  2023-04-10 07:18:30.002+00:00 | 3 | 3 | C | A        | A1
  2023-04-10 07:18:30.003+00:00 | 4 | 4 | D | B        | B2
  2023-04-10 07:18:30.004+00:00 | 5 | 5 | E | C        | C3
(5 rows)
>>>>>>> 28c18e01
> drop database test cascade;
DROP DATABASE<|MERGE_RESOLUTION|>--- conflicted
+++ resolved
@@ -13,17 +13,6 @@
 > insert into test.sjcx01 values (1681111110004,5,5,'E','C', 'C3');
 INSERT 1
 > select * from test.sjcx01 order by k_timestamp;
-<<<<<<< HEAD
-         k_timestamp        | a | b | c |   d   | t1_attribute
-----------------------------+---+---+---+-------+---------------
-  2023-04-10 07:18:30+00:00 | 1 | 1 |   | FDARG | qqq
-(1 row)
-> select k_timestamp, A, B from test.sjcx01;
-         k_timestamp        | a | b
-----------------------------+---+----
-  2023-04-10 07:18:30+00:00 | 1 | 1
-(1 row)
-=======
            k_timestamp          | a | b | c |    d     | t1_attribute
 --------------------------------+---+---+---+----------+---------------
   2023-04-10 07:18:30+00:00     | 1 | 1 | A | DFFDARG  | qqq
@@ -32,6 +21,14 @@
   2023-04-10 07:18:30.003+00:00 | 4 | 4 | D | B        | B2
   2023-04-10 07:18:30.004+00:00 | 5 | 5 | E | C        | C3
 (5 rows)
->>>>>>> 28c18e01
+> select k_timestamp, A, B from test.sjcx01 order by k_timestamp;;
+           k_timestamp          | a | b
+--------------------------------+---+----
+  2023-04-10 07:18:30+00:00     | 1 | 1
+  2023-04-10 07:18:30.001+00:00 | 2 | 2
+  2023-04-10 07:18:30.002+00:00 | 3 | 3
+  2023-04-10 07:18:30.003+00:00 | 4 | 4
+  2023-04-10 07:18:30.004+00:00 | 5 | 5
+(5 rows)
 > drop database test cascade;
 DROP DATABASE