// Copyright (c) 2022-present, Shanghai Yunxi Technology Co, Ltd. All rights reserved.
//
// This software (KWDB) is licensed under Mulan PSL v2.
// You can use this software according to the terms and conditions of the Mulan PSL v2.
// You may obtain a copy of Mulan PSL v2 at:
//          http://license.coscl.org.cn/MulanPSL2
// THIS SOFTWARE IS PROVIDED ON AN "AS IS" BASIS, WITHOUT WARRANTIES OF ANY KIND,
// EITHER EXPRESS OR IMPLIED, INCLUDING BUT NOT LIMITED TO NON-INFRINGEMENT,
// MERCHANTABILITY OR FIT FOR A PARTICULAR PURPOSE.
// See the Mulan PSL v2 for more details.
#include <cstdio>
#include <string>
#include <iostream>
#include <memory>
#include <vector>
#include <atomic>
#include <th_kwdb_dynamic_thread_pool.h>
#include <dlfcn.h>
#include "engine.h"
#include "../statistics.h"
#include "st_worker.h"
#include "st_meta.h"
#include "ts_table.h"
#include "ts_table_v2_impl.h"

using namespace kwdbts;

namespace kwdbts {

const static int HEADER_SIZE = 16 + 2 + 4 + 4 + 8 + 4 + 1;  // NOLINT

bool StWorker::IsTableCreated(uint32_t tbl_id, int table_i) {
  // check if the table has been created
  std::shared_ptr<TsTable> ts_table;
  while (KStatus::SUCCESS != st_inst_->GetTSEngine()->GetTsTable(ctx, tbl_id, ts_table)) {
    std::this_thread::sleep_for(std::chrono::seconds(1));
  }
  return true;
}

KBStatus StWriteWorker::InitData(KTimestamp& data_ts) {
  _entity_i = _entity_begin;
  return KBStatus::OK();
}

KBStatus StWriteWorker::do_work(KTimestamp  new_ts) {
  if (table_ids_.size() == 0) {
    can_run_ = false;
    return KBStatus::Invalid("no table to run");
  }
  // traverse table, execute write
  uint32_t w_table = table_ids_[table_i];
  table_i++;
  if (table_i >= table_ids_.size()) {
    table_i = 0;
  }
  uint32_t entity_tag = _entity_i;
  if (_entity_i >= _entity_end) {
    _entity_i = _entity_begin;
  } else {
    _entity_i++;
  }
  KBStatus s;
  KStatus stat;
  KTimestamp wr_ts = new_ts;
  k_uint32 p_len = 0;
  TSSlice payload;
  {
    KWDB_START();
    std::vector<TagInfo> tag_schema;
    std::vector<AttributeInfo> data_schema;
    stat = st_inst_->GetSchemaInfo(ctx, w_table, &tag_schema, &data_schema);
    if (stat != KStatus::SUCCESS) {
      return KBStatus::NOT_FOUND("st_inst_->GetSchemaInfo failed. tbl:" + std::to_string(w_table));
    }
    if (params_.engine_version == "2") {
      genRowBasedPayloadData(tag_schema, data_schema, w_table, 1, entity_tag, wr_ts, params_.BATCH_NUM, params_.time_inc, &payload);
    } else {
      genPayloadData(tag_schema, data_schema, entity_tag, wr_ts, params_.BATCH_NUM, params_.time_inc, &payload);
    }
    
    KWDB_DURATION(_row_prepare_time);
  }

  {
    KWDB_START();
    DedupResult dedup_result{0, 0, 0, TSSlice {nullptr, 0}};
    uint16_t inc_entity_cnt;
    uint32_t inc_unordered_cnt;
    stat = st_inst_->GetTSEngine()->PutData(
        ctx, w_table, st_inst_->rangeGroup(), &payload, 1, 0, &inc_entity_cnt,
        &inc_unordered_cnt, &dedup_result);
    if (stat != KStatus::SUCCESS) {
      std::cout << "failed put data." << std::endl;
    }
    s = dump_zstatus("PutData", ctx, stat);
    KWDB_DURATION(_row_put_time);
  }
  delete[] payload.data;
  _row_sum += params_.BATCH_NUM;
  return s;
}

std::string StWriteWorker::show_extra() {
  char msg[128];
  snprintf(msg, 128, "total rows %ld, time: preparePayload=%.3fus,putData=%.3f(%.0f)us",
           _row_sum, _row_prepare_time.avg() / 1e3,
           _row_put_time.avg() / 1e3 , _row_put_time.max() / 1e3 );
  _row_prepare_time.reset();
  _row_put_time.reset();
  return msg;
}

KBStatus StGetLastWorker::do_work(KTimestamp new_ts) {
  if (table_ids_.empty()) {
    can_run_ = false;
    return KBStatus::Invalid("no table to run");
  }
  // select the table in order and execute the last read
  uint32_t r_table = table_ids_[table_i];
  if (!IsTableCreated(r_table, table_i)) {
    log_INFO("Table[%d] not created!", r_table);
    return KBStatus::OK();
  }
  table_i++;
  if (table_i >= table_ids_.size()) {
    table_i = 0;
  }

//  KWDB_START();
//  char* tuple = nullptr;
//  void* ref = nullptr;
//
//  if (st_inst_->GetKSchema()->RefLatestKObjectTableData(ctx, r_table, &tuple, &ref) != kwdbts::KStatus::SUCCESS) {
//    return KBStatus::InternalError("table_" + std::to_string(r_table));
//  }
//  if (tuple == nullptr || ref == nullptr) {
//    return KBStatus::NOT_FOUND("table_" + std::to_string(r_table));
//  }
//  if (st_inst_->GetKSchema()->UnrefKObjectTableData(ctx, r_table, ref) != kwdbts::KStatus::SUCCESS) {
//    return KBStatus::InternalError("table_" + std::to_string(r_table));
//  }
//  KWDB_DURATION(_get_time);

  return KBStatus::OK();
}

std::string StGetLastWorker::show_extra() {
  char msg[128];
  snprintf(msg, 128, "RefLatest Avg Time=%.3f (%.0f) us", _get_time.avg() / 1e3, _get_time.max() / 1e3 );
  _get_time.reset();
  return msg;
}

KBStatus StScanWorker::Init() {
  for (int i = 0; i < table_ids_.size(); i++) {
    KTableKey table_id = table_ids_[i];
    // construct table meta
    roachpb::CreateTsTable meta;
    StMetaBuilder::constructRoachpbTable(&meta, table_id, params_);
    st_inst_->tableMetas().push_back(meta);
  }
  return KBStatus::OK();
}

KBStatus StScanWorker::do_work(KTimestamp  new_ts) {
  if (table_ids_.empty()) {
    can_run_ = false;
    return KBStatus::Invalid("no table to run");
  }
  if (start_ts_ < 0) {
    start_ts_ = new_ts - 1;
  }
  // select the table in order and execute the scan read
  uint32_t r_table = table_ids_[table_i];
  if (!IsTableCreated(r_table, table_i)) {
    log_INFO("Table[%d] not created!", r_table);
    return KBStatus::OK();
  }
  table_i++;
  if (table_i >= table_ids_.size()) {
    table_i = 0;
  }

  KWDB_START();

  uint32_t entity_index = 1;
  KwTsSpan ts_span = {int64_t(start_ts_), GetTimeNow()};
  std::vector<KwTsSpan> ts_spans;
  ts_spans.push_back(ts_span);
  std::vector<k_uint32> scan_cols;
  std::vector<AttributeInfo> data_schema;
  KBStatus s;
  std::vector<Sumfunctype> scan_agg_types;
<<<<<<< HEAD
  std::shared_ptr<TsTable> ts_table;
  auto stat = st_inst_->GetTSEngine()->GetTsTable(ctx, r_table, ts_table);
  s = dump_zstatus("GetTsTable", ctx, stat);
=======
  TsStorageIterator* iter;
  SubGroupID group_id = 1;

  vector<uint32_t> entity_ids = {entity_index};
  stat = tbl_range->GetIterator(ctx, group_id, entity_ids, ts_spans, ts_type, scan_cols, scan_cols, {}, scan_agg_types, 1, &iter, tbl_range,
                      {}, false, false);
  s = dump_zstatus("GetIterator", ctx, stat);
>>>>>>> 775126be
  if (s.isNotOK()) {
    return s;
  }
  if (st_inst_->IsV2()) {
    auto tablev2 = dynamic_pointer_cast<TsTableV2Impl>(ts_table);
    auto tbl_version = tablev2->GetSchemaManager()->GetCurrentVersion();
    tablev2->GetSchemaManager()->GetColumnsExcludeDropped(data_schema, tbl_version);
    for (size_t i = 0; i < data_schema.size(); i++) {
      scan_cols.push_back(i);
    }
    EntityResultIndex e_idx{1, entity_index, 1};
    TsIterator* iter;
    ctx->ts_engine = st_inst_->GetTSEngine();
    auto stat = tablev2->GetNormalIterator(ctx, {e_idx}, ts_spans, scan_cols, scan_agg_types, tbl_version, &iter, {}, false, false);
    s = dump_zstatus("GetIterator", ctx, stat);
    if (s.isNotOK()) {
      return s;
    }
    ResultSet res;
    res.setColumnNum(scan_cols.size());
    uint32_t count = 0;
    bool is_finished = false;
    do {
      stat = iter->Next(&res, &count);
      s = dump_zstatus("IteratorNext", ctx, stat);
      if (s.isNotOK()) {
        return s;
      }
      if (count > 0 && !checkColValue(data_schema, res, count, params_.time_inc)) {
        return KBStatus(StatusCode::RError, "colume value check failed.");
      }
      _scan_rows.add(count);
    } while (count > 0);
  } else {
    auto ts_type = ts_table->GetRootTableManager()->GetTsColDataType();
    std::shared_ptr<TsEntityGroup> tbl_range;
    stat = ts_table->GetEntityGroup(ctx, st_inst_->rangeGroup(), &tbl_range);
    stat = ts_table->GetDataSchemaExcludeDropped(ctx, &data_schema);
    for (size_t i = 0; i < data_schema.size(); i++) {
      scan_cols.push_back(i);
    }
    vector<uint32_t> entity_ids = {entity_index};
    SubGroupID group_id = 1;
    TsStorageIterator* iter;
    stat = tbl_range->GetIterator(ctx, group_id, entity_ids, ts_spans, ts_type, scan_cols, scan_cols, scan_agg_types, 1, &iter, tbl_range,
                        {}, false, false);
    s = dump_zstatus("GetIterator", ctx, stat);
    if (s.isNotOK()) {
      return s;
    }
    ResultSet res;
    res.setColumnNum(scan_cols.size());
    uint32_t count = 0;
    bool is_finished = false;
    do {
      stat = iter->Next(&res, &count, &is_finished);
      s = dump_zstatus("IteratorNext", ctx, stat);
      if (s.isNotOK()) {
        return s;
      }
      if (count > 0 && !checkColValue(data_schema, res, count, params_.time_inc)) {
        return KBStatus(StatusCode::RError, "colume value check failed.");
      }
      _scan_rows.add(count);
    } while (!is_finished);
  }

  KWDB_DURATION(_scan_time);

  return KBStatus::OK();
}

std::string StScanWorker::show_extra() {
  char msg[128];
  snprintf(msg, 128, ",Scan Rows=%.0f, Time=%.3f(%.0f) ms, AGG=%.3f(%.0f) ms",
           _scan_rows.avg(), _scan_time.avg() / 1e6 ,_scan_time.max() / 1e6
      , _agg_time.avg() / 1e6 ,_agg_time.max() / 1e6);
  _scan_time.reset();
  _agg_time.reset();
  return msg;
}

KBStatus StSnapshotWorker::do_work(KTimestamp  new_ts) {
  if (table_ids_.empty()) {
    can_run_ = false;
    return KBStatus::Invalid("no table to run");
  }
  // select the table in order and execute compress
  uint32_t r_table = table_ids_[table_i];
  if (!IsTableCreated(r_table, table_i)) {
    log_INFO("Table[%d] not created!", r_table);
    return KBStatus::OK();
  }
  table_i++;
  if (table_i >= table_ids_.size()) {
    table_i = 0;
  }
  uint64_t read_snapshot_id, write_snapshot_id;
  KStatus s;
  size_t snapshot_size = 0;
  KWDB_START();
  {
    KWDB_START();
    s = st_inst_->GetTSEngine()->CreateSnapshotForRead(ctx, table_ids_[table_i], 0, UINT64_MAX,
                                                        {INT64_MIN, INT64_MAX}, &read_snapshot_id);
    if (s != KStatus::SUCCESS) {
      return dump_zstatus("CreateSnapshotForRead", ctx, s);
    }
    s = st_inst_->GetTSEngine()->CreateSnapshotForWrite(ctx, st_inst_->GetSnapShotTableId(), 0,
                                            UINT64_MAX, {INT64_MIN, INT64_MAX}, &write_snapshot_id);
    if (s != KStatus::SUCCESS) {
      return dump_zstatus("CreateSnapshotForWrite", ctx, s);
    }
    KWDB_DURATION(_init_time);
  }
  while (true) {
    TSSlice payload{nullptr, 0};
    {
      KWDB_START();
      s = st_inst_->GetTSEngine()->GetSnapshotNextBatchData(ctx, read_snapshot_id, &payload);
      if (s != KStatus::SUCCESS) {
        return dump_zstatus("GetSnapshotNextBatchData", ctx, s);
      }
      KWDB_DURATION(_get_time);
    }
    snapshot_size += payload.len;
    if (payload.data != nullptr) {
      KWDB_START();
      s = st_inst_->GetTSEngine()->WriteSnapshotBatchData(ctx, write_snapshot_id, payload);
      if (s != KStatus::SUCCESS) {
        return dump_zstatus("WriteSnapshotBatchData", ctx, s);
      }
      delete payload.data;
      KWDB_DURATION(_put_time);
    } else {
      break;
    }
  }
  {
    KWDB_START();
    st_inst_->GetTSEngine()->WriteSnapshotSuccess(ctx, write_snapshot_id);
    st_inst_->GetTSEngine()->DeleteSnapshot(ctx, read_snapshot_id);
    st_inst_->GetTSEngine()->DeleteSnapshot(ctx, write_snapshot_id);
    KWDB_DURATION(_del_time);
  }
  KWDB_DURATION(_total_time);
  _total_size.add(snapshot_size);

  return KBStatus::OK();
}

std::string StSnapshotWorker::show_extra() {
  char msg[256];
  snprintf(msg, sizeof(msg), ",init Time=%.3f(%.0f) ms , gen Time=%.3f(%.0f) ms,"
                     "write Time=%.3f(%.0f) ms, drop Time=%.3f(%.0f) ms,"
                     " total Time=%.3f(%.0f) ms, data size %.3f(%.0f)",
                    _init_time.avg() / 1e6, _init_time.max() / 1e6,
                    _get_time.avg() / 1e6, _get_time.max() / 1e6,
                    _put_time.avg() / 1e6, _put_time.max() / 1e6,
                    _del_time.avg() / 1e6, _del_time.max() / 1e6,
                    _total_time.avg() / 1e6, _total_time.max() / 1e6,
                    _total_size.avg(), _total_size.max());
  _init_time.reset();
  _get_time.reset();
  _put_time.reset();
  _del_time.reset();
  _total_time.reset();
  _total_size.reset();
  return msg;
}

KBStatus StCompressWorker::do_work(KTimestamp  new_ts) {
  if (table_ids_.empty()) {
    can_run_ = false;
    return KBStatus::Invalid("no table to run");
  }
  // select the table in order and execute compress
  uint32_t r_table = table_ids_[table_i];
  if (!IsTableCreated(r_table, table_i)) {
    log_INFO("Table[%d] not created!", r_table);
    return KBStatus::OK();
  }
  table_i++;
  if (table_i >= table_ids_.size()) {
    table_i = 0;
  }

  KWDB_START();

  KBStatus s;
  auto stat = st_inst_->GetTSEngine()->CompressTsTable(ctx, r_table, new_ts);
  s = dump_zstatus("CompressTsTable", ctx, stat);
  if (s.isNotOK()) {
    return s;
  }

  KWDB_DURATION(_compress_time);

  return KBStatus::OK();
}

std::string StCompressWorker::show_extra() {
  char msg[128];
  snprintf(msg, 128, ",Compress Time=%.3f(%.0f) ms ", _compress_time.avg() / 1e6 ,_compress_time.max() / 1e6);
  _compress_time.reset();
  return msg;
}

KBStatus StRetentionsWorker:: InitData(KTimestamp& new_ts) {
  start_ts_ = new_ts;
  retentions_ts_ = params_.meta_param.RETENTIONS_TIME * 1000;
  return KBStatus::OK();
}

KBStatus StRetentionsWorker::do_work(KTimestamp  new_ts) {
  if (table_ids_.empty()) {
    can_run_ = false;
    return KBStatus::Invalid("no table to run");
  }
  // select the table in order and execute retentions
  uint32_t r_table = table_ids_[table_i];
  if (!IsTableCreated(r_table, table_i)) {
    log_INFO("Table[%d] not created!", r_table);
    return KBStatus::OK();
  }
  table_i++;
  if (table_i >= table_ids_.size()) {
    table_i = 0;
  }

  kwdbts::KTimestamp end_ts = new_ts - retentions_ts_;
  if (end_ts < start_ts_) {
    return KBStatus::OK();
  }

  KWDB_START();

  std::shared_ptr<TsTable> ts_table;
  KBStatus s;
  auto stat = st_inst_->GetTSEngine()->GetTsTable(ctx, r_table, ts_table);
  s = dump_zstatus("GetTsTable", ctx, stat);
  if (s.isNotOK()) {
    return s;
  }
  stat = ts_table->DeleteExpiredData(ctx, end_ts);
  s = dump_zstatus("DeleteExpiredData", ctx, stat);
  if (s.isNotOK()) {
    return s;
  }

  KWDB_DURATION(_retentions_time);

  start_ts_ = end_ts;
  return KBStatus::OK();
}

std::string StRetentionsWorker::show_extra() {
  char msg[128];
  snprintf(msg, 128, ",Retentions Time=%.3f(%.0f) ms ", _retentions_time.avg() / 1e6 ,_retentions_time.max() / 1e6);
  _retentions_time.reset();
  return msg;
}
}<|MERGE_RESOLUTION|>--- conflicted
+++ resolved
@@ -78,7 +78,7 @@
     } else {
       genPayloadData(tag_schema, data_schema, entity_tag, wr_ts, params_.BATCH_NUM, params_.time_inc, &payload);
     }
-    
+
     KWDB_DURATION(_row_prepare_time);
   }
 
@@ -192,19 +192,9 @@
   std::vector<AttributeInfo> data_schema;
   KBStatus s;
   std::vector<Sumfunctype> scan_agg_types;
-<<<<<<< HEAD
   std::shared_ptr<TsTable> ts_table;
   auto stat = st_inst_->GetTSEngine()->GetTsTable(ctx, r_table, ts_table);
   s = dump_zstatus("GetTsTable", ctx, stat);
-=======
-  TsStorageIterator* iter;
-  SubGroupID group_id = 1;
-
-  vector<uint32_t> entity_ids = {entity_index};
-  stat = tbl_range->GetIterator(ctx, group_id, entity_ids, ts_spans, ts_type, scan_cols, scan_cols, {}, scan_agg_types, 1, &iter, tbl_range,
-                      {}, false, false);
-  s = dump_zstatus("GetIterator", ctx, stat);
->>>>>>> 775126be
   if (s.isNotOK()) {
     return s;
   }
@@ -218,8 +208,8 @@
     EntityResultIndex e_idx{1, entity_index, 1};
     TsIterator* iter;
     ctx->ts_engine = st_inst_->GetTSEngine();
-    auto stat = tablev2->GetNormalIterator(ctx, {e_idx}, ts_spans, scan_cols, scan_agg_types, tbl_version, &iter, {}, false, false);
-    s = dump_zstatus("GetIterator", ctx, stat);
+    auto status = tablev2->GetNormalIterator(ctx, {e_idx}, ts_spans, scan_cols, {}, scan_agg_types, tbl_version, &iter, {}, false, false);
+    s = dump_zstatus("GetIterator", ctx, status);
     if (s.isNotOK()) {
       return s;
     }
@@ -228,8 +218,8 @@
     uint32_t count = 0;
     bool is_finished = false;
     do {
-      stat = iter->Next(&res, &count);
-      s = dump_zstatus("IteratorNext", ctx, stat);
+      status = iter->Next(&res, &count);
+      s = dump_zstatus("IteratorNext", ctx, status);
       if (s.isNotOK()) {
         return s;
       }
@@ -249,7 +239,7 @@
     vector<uint32_t> entity_ids = {entity_index};
     SubGroupID group_id = 1;
     TsStorageIterator* iter;
-    stat = tbl_range->GetIterator(ctx, group_id, entity_ids, ts_spans, ts_type, scan_cols, scan_cols, scan_agg_types, 1, &iter, tbl_range,
+    stat = tbl_range->GetIterator(ctx, group_id, entity_ids, ts_spans, ts_type, scan_cols, scan_cols, {}, scan_agg_types, 1, &iter, tbl_range,
                         {}, false, false);
     s = dump_zstatus("GetIterator", ctx, stat);
     if (s.isNotOK()) {
